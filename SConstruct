--- conflicted
+++ resolved
@@ -312,18 +312,11 @@
     conf.env.Append(CPPFLAGS = ' -DBOOST_DATE_TIME_POSIX_TIME_STD_CONFIG=1')
 
     # Common procedure to find boost static library
-<<<<<<< HEAD
-    if x86 == 64:
-        boost_libpaths = [ boost_library_path, '/usr/lib64', '/usr/local/lib64']
-    else:
-        boost_libpaths = [ boost_library_path, '/usr/local/lib', '/usr/lib' ]
-=======
     if bits == 64:
         boost_libpaths = [ boost_library_path, '/usr/lib64', '/usr/local/lib64' ]
     else:
         boost_libpaths = [ boost_library_path, '/usr/local/lib', '/usr/lib' ]
 
->>>>>>> 2ebf8675
     def check_boost_library(libBaseName, header, configuredLibPath, autoadd = 1):
         libName = libBaseName + boost_library_suffix
         if configuredLibPath != '' and not os.path.isfile(configuredLibPath):
@@ -428,12 +421,7 @@
             conf.env.Append(CPPFLAGS = ' -Qunused-arguments')
 
 env = conf.Finish()
-<<<<<<< HEAD
-Export('x86', 'env', 'sysname', 'libboost_program_options', 'static_ssl', 'with_ssl')
-=======
-
-Export('x86', 'bits', 'env', 'sysname', 'libboost_program_options')
->>>>>>> 2ebf8675
+Export('x86', 'bits', 'env', 'sysname', 'libboost_program_options', 'static_ssl', 'with_ssl')
 
 #
 # Actions to build .dSYM directories, containing debugging information for Darwin
