###################################################################
#
# Copyright (C) 2010-2015 Codership Oy <info@codership.com>
#
# SCons build script to build galera libraries
#
# How to control the build with environment variables:
# Set CC       to specify C compiler
# Set CXX      to specify C++ compiler
# Set CPPFLAGS to add non-standard include paths and preprocessor macros
# Set CCFLAGS  to *override* optimization and architecture-specific options
# Set CFLAGS   to supply C compiler options
# Set CXXFLAGS to supply C++ compiler options
# Set LDFLAGS  to *override* linking flags
# Set LIBPATH  to add non-standard linker paths
#
# Script structure:
# - Help message
# - Default parameters
# - Read commandline options
# - Set up and configure default build environment
# - Set up and configure check unit test build environment
# - Run root SConscript with variant_dir
#
####################################################################

import os
import platform
import string

sysname = os.uname()[0].lower()
machine = platform.machine()
bits = ARGUMENTS.get('bits', platform.architecture()[0])
print 'Host: ' + sysname + ' ' + machine + ' ' + bits

x86 = any(arch in machine for arch in [ 'x86', 'amd64', 'i686', 'i386' ])

if bits == '32bit':
    bits = 32
elif bits == '64bit':
    bits = 64

#
# Print Help
#

Help('''
Build targets:  build tests check install all
Default target: all

Commandline Options:
    static_ssl=[0|1]    Build with static SSL
    with_ssl=path       Prefix for SSL
    debug=n             debug build with optimization level n
    build_dir=dir       build directory, default: '.'
    boost=[0|1]         disable or enable boost libraries
    boost_pool=[0|1]    use or not use boost pool allocator
    revno=XXXX          source code revision number
    bpostatic=path      a path to static libboost_program_options.a
    extra_sysroot=path  a path to extra development environment (Fink, Homebrew, MacPorts, MinGW)
    bits=[32bit|64bit]
''')
# bpostatic option added on Percona request

#
# Default params
#

build_target = 'all'

# Optimization level
opt_flags    = ' -g -O3 -fno-omit-frame-pointer -DNDEBUG'

# Architecture (defaults to build host type)
compile_arch = ''
link_arch    = ''

with_ssl     = ''

# Build directory
build_dir    = ''


#
# Read commandline options
#

build_dir = ARGUMENTS.get('build_dir', '')
with_ssl = ARGUMENTS.get('with_ssl', '/usr/lib64')

# Debug/dbug flags
debug = ARGUMENTS.get('debug', -1)
dbug  = ARGUMENTS.get('dbug', False)

debug_lvl = int(debug)
if debug_lvl >= 0 and debug_lvl < 3:
    opt_flags = ' -g -O%d -fno-inline' % debug_lvl
    dbug = True
elif debug_lvl == 3:
    opt_flags = ' -g -O3 -fno-omit-frame-pointer'

if dbug:
    opt_flags = opt_flags + ' -DGU_DBUG_ON'

<<<<<<< HEAD
=======
if sysname == 'sunos':
    compile_arch = ' -mtune=native'
elif x86:
    if bits == 32:
        if machine == 'x86_64':
            compile_arch = ' -mx32'
        else:
            compile_arch = ' -m32 -march=i686'
            if sysname == 'linux':
                link_arch = ' -Wl,-melf_i386'
    else:
        compile_arch = ' -m64'
        if sysname == 'linux':
            link_arch = ' -Wl,-melf_x86_64'
    link_arch = compile_arch + link_arch
elif machine == 's390x':
    compile_arch = ' -mzarch'
    if bits == 32:
        compile_arch += ' -m32'
>>>>>>> 84594590

boost      = int(ARGUMENTS.get('boost', 1))
boost_pool = int(ARGUMENTS.get('boost_pool', 0))
static_ssl = int(ARGUMENTS.get('static_ssl', 0))
ssl        = int(ARGUMENTS.get('ssl', 1))
tests      = int(ARGUMENTS.get('tests', 1))
strict_build_flags = int(ARGUMENTS.get('strict_build_flags', 1))


GALERA_VER = ARGUMENTS.get('version', '3.15')
GALERA_REV = ARGUMENTS.get('revno', 'XXXX')
# export to any module that might have use of those
Export('GALERA_VER', 'GALERA_REV')
print 'Signature: version: ' + GALERA_VER + ', revision: ' + GALERA_REV

LIBBOOST_PROGRAM_OPTIONS_A = ARGUMENTS.get('bpostatic', '')
LIBBOOST_SYSTEM_A = string.replace(LIBBOOST_PROGRAM_OPTIONS_A, 'boost_program_options', 'boost_system')

#
# Set up and export default build environment
#

env = Environment(ENV = {'PATH' : os.environ['PATH'], 'HOME' : os.environ['HOME']})

# Set up environment for ccache and distcc
#env['ENV']['HOME']          = os.environ['HOME']
#env['ENV']['DISTCC_HOSTS']  = os.environ['DISTCC_HOSTS']
#env['ENV']['CCACHE_PREFIX'] = os.environ['CCACHE_PREFIX']
if 'CCACHE_DIR' in os.environ:
    env['ENV']['CCACHE_DIR'] = os.environ['CCACHE_DIR']
if 'CCACHE_CPP2' in os.environ:
    env['ENV']['CCACHE_CPP2'] = os.environ['CCACHE_CPP2']

# Set CC and CXX compilers
cc = os.getenv('CC', 'default')
if cc != 'default':
    env.Replace(CC = cc)
cxx = os.getenv('CXX', 'default')
if cxx != 'default':
    env.Replace(CXX = cxx)
link = os.getenv('LINK', 'default')
if link != 'default':
    env.Replace(LINK = link)

# Initialize CPPFLAGS and LIBPATH from environment to get user preferences
env.Replace(CPPFLAGS = os.getenv('CPPFLAGS', ''))
env.Replace(CCFLAGS = os.getenv('CCFLAGS', ''))
env.Replace(CFLAGS = os.getenv('CFLAGS', ''))
env.Replace(CXXFLAGS = os.getenv('CXXFLAGS', ''))
env.Replace(LINKFLAGS = os.getenv('LDFLAGS', ''))
env.Replace(LIBPATH = [os.getenv('LIBPATH', '')])

# Set -pthread flag explicitly to make sure that pthreads are
# enabled on all platforms.
env.Append(CCFLAGS = ' -pthread')

# Freebsd ports are installed under /usr/local
if sysname == 'freebsd' or sysname == 'sunos':
    env.Append(LIBPATH  = ['/usr/local/lib'])
    env.Append(CCFLAGS = ' -I/usr/local/include ')
if sysname == 'sunos':
   env.Replace(SHLINKFLAGS = '-shared ')

# Add paths is extra_sysroot argument was specified
extra_sysroot = ARGUMENTS.get('extra_sysroot', '')
if sysname == 'darwin' and extra_sysroot == '':
    # common developer environments and paths
    if os.system('which -s port') == 0 and os.path.isfile('/opt/local/bin/port'):
        extra_sysroot = '/opt/local'
    elif os.system('which -s brew') == 0 and os.path.isfile('/usr/local/bin/brew'):
        extra_sysroot = '/usr/local'
    elif os.system('which -s fink') == 0 and os.path.isfile('/sw/bin/fink'):
        extra_sysroot = '/sw'
if extra_sysroot != '':
    env.Append(LIBPATH = [extra_sysroot + '/lib'])
    env.Append(CCFLAGS = ' -I' + extra_sysroot + '/include')

# print env.Dump()

# Preprocessor flags
if sysname != 'sunos' and sysname != 'darwin' and sysname != 'freebsd':
    env.Append(CPPFLAGS = ' -D_XOPEN_SOURCE=600')
if sysname == 'sunos':
    env.Append(CPPFLAGS = ' -D__EXTENSIONS__')
env.Append(CPPFLAGS = ' -DHAVE_COMMON_H')

# Common C/CXX flags
# These should be kept minimal as they are appended after C/CXX specific flags
env.Append(CCFLAGS = opt_flags + compile_arch +
                      ' -Wall -Wextra -Wno-unused-parameter')

# C-specific flags
env.Append(CFLAGS = ' -std=c99 -fno-strict-aliasing -pipe')

# CXX-specific flags
# Note: not all 3rd-party libs like '-Wold-style-cast -Weffc++'
#       adding those after checks
env.Append(CXXFLAGS = ' -Wno-long-long -Wno-deprecated -ansi')
if sysname != 'sunos':
    env.Append(CXXFLAGS = ' -pipe')


# Linker flags
# TODO: enable ' -Wl,--warn-common -Wl,--fatal-warnings' after warnings from
# static linking have beed addressed
#
#env.Append(LINKFLAGS = ' -Wl,--warn-common -Wl,--fatal-warnings')

#
# Check required headers and libraries (autoconf functionality)
#

#
# Custom tests:
#

def CheckSystemASIOVersion(context):
    system_asio_test_source_file = """
#include <asio.hpp>

#if ASIO_VERSION < 101001
#error "Included asio version is too old"
#endif

int main()
{
    return 0;
}

"""
    context.Message('Checking ASIO version (> 1.10.1) ... ')
    result = context.TryLink(system_asio_test_source_file, '.cpp')
    context.Result(result)
    return result


#
# Construct confuration context
#
conf = Configure(env, custom_tests = {'CheckSystemASIOVersion': CheckSystemASIOVersion})

# System headers and libraries

if not conf.CheckLib('pthread'):
    print 'Error: pthread library not found'
    Exit(1)

# libatomic may be needed on some 32bit platforms (and 32bit userland PPC64)
# for 8 byte atomics but not generally required
if not x86:
    conf.CheckLib('atomic')

if sysname != 'darwin':
    if not conf.CheckLib('rt'):
        print 'Error: rt library not found'
        Exit(1)

if sysname == 'freebsd':
    if not conf.CheckLib('execinfo'):
        print 'Error: execinfo library not found'
        Exit(1)

if sysname == 'sunos':
    if not conf.CheckLib('socket'):
        print 'Error: socket library not found'
        Exit(1)
    if not conf.CheckLib('crypto'):
        print 'Error: crypto library not found'
        Exit(1)
    if not conf.CheckLib('nsl'):
        print 'Error: nsl library not found'
        Exit(1)

if conf.CheckHeader('sys/epoll.h'):
    conf.env.Append(CPPFLAGS = ' -DGALERA_USE_GU_NETWORK')

if conf.CheckHeader('byteswap.h'):
    conf.env.Append(CPPFLAGS = ' -DHAVE_BYTESWAP_H')

if conf.CheckHeader('endian.h'):
    conf.env.Append(CPPFLAGS = ' -DHAVE_ENDIAN_H')
elif conf.CheckHeader('sys/endian.h'):
    conf.env.Append(CPPFLAGS = ' -DHAVE_SYS_ENDIAN_H')
elif conf.CheckHeader('sys/byteorder.h'):
    conf.env.Append(CPPFLAGS = ' -DHAVE_SYS_BYTEORDER_H')
elif sysname != 'darwin':
    print 'can\'t find byte order information'
    Exit(1)

if conf.CheckHeader('execinfo.h'):
    conf.env.Append(CPPFLAGS = ' -DHAVE_EXECINFO_H')

# Additional C headers and libraries

# boost headers

if not conf.CheckCXXHeader('boost/shared_ptr.hpp'):
    print 'boost/shared_ptr.hpp not found or not usable'
    Exit(1)
conf.env.Append(CPPFLAGS = ' -DHAVE_BOOST_SHARED_PTR_HPP')

if conf.CheckCXXHeader('unordered_map'):
    conf.env.Append(CPPFLAGS = ' -DHAVE_UNORDERED_MAP')
elif conf.CheckCXXHeader('tr1/unordered_map'):
    conf.env.Append(CPPFLAGS = ' -DHAVE_TR1_UNORDERED_MAP')
else:
    if conf.CheckCXXHeader('boost/unordered_map.hpp'):
        conf.env.Append(CPPFLAGS = ' -DHAVE_BOOST_UNORDERED_MAP_HPP')
    else:
        print 'no unordered map header available'
        Exit(1)

# pool allocator
if boost == 1:
    # Default suffix for boost multi-threaded libraries
    if sysname == 'darwin':
        boost_library_suffix = '-mt'
    else:
        boost_library_suffix = ''
    if sysname == 'darwin' and extra_sysroot != '':
        boost_library_path = extra_sysroot + '/lib'
    else:
        boost_library_path = ''
    # Use nanosecond time precision
    conf.env.Append(CPPFLAGS = ' -DBOOST_DATE_TIME_POSIX_TIME_STD_CONFIG=1')

    # Common procedure to find boost static library
    if bits == 64:
        boost_libpaths = [ boost_library_path, '/usr/lib64', '/usr/local/lib64' ]
    else:
        boost_libpaths = [ boost_library_path, '/usr/local/lib', '/usr/lib' ]

    def check_boost_library(libBaseName, header, configuredLibPath, autoadd = 1):
        libName = libBaseName + boost_library_suffix
        if configuredLibPath != '' and not os.path.isfile(configuredLibPath):
            print "Error: file '%s' does not exist" % configuredLibPath
            Exit(1)
        if configuredLibPath == '':
           for libpath in boost_libpaths:
               libname = libpath + '/lib%s.a' % libName
               if os.path.isfile(libname):
                   configuredLibPath = libname
                   break
        if configuredLibPath != '':
            if not conf.CheckCXXHeader(header):
                print "Error: header '%s' does not exist" % header
                Exit (1)
            if autoadd:
                conf.env.Append(LIBS=File(configuredLibPath))
            else:
                return File(configuredLibPath)
        else:
            if not conf.CheckLibWithHeader(libs=[libName],
                                           header=header,
                                           language='CXX',
                                           autoadd=autoadd):
                print 'Error: library %s does not exist' % libName
                Exit (1)
            return [libName]

    # Required boost headers/libraries
    #
    if boost_pool == 1:
        if conf.CheckCXXHeader('boost/pool/pool_alloc.hpp'):
            print 'Using boost pool alloc'
            conf.env.Append(CPPFLAGS = ' -DGALERA_USE_BOOST_POOL_ALLOC=1')
            # due to a bug in boost >= 1.50 we need to link with boost_system
            # - should be a noop with no boost_pool.
            if sysname == 'darwin':
                if conf.CheckLib('boost_system' + boost_library_suffix):
                    conf.env.Append(LIBS=['boost_system' + boost_library_suffix])
            check_boost_library('boost_system',
                                'boost/system/error_code.hpp',
                                LIBBOOST_SYSTEM_A)
        else:
            print 'Error: boost/pool/pool_alloc.hpp not found or not usable'
            Exit(1)

    libboost_program_options = check_boost_library('boost_program_options',
                                                   'boost/program_options.hpp',
                                                   LIBBOOST_PROGRAM_OPTIONS_A,
                                                   autoadd = 0)
else:
    print 'Not using boost'

# asio
use_system_asio = False
if conf.CheckCXXHeader('asio.hpp') and conf.CheckSystemASIOVersion():
    use_system_asio = True
    conf.env.Append(CPPFLAGS = ' -DHAVE_SYSTEM_ASIO -DHAVE_ASIO_HPP')
else:
    print "Falling back to bundled asio"

if not use_system_asio:
    # Fall back to embedded asio
    conf.env.Append(CPPPATH = [ '#/asio' ])
    if conf.CheckCXXHeader('asio.hpp'):
        conf.env.Append(CPPFLAGS = ' -DHAVE_ASIO_HPP')
    else:
        print 'asio headers not found or not usable'
        Exit(1)

# asio/ssl
if ssl == 1:
    if conf.CheckCXXHeader('asio/ssl.hpp'):
        conf.env.Append(CPPFLAGS = ' -DHAVE_ASIO_SSL_HPP')
    else:
        print 'ssl support required but asio/ssl.hpp not found or not usable'
        print 'compile with ssl=0 or check that openssl devel headers are usable'
        Exit(1)
    if static_ssl == 0:
        if conf.CheckLib('ssl'):
            conf.CheckLib('crypto')
        else:
            print 'ssl support required but openssl library not found'
            print 'compile with ssl=0 or check that openssl library is usable'
            Exit(1)
    else:
        conf.env.Append(LIBPATH  = [with_ssl])
        if conf.CheckLib('libssl.a', autoadd=0) or \
            conf.CheckLib('libcrypto.a', autoadd=0) or \
            conf.CheckLib('libz.a', autoadd=0):
            pass
        else:
            print 'ssl support required but openssl library (static) not found'
            print 'compile with ssl=0 or check that' 
            print 'openssl static librares - libssl.a, libcrypto.a, libz.a are available'
            Exit(1)


# these will be used only with our softaware
if strict_build_flags == 1:
    conf.env.Append(CCFLAGS  = ' -pedantic -Werror')
    if 'clang' not in conf.env['CXX']:
        conf.env.Append(CXXFLAGS = ' -Weffc++ -Wold-style-cast')
    else:
        conf.env.Append(CCFLAGS = ' -Wno-self-assign')
        if 'ccache' in conf.env['CXX']:
            conf.env.Append(CCFLAGS = ' -Qunused-arguments')

env = conf.Finish()
Export('x86', 'bits', 'env', 'sysname', 'libboost_program_options', 'static_ssl', 'with_ssl')

#
# Actions to build .dSYM directories, containing debugging information for Darwin
#

if sysname == 'darwin' and int(debug) >= 0 and int(debug) < 3:
    env['LINKCOM'] = [env['LINKCOM'], 'dsymutil $TARGET']
    env['SHLINKCOM'] = [env['SHLINKCOM'], 'dsymutil $TARGET']

#
# Set up and export environment for check unit tests
#

# Clone base from default environment
check_env = env.Clone()

conf = Configure(check_env)

# Check header and library

if not conf.CheckHeader('check.h'):
    print 'Error: check header file not found or not usable'
    Exit(1)

if not conf.CheckLib('check'):
    print 'Error: check library not found or not usable'
    Exit(1)

if not conf.CheckLib('m'):
    print 'Error: math library not found or not usable'
    Exit(1)

# potential check dependency, link if present
conf.CheckLib('subunit')

if sysname != 'darwin':
    if not conf.CheckLib('rt'):
        print 'Error: realtime library not found or not usable'
        Exit(1)

conf.Finish()

#
# this follows recipes from http://www.scons.org/wiki/UnitTests
#

def builder_unit_test(target, source, env):
    app = str(source[0].abspath)
    if os.spawnl(os.P_WAIT, app, app)==0:
        open(str(target[0]),'w').write("PASSED\n")
    else:
        return 1

def builder_unit_test_dummy(target, source, env):
    return 0

# Create a builder for tests
if tests == 1:
    bld = Builder(action = builder_unit_test)
else:
    bld = Builder(action = builder_unit_test_dummy) 
check_env.Append(BUILDERS = {'Test' :  bld})

Export('check_env')

#
# Run root SConscript with variant_dir
#
SConscript('SConscript', variant_dir=build_dir)<|MERGE_RESOLUTION|>--- conflicted
+++ resolved
@@ -102,8 +102,6 @@
 if dbug:
     opt_flags = opt_flags + ' -DGU_DBUG_ON'
 
-<<<<<<< HEAD
-=======
 if sysname == 'sunos':
     compile_arch = ' -mtune=native'
 elif x86:
@@ -123,7 +121,6 @@
     compile_arch = ' -mzarch'
     if bits == 32:
         compile_arch += ' -m32'
->>>>>>> 84594590
 
 boost      = int(ARGUMENTS.get('boost', 1))
 boost_pool = int(ARGUMENTS.get('boost_pool', 0))
