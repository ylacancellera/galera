###################################################################
#
# Copyright (C) 2010-2012 Codership Oy <info@codership.com>
#
# SCons build script to build galera libraries
#
# Script structure:
# - Help message
# - Default parameters
# - Read commandline options
# - Set up and configure default build environment
# - Set up and configure check unit test build environment
# - Run root SConscript with variant_dir
#
####################################################################

import os
import platform
import string

sysname = os.uname()[0].lower()
machine = platform.machine()
print 'Host: ' + sysname + ' ' + machine

#
# Print Help
#

Help('''
Build targets:  build tests check install all
Default target: all

Commandline Options:
    debug=n             debug build with optimization level n
    arch=str            target architecture [i686|x86_64]
    build_dir=dir       build directory, default: '.'
    boost=[0|1]         disable or enable boost libraries
    boost_pool=[0|1]    use or not use boost pool allocator
    revno=XXXX          source code revision number
    bpostatic=path      a path to static libboost_program_options.a
    extra_sysroot=path  a path to extra development environment (Fink, Homebrew, MacPorts, MinGW)
''')
# bpostatic option added on Percona request

#
# Default params
#

build_target = 'all'

# Optimization level
opt_flags    = ' -g -O3 -DNDEBUG'

# Architecture (defaults to build host type)
compile_arch = ''
link_arch    = ''

# Build directory
build_dir    = ''


#
# Read commandline options
#

build_dir = ARGUMENTS.get('build_dir', '')

# Debug/dbug flags
debug = ARGUMENTS.get('debug', -1)
dbug  = ARGUMENTS.get('dbug', False)

debug_lvl = int(debug)
if debug_lvl >= 0 and debug_lvl < 3:
    opt_flags = ' -g -O%d -fno-inline' % debug_lvl
    dbug = True
elif debug_lvl == 3:
    opt_flags = ' -g -O3'

if dbug:
    opt_flags = opt_flags + ' -DGU_DBUG_ON'

# Target arch
arch = ARGUMENTS.get('arch', machine)
print 'Target: ' + sysname + ' ' + arch

if arch == 'i386' or arch == 'i686':
    compile_arch = ' -m32 -march=i686'
    link_arth    = compile_arch
    if sysname != 'darwin' and sysname != 'freebsd':
        link_arch    = compile_arch + ' -Wl,-melf_i386'
elif arch == 'x86_64' or arch == 'amd64':
    compile_arch = ' -m64'
    link_arth    = compile_arch
    if sysname != 'darwin' and sysname != 'freebsd':
        link_arch    = compile_arch + ' -Wl,-melf_x86_64'
elif arch == 'ppc64':
    compile_arch = ' -mtune=native'
    link_arch    = ''
elif sysname == 'sunos':
    compile_arch = ''
    link_arch    = ''
else:
    compile_arch = ''
    link_arch    = ''

boost      = int(ARGUMENTS.get('boost', 1))
boost_pool = int(ARGUMENTS.get('boost_pool', 1))
ssl        = int(ARGUMENTS.get('ssl', 1))
tests      = int(ARGUMENTS.get('tests', 1))
strict_build_flags = int(ARGUMENTS.get('strict_build_flags', 1))

GALERA_VER = ARGUMENTS.get('version', '3.0dev')
GALERA_REV = ARGUMENTS.get('revno', 'XXXX')
# export to any module that might have use of those
Export('GALERA_VER', 'GALERA_REV')
print 'Signature: version: ' + GALERA_VER + ', revision: ' + GALERA_REV

LIBBOOST_PROGRAM_OPTIONS_A = ARGUMENTS.get('bpostatic', '')
LIBBOOST_SYSTEM_A = string.replace(LIBBOOST_PROGRAM_OPTIONS_A, 'boost_program_options', 'boost_system')

#
# Set up and export default build environment
#

env = Environment(ENV = {'PATH' : os.environ['PATH'], 'HOME' : os.environ['HOME']})

# Set up environment for ccache and distcc
#env['ENV']['HOME']          = os.environ['HOME']
#env['ENV']['DISTCC_HOSTS']  = os.environ['DISTCC_HOSTS']
#env['ENV']['CCACHE_PREFIX'] = os.environ['CCACHE_PREFIX']
if 'CCACHE_DIR' in os.environ:
    env['ENV']['CCACHE_DIR'] = os.environ['CCACHE_DIR']
if 'CCACHE_CPP2' in os.environ:
    env['ENV']['CCACHE_CPP2'] = os.environ['CCACHE_CPP2']

# Set CC and CXX compilers
cc = os.getenv('CC', 'default')
if cc != 'default':
    env.Replace(CC = cc)
cxx = os.getenv('CXX', 'default')
if cxx != 'default':
    env.Replace(CXX = cxx)
link = os.getenv('LINK', 'default')
if link != 'default':
    env.Replace(LINK = link)

# Initialize CPPFLAGS and LIBPATH from environment to get user preferences
env.Replace(CPPFLAGS = os.getenv('CPPFLAGS', ''))
env.Replace(LIBPATH = [os.getenv('LIBPATH', '')])

# Set -pthread flag explicitly to make sure that pthreads are
# enabled on all platforms.
env.Append(CPPFLAGS = ' -pthread')

# Freebsd ports are installed under /usr/local
if sysname == 'freebsd' or sysname == 'sunos':
    env.Append(LIBPATH  = ['/usr/local/lib'])
    env.Append(CPPFLAGS = ' -I/usr/local/include ')
if sysname == 'sunos':
   env.Replace(SHLINKFLAGS = '-shared ')

# Add paths is extra_sysroot argument was specified
extra_sysroot = ARGUMENTS.get('extra_sysroot', '')
if sysname == 'darwin' and extra_sysroot == '':
    # common developer environments and paths
    if os.system('which -s port') == 0 and os.path.isfile('/opt/local/bin/port'):
        extra_sysroot = '/opt/local'
    elif os.system('which -s brew') == 0 and os.path.isfile('/usr/local/bin/brew'):
        extra_sysroot = '/usr/local'
    elif os.system('which -s fink') == 0 and os.path.isfile('/sw/bin/fink'):
        extra_sysroot = '/sw'
if extra_sysroot != '':
    env.Append(LIBPATH = [extra_sysroot + '/lib'])
    env.Append(CPPFLAGS = ' -I' + extra_sysroot + '/include')

# print env.Dump()
#
# Set up build and link paths
#

# Include paths
env.Append(CPPPATH = Split('''#/common
                              #/asio
                              #/galerautils/src
                              #/gcomm/src
                              #/gcomm/src/gcomm
                              #/gcache/src
                              #/gcs/src
                              #/wsdb/src
                              #/galera/src
                           '''))

# Library paths
#env.Append(LIBPATH = Split('''#/galerautils/src
#                              #/gcomm/src
#                              #/gcs/src
#                              #/wsdb/src
#                              #/galera/src
#                           '''))

# Preprocessor flags
if sysname != 'sunos' and sysname != 'darwin' and sysname != 'freebsd':
    env.Append(CPPFLAGS = ' -D_XOPEN_SOURCE=600')
if sysname == 'sunos':
    env.Append(CPPFLAGS = ' -D__EXTENSIONS__')
env.Append(CPPFLAGS = ' -DHAVE_COMMON_H')

# Common C/CXX flags
# These should be kept minimal as they are appended after C/CXX specific flags
env.Replace(CCFLAGS = opt_flags + compile_arch +
                      ' -Wall -Wextra -Wno-unused-parameter')

# C-specific flags
env.Replace(CFLAGS = ' -std=c99 -fno-strict-aliasing -pipe')

# CXX-specific flags
# Note: not all 3rd-party libs like '-Wold-style-cast -Weffc++'
#       adding those after checks
env.Replace(CXXFLAGS = ' -Wno-long-long -Wno-deprecated -ansi')
if sysname != 'sunos':
    env.Append(CXXFLAGS = ' -pipe')


# Linker flags
# TODO: enable '-Wl,--warn-common -Wl,--fatal-warnings' after warnings from
# static linking have beed addressed
#
env.Append(LINKFLAGS = link_arch)

#
# Check required headers and libraries (autoconf functionality)
#

conf = Configure(env)

# System headers and libraries

if not conf.CheckLib('pthread'):
    print 'Error: pthread library not found'
    Exit(1)

if sysname != 'darwin':
    if not conf.CheckLib('rt'):
        print 'Error: rt library not found'
        Exit(1)

if sysname == 'freebsd':
    if not conf.CheckLib('execinfo'):
        print 'Error: execinfo library not found'
        Exit(1)

if sysname == 'sunos':
    if not conf.CheckLib('socket'):
        print 'Error: socket library not found'
        Exit(1)
    if not conf.CheckLib('crypto'):
        print 'Error: crypto library not found'
        Exit(1)
    if not conf.CheckLib('nsl'):
        print 'Error: nsl library not found'
        Exit(1)

if conf.CheckHeader('sys/epoll.h'):
    conf.env.Append(CPPFLAGS = ' -DGALERA_USE_GU_NETWORK')

if conf.CheckHeader('byteswap.h'):
    conf.env.Append(CPPFLAGS = ' -DHAVE_BYTESWAP_H')

if conf.CheckHeader('endian.h'):
    conf.env.Append(CPPFLAGS = ' -DHAVE_ENDIAN_H')
elif conf.CheckHeader('sys/endian.h'):
    conf.env.Append(CPPFLAGS = ' -DHAVE_SYS_ENDIAN_H')
elif conf.CheckHeader('sys/byteorder.h'):
    conf.env.Append(CPPFLAGS = ' -DHAVE_SYS_BYTEORDER_H')
elif sysname != 'darwin':
    print 'can\'t find byte order information'
    Exit(1)

# Additional C headers and libraries

# boost headers

if not conf.CheckCXXHeader('boost/shared_ptr.hpp'):
    print 'boost/shared_ptr.hpp not found or not usable'
    Exit(1)
conf.env.Append(CPPFLAGS = ' -DHAVE_BOOST_SHARED_PTR_HPP')

if conf.CheckCXXHeader('tr1/unordered_map'):
    conf.env.Append(CPPFLAGS = ' -DHAVE_TR1_UNORDERED_MAP')
else:
    if conf.CheckCXXHeader('boost/unordered_map.hpp'):
        conf.env.Append(CPPFLAGS = ' -DHAVE_BOOST_UNORDERED_MAP_HPP')
    else:
        print 'no unordered map header available'
        Exit(1)

# pool allocator
if boost == 1:
    # Default suffix for boost multi-threaded libraries
    if sysname == 'darwin':
        boost_library_suffix = '-mt'
    else:
        boost_library_suffix = ''
    if sysname == 'darwin' and extra_sysroot != '':
        boost_library_path = extra_sysroot + '/lib'
    else:
        boost_library_path = ''
    # Use nanosecond time precision
    conf.env.Append(CPPFLAGS = ' -DBOOST_DATE_TIME_POSIX_TIME_STD_CONFIG=1')
    # Common procedure to find boost static library
    boost_libpaths = [ boost_library_path, '/usr/local/lib', '/usr/local/lib64', '/usr/lib', '/usr/lib64' ]
    def check_boost_library(libBaseName, header, configuredLibPath, autoadd = 1):
        libName = libBaseName + boost_library_suffix
        if configuredLibPath != '' and not os.path.isfile(configuredLibPath):
            print "Error: file '%s' does not exist" % configuredLibPath
            Exit(1)
        if configuredLibPath == '':
           for libpath in boost_libpaths:
               libname = libpath + '/lib%s.a' % libName
               if os.path.isfile(libname):
                   configuredLibPath = libname
                   break
        if configuredLibPath != '':
            if not conf.CheckCXXHeader(header):
                print "Error: header '%s' does not exist" % header
                Exit (1)
            if autoadd:
                conf.env.Append(LIBS=File(configuredLibPath))
            else:
                return File(configuredLibPath)
        else:
            if not conf.CheckLibWithHeader(libs=[libName],
                                           header=header,
                                           language='CXX',
                                           autoadd=autoadd):
                print 'Error: library %s does not exist' % libName
                Exit (1)
            return [libName]
    # Required boost headers/libraries
    #
    if boost_pool == 1:
        if conf.CheckCXXHeader('boost/pool/pool_alloc.hpp'):
            print 'Using boost pool alloc'
            conf.env.Append(CPPFLAGS = ' -DGALERA_USE_BOOST_POOL_ALLOC=1')
            # due to a bug in boost >= 1.50 we need to link with boost_system
            # - should be a noop with no boost_pool.
<<<<<<< HEAD
#            if conf.CheckLib('boost_system'):
#               conf.env.Append(LIBS=['boost_system'])
=======
            if sysname == 'darwin':
                if conf.CheckLib('boost_system' + boost_library_suffix):
                    conf.env.Append(LIBS=['boost_system' + boost_library_suffix])
            check_boost_library('boost_system',
                                'boost/system/error_code.hpp',
                                LIBBOOST_SYSTEM_A)
>>>>>>> c8ec96f8
        else:
            print 'Error: boost/pool/pool_alloc.hpp not found or not usable'
            Exit(1)
    
    libboost_program_options = check_boost_library('boost_program_options',
                                                   'boost/program_options.hpp',
                                                   LIBBOOST_PROGRAM_OPTIONS_A,
                                                   autoadd = 0)
else:
    print 'Not using boost'

# asio
if conf.CheckCXXHeader('asio.hpp'):
    conf.env.Append(CPPFLAGS = ' -DHAVE_ASIO_HPP')
else:
    print 'asio headers not found or not usable'
    Exit(1)

# asio/ssl
if ssl == 1:
    if conf.CheckCXXHeader('asio/ssl.hpp'):
        conf.env.Append(CPPFLAGS = ' -DHAVE_ASIO_SSL_HPP')
    else:
        print 'ssl support required but asio/ssl.hpp not found or not usable'
        print 'compile with ssl=0 or check that openssl devel headers are usable'
        Exit(1)
    if conf.CheckLib('ssl'):
        conf.CheckLib('crypto')
    else:
        print 'ssl support required but openssl library not found'
        print 'compile with ssl=0 or check that openssl library is usable'
        Exit(1)

# these will be used only with our softaware
if strict_build_flags == 1:
   conf.env.Append(CPPFLAGS = ' -Werror ')
   conf.env.Append(CCFLAGS  = ' -pedantic')
   conf.env.Append(CXXFLAGS = ' -Weffc++ -Wold-style-cast')

env = conf.Finish()
Export('env', 'sysname', 'libboost_program_options')

#
# Actions to build .dSYM directories, containing debugging information for Darwin
#

if sysname == 'darwin' and int(debug) >= 0 and int(debug) < 3:
    env['LINKCOM'] = [env['LINKCOM'], 'dsymutil $TARGET']
    env['SHLINKCOM'] = [env['SHLINKCOM'], 'dsymutil $TARGET']

#
# Set up and export environment for check unit tests
#

# Clone base from default environment
check_env = env.Clone()

conf = Configure(check_env)

# Check header and library

if not conf.CheckHeader('check.h'):
    print 'Error: check header file not found or not usable'
    Exit(1)

if not conf.CheckLib('check'):
    print 'Error: check library not found or not usable'
    Exit(1)

conf.Finish()

# Note: Don't do this, glibc does not like static linking
# Link unit tests statically
# check_env.Append(LINKFLAGS = ' -static')

#
# this follows recipes from http://www.scons.org/wiki/UnitTests
#

def builder_unit_test(target, source, env):
    app = str(source[0].abspath)
    if os.spawnl(os.P_WAIT, app, app)==0:
        open(str(target[0]),'w').write("PASSED\n")
    else:
        return 1

def builder_unit_test_dummy(target, source, env):
    return 0

# Create a builder for tests
if tests == 1:
    bld = Builder(action = builder_unit_test)
else:
    bld = Builder(action = builder_unit_test_dummy) 
check_env.Append(BUILDERS = {'Test' :  bld})

Export('check_env')

#
# Run root SConscript with variant_dir
#
SConscript('SConscript', variant_dir=build_dir)<|MERGE_RESOLUTION|>--- conflicted
+++ resolved
@@ -344,17 +344,12 @@
             conf.env.Append(CPPFLAGS = ' -DGALERA_USE_BOOST_POOL_ALLOC=1')
             # due to a bug in boost >= 1.50 we need to link with boost_system
             # - should be a noop with no boost_pool.
-<<<<<<< HEAD
-#            if conf.CheckLib('boost_system'):
-#               conf.env.Append(LIBS=['boost_system'])
-=======
             if sysname == 'darwin':
                 if conf.CheckLib('boost_system' + boost_library_suffix):
                     conf.env.Append(LIBS=['boost_system' + boost_library_suffix])
             check_boost_library('boost_system',
                                 'boost/system/error_code.hpp',
                                 LIBBOOST_SYSTEM_A)
->>>>>>> c8ec96f8
         else:
             print 'Error: boost/pool/pool_alloc.hpp not found or not usable'
             Exit(1)
