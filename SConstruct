###################################################################
#
# Copyright (C) 2010-2016 Codership Oy <info@codership.com>
#
# SCons build script to build galera libraries
#
# How to control the build with environment variables:
# Set CC       to specify C compiler
# Set CXX      to specify C++ compiler
# Set CPPFLAGS to add non-standard include paths and preprocessor macros
# Set CCFLAGS  to *override* optimization and architecture-specific options
# Set CFLAGS   to supply C compiler options
# Set CXXFLAGS to supply C++ compiler options
# Set LDFLAGS  to *override* linking flags
# Set LIBPATH  to add non-standard linker paths
# Set RPATH    to add rpaths
#
# Script structure:
# - Help message
# - Default parameters
# - Read commandline options
# - Set up and configure default build environment
# - Set up and configure check unit test build environment
# - Run root SConscript with variant_dir
#
####################################################################

import os
import platform
import string

sysname = os.uname()[0].lower()
machine = platform.machine()
bits = ARGUMENTS.get('bits', platform.architecture()[0])
print 'Host: ' + sysname + ' ' + machine + ' ' + bits

x86 = any(arch in machine for arch in [ 'x86', 'amd64', 'i686', 'i386', 'i86pc' ])

if bits == '32bit':
    bits = 32
elif bits == '64bit':
    bits = 64

#
# Print Help
#

Help('''
Build targets:  build tests check install all
Default target: all

Commandline Options:
    debug=n             debug build with optimization level n
    build_dir=dir       build directory, default: '.'
    boost=[0|1]         disable or enable boost libraries
    boost_pool=[0|1]    use or not use boost pool allocator
    revno=XXXX          source code revision number
    bpostatic=path      a path to static libboost_program_options.a
    extra_sysroot=path  a path to extra development environment (Fink, Homebrew, MacPorts, MinGW)
    bits=[32bit|64bit]
    gcov=[True|False]   compile Galera for code coverage reporting
''')
# bpostatic option added on Percona request

#
# Default params
#

build_target = 'all'

# Optimization level
opt_flags    = ' -g -O3 -DNDEBUG'

# Architecture (defaults to build host type)
compile_arch = ''
link_arch    = ''

# Build directory
build_dir    = ''


#
# Read commandline options
#

build_dir = ARGUMENTS.get('build_dir', '')

# Debug/dbug flags
debug = ARGUMENTS.get('debug', -1)
dbug  = ARGUMENTS.get('dbug', False)

gcov = ARGUMENTS.get('gcov', False)

debug_lvl = int(debug)
if debug_lvl >= 0 and debug_lvl < 3:
    opt_flags = ' -g -O%d -fno-inline' % debug_lvl
    dbug = True
elif debug_lvl == 3:
    opt_flags = ' -g -O3'

if dbug:
    opt_flags = opt_flags + ' -DGU_DBUG_ON'

if gcov:
    opt_flags = opt_flags + ' --coverage -g'

if sysname == 'sunos':
    compile_arch = ' -mtune=native'
elif x86:
    if bits == 32:
        if machine == 'x86_64':
            compile_arch = ' -mx32'
        else:
            compile_arch = ' -m32 -march=i686'
            if sysname == 'linux':
                link_arch = ' -Wl,-melf_i386'
    else:
        compile_arch = ' -m64'
        if sysname == 'linux':
            link_arch = ' -Wl,-melf_x86_64'
    link_arch = compile_arch + link_arch
elif machine == 's390x':
    compile_arch = ' -mzarch'
    if bits == 32:
        compile_arch += ' -m32'

boost      = int(ARGUMENTS.get('boost', 1))
boost_pool = int(ARGUMENTS.get('boost_pool', 0))
ssl        = int(ARGUMENTS.get('ssl', 1))
tests      = int(ARGUMENTS.get('tests', 1))
strict_build_flags = int(ARGUMENTS.get('strict_build_flags', 1))


GALERA_VER = ARGUMENTS.get('version', '4.0dev')
GALERA_REV = ARGUMENTS.get('revno', 'XXXX')

# Attempt to read from file if not given
if GALERA_REV == "XXXX" and os.path.isfile("GALERA_REVISION"):
    with open("GALERA_REVISION", "r") as f:
        GALERA_REV = f.readline().rstrip("\n")

# export to any module that might have use of those
Export('GALERA_VER', 'GALERA_REV')
print 'Signature: version: ' + GALERA_VER + ', revision: ' + GALERA_REV

LIBBOOST_PROGRAM_OPTIONS_A = ARGUMENTS.get('bpostatic', '')
LIBBOOST_SYSTEM_A = string.replace(LIBBOOST_PROGRAM_OPTIONS_A, 'boost_program_options', 'boost_system')

#
# Set up and export default build environment
#

env = Environment(ENV = {'PATH' : os.environ['PATH'], 'HOME' : os.environ['HOME']})

# Set up environment for ccache and distcc
#env['ENV']['HOME']          = os.environ['HOME']
#env['ENV']['DISTCC_HOSTS']  = os.environ['DISTCC_HOSTS']
#env['ENV']['CCACHE_PREFIX'] = os.environ['CCACHE_PREFIX']
if 'CCACHE_DIR' in os.environ:
    env['ENV']['CCACHE_DIR'] = os.environ['CCACHE_DIR']
if 'CCACHE_CPP2' in os.environ:
    env['ENV']['CCACHE_CPP2'] = os.environ['CCACHE_CPP2']

# Set CC and CXX compilers
cc = os.getenv('CC', 'default')
if cc != 'default':
    env.Replace(CC = cc)
cxx = os.getenv('CXX', 'default')
if cxx != 'default':
    env.Replace(CXX = cxx)
link = os.getenv('LINK', 'default')
if link != 'default':
    env.Replace(LINK = link)

# Initialize CPPFLAGS and LIBPATH from environment to get user preferences
env.Replace(CPPFLAGS  = os.getenv('CPPFLAGS', ''))
env.Replace(CCFLAGS   = os.getenv('CCFLAGS',  opt_flags + compile_arch))
env.Replace(CFLAGS    = os.getenv('CFLAGS',   ''))
env.Replace(CXXFLAGS  = os.getenv('CXXFLAGS', ''))
env.Replace(LINKFLAGS = os.getenv('LDFLAGS',  link_arch))
env.Replace(LIBPATH   = [os.getenv('LIBPATH', '')])
env.Replace(RPATH     = [os.getenv('RPATH',   '')])

# Set -pthread flag explicitly to make sure that pthreads are
# enabled on all platforms.
env.Append(CCFLAGS = ' -pthread')

# Freebsd ports are installed under /usr/local
if sysname == 'freebsd' or sysname == 'sunos':
    env.Append(LIBPATH  = ['/usr/local/lib'])
    env.Append(CPPFLAGS = ' -I/usr/local/include ')
if sysname == 'sunos':
   env.Replace(SHLINKFLAGS = '-shared ')

# Add paths is extra_sysroot argument was specified
extra_sysroot = ARGUMENTS.get('extra_sysroot', '')
if sysname == 'darwin' and extra_sysroot == '':
    # common developer environments and paths
    if os.system('which -s port') == 0 and os.path.isfile('/opt/local/bin/port'):
        extra_sysroot = '/opt/local'
    elif os.system('which -s brew') == 0 and os.path.isfile('/usr/local/bin/brew'):
        extra_sysroot = '/usr/local'
    elif os.system('which -s fink') == 0 and os.path.isfile('/sw/bin/fink'):
        extra_sysroot = '/sw'
if extra_sysroot != '':
    env.Append(LIBPATH = [extra_sysroot + '/lib'])
    env.Append(CPPFLAGS = ' -I' + extra_sysroot + '/include')

# print env.Dump()

# Preprocessor flags
if sysname != 'sunos' and sysname != 'darwin' and sysname != 'freebsd':
    env.Append(CPPFLAGS = ' -D_XOPEN_SOURCE=600')
if sysname == 'sunos':
    env.Append(CPPFLAGS = ' -D__EXTENSIONS__')
env.Append(CPPFLAGS = ' -DHAVE_COMMON_H')

# Common C/CXX flags
# These should be kept minimal as they are appended after C/CXX specific flags
env.Append(CCFLAGS = ' -Wall -Wextra -Wno-unused-parameter')

# C-specific flags
env.Prepend(CFLAGS = '-std=c99 -fno-strict-aliasing -pipe ')

# CXX-specific flags
# Note: not all 3rd-party libs like '-Wold-style-cast -Weffc++'
#       adding those after checks
env.Prepend(CXXFLAGS = '-Wno-long-long -Wno-deprecated -ansi ')
if sysname != 'sunos':
    env.Prepend(CXXFLAGS = '-pipe ')


# Linker flags
# TODO: enable ' -Wl,--warn-common -Wl,--fatal-warnings' after warnings from
# static linking have beed addressed
#
#env.Prepend(LINKFLAGS = '-Wl,--warn-common -Wl,--fatal-warnings ')

if gcov:
   env.Append(LINKFLAGS = '--coverage -g')

#
# Check required headers and libraries (autoconf functionality)
#

#
# Custom tests:
#

def CheckSystemASIOVersion(context):
    system_asio_test_source_file = """
#include <asio.hpp>

#if ASIO_VERSION < 101001
#error "Included asio version is too old"
#endif

int main()
{
    return 0;
}

"""
    context.Message('Checking ASIO version (> 1.10.1) ... ')
    result = context.TryLink(system_asio_test_source_file, '.cpp')
    context.Result(result)
    return result


#
# Construct confuration context
#
conf = Configure(env, custom_tests = {'CheckSystemASIOVersion': CheckSystemASIOVersion})

# System headers and libraries

if not conf.CheckLib('pthread'):
    print 'Error: pthread library not found'
    Exit(1)

# libatomic may be needed on some 32bit platforms (and 32bit userland PPC64)
# for 8 byte atomics but not generally required
if not x86:
    conf.CheckLib('atomic')

if sysname != 'darwin':
    if not conf.CheckLib('rt'):
        print 'Error: rt library not found'
        Exit(1)

if sysname == 'freebsd':
    if not conf.CheckLib('execinfo'):
        print 'Error: execinfo library not found'
        Exit(1)

if sysname == 'sunos':
    if not conf.CheckLib('socket'):
        print 'Error: socket library not found'
        Exit(1)
    if not conf.CheckLib('crypto'):
        print 'Error: crypto library not found'
        Exit(1)
    if not conf.CheckLib('nsl'):
        print 'Error: nsl library not found'
        Exit(1)

if conf.CheckHeader('sys/epoll.h'):
    conf.env.Append(CPPFLAGS = ' -DGALERA_USE_GU_NETWORK')

if conf.CheckHeader('byteswap.h'):
    conf.env.Append(CPPFLAGS = ' -DHAVE_BYTESWAP_H')

if conf.CheckHeader('endian.h'):
    conf.env.Append(CPPFLAGS = ' -DHAVE_ENDIAN_H')
elif conf.CheckHeader('sys/endian.h'):
    conf.env.Append(CPPFLAGS = ' -DHAVE_SYS_ENDIAN_H')
elif conf.CheckHeader('sys/byteorder.h'):
    conf.env.Append(CPPFLAGS = ' -DHAVE_SYS_BYTEORDER_H')
elif sysname != 'darwin':
    print 'can\'t find byte order information'
    Exit(1)

if conf.CheckHeader('execinfo.h'):
    conf.env.Append(CPPFLAGS = ' -DHAVE_EXECINFO_H')

# Additional C headers and libraries


# shared_ptr
if conf.CheckCXXHeader('boost/shared_ptr.hpp'):
    conf.env.Append(CPPFLAGS = ' -DHAVE_BOOST_SHARED_PTR_HPP')
else:
    print 'no suitable shared_ptr headers found'
    Exit(1)

# unordered_map
if conf.CheckCXXHeader('unordered_map'):
    conf.env.Append(CPPFLAGS = ' -DHAVE_UNORDERED_MAP')
elif conf.CheckCXXHeader('tr1/unordered_map'):
    conf.env.Append(CPPFLAGS = ' -DHAVE_TR1_UNORDERED_MAP')
else:
    if conf.CheckCXXHeader('boost/unordered_map.hpp'):
        conf.env.Append(CPPFLAGS = ' -DHAVE_BOOST_UNORDERED_MAP_HPP')
    else:
        print 'no unordered map header available'
        Exit(1)

# pool allocator
if boost == 1:
    # Default suffix for boost multi-threaded libraries
    if sysname == 'darwin':
        boost_library_suffix = '-mt'
    else:
        boost_library_suffix = ''
    if sysname == 'darwin' and extra_sysroot != '':
        boost_library_path = extra_sysroot + '/lib'
    else:
        boost_library_path = ''
    # Use nanosecond time precision
    conf.env.Append(CPPFLAGS = ' -DBOOST_DATE_TIME_POSIX_TIME_STD_CONFIG=1')

    # Common procedure to find boost static library
    if bits == 64:
        boost_libpaths = [ boost_library_path, '/usr/lib64', '/usr/local/lib64' ]
    else:
        boost_libpaths = [ boost_library_path, '/usr/local/lib', '/usr/lib' ]

    def check_boost_library(libBaseName, header, configuredLibPath, autoadd = 1):
        libName = libBaseName + boost_library_suffix
        if configuredLibPath != '' and not os.path.isfile(configuredLibPath):
            print "Error: file '%s' does not exist" % configuredLibPath
            Exit(1)
        if configuredLibPath == '':
           for libpath in boost_libpaths:
               libname = libpath + '/lib%s.a' % libName
               if os.path.isfile(libname):
                   configuredLibPath = libname
                   break
        if configuredLibPath != '':
            if not conf.CheckCXXHeader(header):
                print "Error: header '%s' does not exist" % header
                Exit (1)
            if autoadd:
                conf.env.Append(LIBS=File(configuredLibPath))
            else:
                return File(configuredLibPath)
        else:
            if not conf.CheckLibWithHeader(libs=[libName],
                                           header=header,
                                           language='CXX',
                                           autoadd=autoadd):
                print 'Error: library %s does not exist' % libName
                Exit (1)
            return [libName]

    # Required boost headers/libraries
    #
    if boost_pool == 1:
        if conf.CheckCXXHeader('boost/pool/pool_alloc.hpp'):
            print 'Using boost pool alloc'
            conf.env.Append(CPPFLAGS = ' -DGALERA_USE_BOOST_POOL_ALLOC=1')
            # due to a bug in boost >= 1.50 we need to link with boost_system
            # - should be a noop with no boost_pool.
            if sysname == 'darwin':
                if conf.CheckLib('boost_system' + boost_library_suffix):
                    conf.env.Append(LIBS=['boost_system' + boost_library_suffix])
            check_boost_library('boost_system',
                                'boost/system/error_code.hpp',
                                LIBBOOST_SYSTEM_A)
        else:
            print 'Error: boost/pool/pool_alloc.hpp not found or not usable'
            Exit(1)

    libboost_program_options = check_boost_library('boost_program_options',
                                                   'boost/program_options.hpp',
                                                   LIBBOOST_PROGRAM_OPTIONS_A,
                                                   autoadd = 0)
else:
    print 'Not using boost'

# asio
use_system_asio = False
if conf.CheckCXXHeader('asio.hpp') and conf.CheckSystemASIOVersion():
    use_system_asio = True
    conf.env.Append(CPPFLAGS = ' -DHAVE_SYSTEM_ASIO -DHAVE_ASIO_HPP')
else:
    print "Falling back to bundled asio"

if not use_system_asio:
    # Fall back to embedded asio
    conf.env.Append(CPPPATH = [ '#/asio' ])
    if conf.CheckCXXHeader('asio.hpp'):
        conf.env.Append(CPPFLAGS = ' -DHAVE_ASIO_HPP')
    else:
        print 'asio headers not found or not usable'
        Exit(1)

# asio/ssl
if ssl == 1:
    if conf.CheckCXXHeader('asio/ssl.hpp'):
        conf.env.Append(CPPFLAGS = ' -DHAVE_ASIO_SSL_HPP')
    else:
        print 'ssl support required but asio/ssl.hpp not found or not usable'
        print 'compile with ssl=0 or check that openssl devel headers are usable'
        Exit(1)
    if conf.CheckLib('ssl'):
        conf.CheckLib('crypto')
    else:
        print 'ssl support required but openssl library not found'
        print 'compile with ssl=0 or check that openssl library is usable'
        Exit(1)


CXX = conf.env.get('CXX').split()
from subprocess import Popen, PIPE
p = Popen(CXX + ['-dumpversion'], shell=False, stdin=None, stdout=PIPE, stderr=None, close_fds=True)
CXX_VERSION = p.stdout.read().strip()

# these will be used only with our softaware
if strict_build_flags == 1:
    conf.env.Append(CCFLAGS = ' -Werror -pedantic')
<<<<<<< HEAD
    if 'g++' in CXX:
        if CXX_VERSION >= "4.9.0":
            conf.env.Append(CXXFLAGS = ' -Weffc++')
        else:
            conf.env.Append(CXXFLAGS = ' -Wnon-virtual-dtor')
        conf.env.Append(CXXFLAGS = ' -Wold-style-cast')
    elif 'clang++' in CXX:
        conf.env.Append(CCFLAGS = ' -Wno-self-assign')
        conf.env.Append(CXXFLAGS = ' -Wnon-virtual-dtor')
        if 'ccache' in CXX:
            conf.env.Append(CPPFLAGS = ' -Qunused-arguments')

# Many unit tests fail conf.env.Append(CXXFLAGS = ' -std=c++11')
=======
    if 'clang' not in conf.env['CXX']:
        conf.env.Prepend(CXXFLAGS = '-Weffc++ -Wold-style-cast ')
    else:
        conf.env.Append(CCFLAGS  = ' -Wno-self-assign')
        conf.env.Append(CCFLAGS  = ' -Wno-gnu-zero-variadic-macro-arguments')
        conf.env.Append(CXXFLAGS = ' -Wno-variadic-macros')
        if 'ccache' in conf.env['CXX']:
            conf.env.Append(CCFLAGS = ' -Qunused-arguments')
>>>>>>> fc545883

env = conf.Finish()

Export('x86', 'bits', 'env', 'sysname', 'libboost_program_options')

#
# Actions to build .dSYM directories, containing debugging information for Darwin
#

if sysname == 'darwin' and int(debug) >= 0 and int(debug) < 3:
    env['LINKCOM'] = [env['LINKCOM'], 'dsymutil $TARGET']
    env['SHLINKCOM'] = [env['SHLINKCOM'], 'dsymutil $TARGET']

#
# Set up and export environment for check unit tests
#

# Clone base from default environment
check_env = env.Clone()

conf = Configure(check_env)

# Check header and library

if not conf.CheckHeader('check.h'):
    print 'Error: check header file not found or not usable'
    Exit(1)

if not conf.CheckLib('check'):
    print 'Error: check library not found or not usable'
    Exit(1)

if not conf.CheckLib('m'):
    print 'Error: math library not found or not usable'
    Exit(1)

# potential check dependency, link if present
conf.CheckLib('subunit')

if sysname != 'darwin':
    if not conf.CheckLib('rt'):
        print 'Error: realtime library not found or not usable'
        Exit(1)

conf.Finish()

#
# this follows recipes from http://www.scons.org/wiki/UnitTests
#

def builder_unit_test(target, source, env):
    app = str(source[0].abspath)
    if os.spawnl(os.P_WAIT, app, app)==0:
        open(str(target[0]),'w').write("PASSED\n")
    else:
        return 1

def builder_unit_test_dummy(target, source, env):
    return 0

# Create a builder for tests
if tests == 1:
    bld = Builder(action = builder_unit_test)
else:
    bld = Builder(action = builder_unit_test_dummy) 
check_env.Append(BUILDERS = {'Test' :  bld})

Export('check_env')

#
# Run root SConscript with variant_dir
#
SConscript('SConscript', variant_dir=build_dir)<|MERGE_RESOLUTION|>--- conflicted
+++ resolved
@@ -458,31 +458,22 @@
 
 # these will be used only with our softaware
 if strict_build_flags == 1:
-    conf.env.Append(CCFLAGS = ' -Werror -pedantic')
-<<<<<<< HEAD
+    conf.env.Prepend(CCFLAGS = ' -Werror -pedantic')
     if 'g++' in CXX:
         if CXX_VERSION >= "4.9.0":
-            conf.env.Append(CXXFLAGS = ' -Weffc++')
+            conf.env.Prepend(CXXFLAGS = '-Weffc++ -Wold-style-cast ')
         else:
-            conf.env.Append(CXXFLAGS = ' -Wnon-virtual-dtor')
+            conf.env.Prepend(CXXFLAGS = '-Wnon-virtual-dtor ')
         conf.env.Append(CXXFLAGS = ' -Wold-style-cast')
     elif 'clang++' in CXX:
-        conf.env.Append(CCFLAGS = ' -Wno-self-assign')
+        conf.env.Append(CCFLAGS  = ' -Wno-self-assign')
+        conf.env.Append(CCFLAGS  = ' -Wno-gnu-zero-variadic-macro-arguments')
         conf.env.Append(CXXFLAGS = ' -Wnon-virtual-dtor')
+        conf.env.Append(CXXFLAGS = ' -Wno-variadic-macros')
         if 'ccache' in CXX:
             conf.env.Append(CPPFLAGS = ' -Qunused-arguments')
 
 # Many unit tests fail conf.env.Append(CXXFLAGS = ' -std=c++11')
-=======
-    if 'clang' not in conf.env['CXX']:
-        conf.env.Prepend(CXXFLAGS = '-Weffc++ -Wold-style-cast ')
-    else:
-        conf.env.Append(CCFLAGS  = ' -Wno-self-assign')
-        conf.env.Append(CCFLAGS  = ' -Wno-gnu-zero-variadic-macro-arguments')
-        conf.env.Append(CXXFLAGS = ' -Wno-variadic-macros')
-        if 'ccache' in conf.env['CXX']:
-            conf.env.Append(CCFLAGS = ' -Qunused-arguments')
->>>>>>> fc545883
 
 env = conf.Finish()
 
