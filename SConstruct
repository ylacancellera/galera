--- conflicted
+++ resolved
@@ -118,11 +118,7 @@
 debug = ARGUMENTS.get('debug', -1)
 dbug  = ARGUMENTS.get('dbug', False)
 asan = ARGUMENTS.get('asan', 0)
-<<<<<<< HEAD
-
 gcov = ARGUMENTS.get('gcov', False)
-=======
->>>>>>> bcb92acc
 
 debug_lvl = int(debug)
 if debug_lvl >= 0 and debug_lvl < 3:
