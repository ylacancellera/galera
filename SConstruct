###################################################################
#
# Copyright (C) 2010-2017 Codership Oy <info@codership.com>
#
# SCons build script to build galera libraries
#
# How to control the build with environment variables:
# Set CC       to specify C compiler
# Set CXX      to specify C++ compiler
# Set CPPFLAGS to add non-standard include paths and preprocessor macros
# Set CCFLAGS  to *override* optimization and architecture-specific options
# Set CFLAGS   to supply C compiler options
# Set CXXFLAGS to supply C++ compiler options
# Set LDFLAGS  to *override* linking flags
# Set LIBPATH  to add non-standard linker paths
# Set RPATH    to add rpaths
#
# Some useful CPPFLAGS:
# GCS_SM_DEBUG          - enable dumping of send monitor state and history
# GU_DEBUG_MUTEX        - enable mutex debug instrumentation
# GU_DBUG_ON            - enable sync point macros
#
# Script structure:
# - Help message
# - Default parameters
# - Read commandline options
# - Set up and configure default build environment
# - Set up and configure check unit test build environment
# - Run root SConscript with variant_dir
#
####################################################################

import os
import platform
import string
import subprocess
from sys import version_info
python_ver = version_info[0]

# Execute a command and read the first line of its stdout.
# For example read_first_line(["ls", "-l", "/usr"])
def read_first_line(cmd):
    p = subprocess.Popen(cmd, stdout=subprocess.PIPE)
    stdout = p.communicate()[0]
    line = stdout.splitlines()[0]
    return line

sysname = os.uname()[0].lower()
machine = platform.machine()
bits = ARGUMENTS.get('bits', platform.architecture()[0])
print('Host: ' + sysname + ' ' + machine + ' ' + bits)

x86 = any(arch in machine for arch in [ 'x86', 'amd64', 'i686', 'i386', 'i86pc' ])

if bits == '32bit':
    bits = 32
elif bits == '64bit':
    bits = 64

#
# Print Help
#

Help('''
Build targets:  build tests check install all
Default target: all

Commandline Options:
    debug=n             debug build with optimization level n
    build_dir=dir       build directory, default: '.'
    boost=[0|1]         disable or enable boost libraries
    system_asio=[0|1]   use system asio library, if available
    boost_pool=[0|1]    use or not use boost pool allocator
    revno=XXXX          source code revision number
    bpostatic=path      a path to static libboost_program_options.a
    extra_sysroot=path  a path to extra development environment (Fink, Homebrew, MacPorts, MinGW)
    bits=[32bit|64bit]
''')
# bpostatic option added on Percona request

#
# Default params
#

build_target = 'all'

# Optimization level
opt_flags    = ' -g -O3 -fno-omit-frame-pointer -DNDEBUG'

# Architecture (defaults to build host type)
compile_arch = ''
link_arch    = ''

# Build directory
build_dir    = ''

<<<<<<< HEAD
=======
# Version script file
galera_script = File('#/galera-sym.map').abspath
with open(galera_script, 'w') as f:
    f.write('''{
    global: wsrep_loader;
            wsrep_interface_version;
    local:  *;
};
''')


>>>>>>> 6df57a74
#
# Read commandline options
#

build_dir = ARGUMENTS.get('build_dir', '')

# Debug/dbug flags
debug = ARGUMENTS.get('debug', -1)
dbug  = ARGUMENTS.get('dbug', False)

debug_lvl = int(debug)
if debug_lvl >= 0 and debug_lvl < 3:
    opt_flags = ' -g -O%d -fno-inline' % debug_lvl
    dbug = True
elif debug_lvl == 3:
    opt_flags = ' -g -O3 -fno-omit-frame-pointer'

if dbug:
    opt_flags = opt_flags + ' -DGU_DBUG_ON'

if sysname == 'sunos':
    compile_arch = ' -mtune=native'
elif x86:
    if bits == 32:
        if machine == 'x86_64':
            compile_arch = ' -mx32'
        else:
            compile_arch = ' -m32 -march=i686'
            if sysname == 'linux':
                link_arch = ' -Wl,-melf_i386'
    else:
        compile_arch = ' -m64'
        if sysname == 'linux':
            link_arch = ' -Wl,-melf_x86_64'
    link_arch = compile_arch + link_arch
elif machine == 's390x':
    compile_arch = ' -mzarch'
    if bits == 32:
        compile_arch += ' -m32'

boost      = int(ARGUMENTS.get('boost', 1))
boost_pool = int(ARGUMENTS.get('boost_pool', 0))
system_asio= int(ARGUMENTS.get('system_asio', 1))
tests      = int(ARGUMENTS.get('tests', 1))
deterministic_tests = int(ARGUMENTS.get('deterministic_tests', 0))
strict_build_flags = int(ARGUMENTS.get('strict_build_flags', 0))


<<<<<<< HEAD
GALERA_VER = ARGUMENTS.get('version', '3.34')
=======
GALERA_VER = ARGUMENTS.get('version', '3.27')
>>>>>>> 6df57a74
GALERA_REV = ARGUMENTS.get('revno', 'XXXX')
# export to any module that might have use of those
Export('GALERA_VER', 'GALERA_REV')
print('Signature: version: ' + GALERA_VER + ', revision: ' + GALERA_REV)

LIBBOOST_PROGRAM_OPTIONS_A = ARGUMENTS.get('bpostatic', '')
LIBBOOST_SYSTEM_A = LIBBOOST_PROGRAM_OPTIONS_A.replace('boost_program_options', 'boost_system')

#
# Set up and export default build environment
#

env = Environment(ENV = {'PATH' : os.environ['PATH'], 'HOME' : os.environ['HOME']})

# Set up environment for ccache and distcc
#env['ENV']['HOME']          = os.environ['HOME']
#env['ENV']['DISTCC_HOSTS']  = os.environ['DISTCC_HOSTS']
#env['ENV']['CCACHE_PREFIX'] = os.environ['CCACHE_PREFIX']
if 'CCACHE_DIR' in os.environ:
    env['ENV']['CCACHE_DIR'] = os.environ['CCACHE_DIR']
if 'CCACHE_CPP2' in os.environ:
    env['ENV']['CCACHE_CPP2'] = os.environ['CCACHE_CPP2']

# Set CC and CXX compilers
cc = os.getenv('CC', 'default')
if cc != 'default':
    env.Replace(CC = cc)
cxx = os.getenv('CXX', 'default')
if cxx != 'default':
    env.Replace(CXX = cxx)
link = os.getenv('LINK', 'default')
if link != 'default':
    env.Replace(LINK = link)

# Get compiler name/version, CXX may be set to "c++" which may be clang or gcc
cc_version = str(read_first_line(env['CC'].split() + ['--version']))
cxx_version = str(read_first_line(env['CXX'].split() + ['--version']))

if python_ver >= 3:
    cc_version = cc_version.decode()
    cxx_version = cxx_version.decode()

print('Using C compiler executable: ' + env['CC'])
print('C compiler version is: ' + cc_version)
print('Using C++ compiler executable: ' + env['CXX'])
print('C++ compiler version is: ' + cxx_version)

# Initialize CPPFLAGS and LIBPATH from environment to get user preferences
env.Replace(CPPFLAGS  = os.getenv('CPPFLAGS', ''))
env.Replace(CCFLAGS   = os.getenv('CCFLAGS',  opt_flags + compile_arch))
env.Replace(CFLAGS    = os.getenv('CFLAGS',   ''))
env.Replace(CXXFLAGS  = os.getenv('CXXFLAGS', ''))
env.Replace(LINKFLAGS = os.getenv('LDFLAGS',  link_arch))
env.Replace(LIBPATH   = [os.getenv('LIBPATH', '')])
env.Replace(RPATH     = [os.getenv('RPATH',   '')])

# Set -pthread flag explicitly to make sure that pthreads are
# enabled on all platforms.
env.Append(CCFLAGS = ' -pthread')

# FreeBSD ports are usually installed under /usr/local
if sysname == 'freebsd' or sysname == 'sunos':
    env.Append(LIBPATH = ['/usr/local/lib'])
    env.Append(CPPPATH = ['/usr/local/include'])
if sysname == 'sunos':
   env.Replace(SHLINKFLAGS = '-shared ')

# Add paths is extra_sysroot argument was specified
extra_sysroot = ARGUMENTS.get('extra_sysroot', '')
if sysname == 'darwin' and extra_sysroot == '':
    # common developer environments and paths
    if os.system('which -s port') == 0 and os.path.isfile('/opt/local/bin/port'):
        extra_sysroot = '/opt/local'
    elif os.system('which -s brew') == 0 and os.path.isfile('/usr/local/bin/brew'):
        extra_sysroot = '/usr/local'
    elif os.system('which -s fink') == 0 and os.path.isfile('/sw/bin/fink'):
        extra_sysroot = '/sw'
if extra_sysroot != '':
    env.Append(LIBPATH = [extra_sysroot + '/lib'])
    env.Append(CCFLAGS = ' -I' + extra_sysroot + '/include')

# print env.Dump()

# Preprocessor flags
if sysname != 'sunos' and sysname != 'darwin' and sysname != 'freebsd':
    env.Append(CPPFLAGS = ' -D_XOPEN_SOURCE=600')
if sysname == 'sunos':
    env.Append(CPPFLAGS = ' -D__EXTENSIONS__')
env.Append(CPPFLAGS = ' -DHAVE_COMMON_H')

# Common C/CXX flags
# These should be kept minimal as they are appended after C/CXX specific flags
env.Append(CCFLAGS = ' -fPIC -Wall -Wextra -Wno-unused-parameter')

# C-specific flags
env.Prepend(CFLAGS = '-std=c99 -fno-strict-aliasing -pipe ')

# CXX-specific flags
# Note: not all 3rd-party libs like '-Wold-style-cast -Weffc++'
#       adding those after checks
env.Prepend(CXXFLAGS = '-Wno-long-long -Wno-deprecated -ansi ')
if sysname != 'sunos':
    env.Prepend(CXXFLAGS = '-pipe ')


# Linker flags
# TODO: enable ' -Wl,--warn-common -Wl,--fatal-warnings' after warnings from
# static linking have beed addressed
#
#env.Prepend(LINKFLAGS = '-Wl,--warn-common -Wl,--fatal-warnings ')

#
# Check required headers and libraries (autoconf functionality)
#

#
# Custom tests:
#

def CheckCpp11(context):
    test_source = """
#if __cplusplus < 201103
#error Not compiling in C++11 mode
#endif
int main() { return 0; }
"""
    context.Message('Checking if compiling in C++11 mode ... ')
    result = context.TryLink(test_source, '.cpp')
    context.Result(result)
    return result

def CheckSystemASIOVersion(context):
    system_asio_test_source_file = """
#include <asio.hpp>

#define XSTR(x) STR(x)
#define STR(x) #x
#pragma message "Asio version:" XSTR(ASIO_VERSION)
#if ASIO_VERSION < 101008
#error Included asio version is too old
#elif ASIO_VERSION >= 101100
#error Included asio version is too new
#endif

int main()
{
    return 0;
}

"""
    context.Message('Checking ASIO version (>= 1.10.8 and < 1.11.0) ... ')
    result = context.TryLink(system_asio_test_source_file, '.cpp')
    context.Result(result)
    return result

def CheckTr1Array(context):
    test_source = """
#include <tr1/array>
int main() { std::tr1::array<int, 5> a; return 0; }
"""
    context.Message('Checking for std::tr1::array ... ')
    result = context.TryLink(test_source, '.cpp')
    context.Result(result)
    return result

def CheckTr1SharedPtr(context):
    test_source = """
#include <tr1/memory>
int main() { int n; std::tr1::shared_ptr<int> p(&n); return 0; }
"""
    context.Message('Checking for std::tr1::shared_ptr ... ')
    result = context.TryLink(test_source, '.cpp')
    context.Result(result)
    return result

def CheckTr1UnorderedMap(context):
    test_source = """
#include <tr1/unordered_map>
int main() { std::tr1::unordered_map<int, int> m; return 0; }
"""
    context.Message('Checking for std::tr1::unordered_map ... ')
    result = context.TryLink(test_source, '.cpp')
    context.Result(result)
    return result

def CheckWeffcpp(context):
    # Some compilers (gcc <= 4.8 at least) produce a bogus warning for the code
    # below when -Weffc++ is used.
    test_source = """
class A {};
class B : public A {};
int main() { return 0; }
"""
    context.Message('Checking whether to enable -Weffc++ ... ')
    cxxflags_orig = context.env['CXXFLAGS']
    context.env.Prepend(CXXFLAGS = '-Weffc++ -Werror ')
    result = context.TryLink(test_source, '.cpp')
    context.env.Replace(CXXFLAGS = cxxflags_orig)
    context.Result(result)
    return result

# advanced SSL features
def CheckSetEcdhAuto(context):
    test_source = """
#include <openssl/ssl.h>
int main() { SSL_CTX* ctx=NULL; return !SSL_CTX_set_ecdh_auto(ctx, 1); }
"""
    context.Message('Checking for SSL_CTX_set_ecdh_auto() ... ')
    result = context.TryLink(test_source, '.cpp')
    context.Result(result)
    return result

def CheckSetTmpEcdh(context):
    test_source = """
#include <openssl/ssl.h>
int main() { SSL_CTX* ctx=NULL; EC_KEY* ecdh=NULL; return !SSL_CTX_set_tmp_ecdh(ctx,ecdh); }
"""
    context.Message('Checking for SSL_CTX_set_tmp_ecdh_() ... ')
    result = context.TryLink(test_source, '.cpp')
    context.Result(result)
    return result

def CheckVersionScript(context):
    test_source = """
int main() { return 0; }
"""
    context.Message('Checking for --version-script linker option ... ')
    result = context.TryLink(test_source, '.cpp')
    context.Result(result)
    return result

#
# Construct configuration context
#
conf = Configure(env, custom_tests = {
    'CheckCpp11': CheckCpp11,
    'CheckSystemASIOVersion': CheckSystemASIOVersion,
    'CheckTr1Array': CheckTr1Array,
    'CheckTr1SharedPtr': CheckTr1SharedPtr,
    'CheckTr1UnorderedMap': CheckTr1UnorderedMap,
    'CheckWeffcpp': CheckWeffcpp,
    'CheckSetEcdhAuto': CheckSetEcdhAuto,
    'CheckSetTmpEcdh': CheckSetTmpEcdh
})

conf.env.Append(CPPPATH = [ '#/wsrep/src' ])

# System headers and libraries

if not conf.CheckLib('pthread'):
    print('Error: pthread library not found')
    Exit(1)

# libatomic may be needed on some 32bit platforms (and 32bit userland PPC64)
# for 8 byte atomics but not generally required
if not x86:
    conf.CheckLib('atomic')

if sysname != 'darwin':
    if not conf.CheckLib('rt'):
        print('Error: rt library not found')
        Exit(1)

if sysname == 'freebsd':
    if not conf.CheckLib('execinfo'):
        print('Error: execinfo library not found')
        Exit(1)

if sysname == 'sunos':
    if not conf.CheckLib('socket'):
        print('Error: socket library not found')
        Exit(1)
    if not conf.CheckLib('crypto'):
        print('Error: crypto library not found')
        Exit(1)
    if not conf.CheckLib('nsl'):
        print('Error: nsl library not found')
        Exit(1)

if conf.CheckHeader('sys/epoll.h'):
    conf.env.Append(CPPFLAGS = ' -DGALERA_USE_GU_NETWORK')

if conf.CheckHeader('byteswap.h'):
    conf.env.Append(CPPFLAGS = ' -DHAVE_BYTESWAP_H')

if conf.CheckHeader('endian.h'):
    conf.env.Append(CPPFLAGS = ' -DHAVE_ENDIAN_H')
elif conf.CheckHeader('sys/endian.h'):
    conf.env.Append(CPPFLAGS = ' -DHAVE_SYS_ENDIAN_H')
elif conf.CheckHeader('sys/byteorder.h'):
    conf.env.Append(CPPFLAGS = ' -DHAVE_SYS_BYTEORDER_H')
elif sysname != 'darwin':
    print('can\'t find byte order information')
    Exit(1)

if conf.CheckHeader('execinfo.h'):
    conf.env.Append(CPPFLAGS = ' -DHAVE_EXECINFO_H')

# Additional C headers and libraries

cpp11 = conf.CheckCpp11()

# array
if cpp11:
    conf.env.Append(CPPFLAGS = ' -DHAVE_STD_ARRAY')
elif conf.CheckTr1Array():
    conf.env.Append(CPPFLAGS = ' -DHAVE_TR1_ARRAY')
elif conf.CheckCXXHeader('boost/array.hpp'):
    conf.env.Append(CPPFLAGS = ' -DHAVE_BOOST_ARRAY_HPP')
else:
    print('no suitable array header found')
    Exit(1)

# shared_ptr
if cpp11:
    conf.env.Append(CPPFLAGS = ' -DHAVE_STD_SHARED_PTR')
elif False and conf.CheckTr1SharedPtr():
    # std::tr1::shared_ptr<> is not derived from std::auto_ptr<>
    # this upsets boost in asio, so don't use tr1 version, use boost instead
    conf.env.Append(CPPFLAGS = ' -DHAVE_TR1_SHARED_PTR')
elif conf.CheckCXXHeader('boost/shared_ptr.hpp'):
    conf.env.Append(CPPFLAGS = ' -DHAVE_BOOST_SHARED_PTR_HPP')
else:
    print('no suitable shared_ptr header found')
    Exit(1)

# unordered_map
if cpp11:
    conf.env.Append(CPPFLAGS = ' -DHAVE_STD_UNORDERED_MAP')
elif conf.CheckTr1UnorderedMap():
    conf.env.Append(CPPFLAGS = ' -DHAVE_TR1_UNORDERED_MAP')
elif conf.CheckCXXHeader('boost/unordered_map.hpp'):
    conf.env.Append(CPPFLAGS = ' -DHAVE_BOOST_UNORDERED_MAP_HPP')
else:
    print('no suitable unordered map header found')
    Exit(1)

# pool allocator
if boost == 1:
    # Default suffix for boost multi-threaded libraries
    if sysname == 'darwin':
        boost_library_suffix = '-mt'
    else:
        boost_library_suffix = ''
    if sysname == 'darwin' and extra_sysroot != '':
        boost_library_path = extra_sysroot + '/lib'
    else:
        boost_library_path = ''
    # Use nanosecond time precision
    conf.env.Append(CPPFLAGS = ' -DBOOST_DATE_TIME_POSIX_TIME_STD_CONFIG=1')

    # Common procedure to find boost static library
    if bits == 64:
        boost_libpaths = [ boost_library_path, '/usr/lib64', '/usr/local/lib64' ]
    else:
        boost_libpaths = [ boost_library_path, '/usr/local/lib', '/usr/lib' ]

    def check_boost_library(libBaseName, header, configuredLibPath, autoadd = 1):
        libName = libBaseName + boost_library_suffix
        if configuredLibPath != '' and not os.path.isfile(configuredLibPath):
            print("Error: file '%s' does not exist" % configuredLibPath)
            Exit(1)
        if configuredLibPath == '':
           for libpath in boost_libpaths:
               libname = libpath + '/lib%s.a' % libName
               if os.path.isfile(libname):
                   configuredLibPath = libname
                   break
        if configuredLibPath != '':
            if not conf.CheckCXXHeader(header):
                print("Error: header '%s' does not exist" % header)
                Exit (1)
            if autoadd:
                conf.env.Append(LIBS=File(configuredLibPath))
            else:
                return File(configuredLibPath)
        else:
            if not conf.CheckLibWithHeader(libs=[libName],
                                           header=header,
                                           language='CXX',
                                           autoadd=autoadd):
                print('Error: library %s does not exist' % libName)
                Exit (1)
            return [libName]

    # Required boost headers/libraries
    #
    if boost_pool == 1:
        if conf.CheckCXXHeader('boost/pool/pool_alloc.hpp'):
            print('Using boost pool alloc')
            conf.env.Append(CPPFLAGS = ' -DGALERA_USE_BOOST_POOL_ALLOC=1')
            # due to a bug in boost >= 1.50 we need to link with boost_system
            # - should be a noop with no boost_pool.
            if sysname == 'darwin':
                if conf.CheckLib('boost_system' + boost_library_suffix):
                    conf.env.Append(LIBS=['boost_system' + boost_library_suffix])
            check_boost_library('boost_system',
                                'boost/system/error_code.hpp',
                                LIBBOOST_SYSTEM_A)
        else:
            print('Error: boost/pool/pool_alloc.hpp not found or not usable')
            Exit(1)

    libboost_program_options = check_boost_library('boost_program_options',
                                                   'boost/program_options.hpp',
                                                   LIBBOOST_PROGRAM_OPTIONS_A,
                                                   autoadd = 0)
else:
    print('Not using boost')

# asio
if system_asio == 1 and conf.CheckCXXHeader('asio.hpp') and conf.CheckSystemASIOVersion():
    conf.env.Append(CPPFLAGS = ' -DHAVE_ASIO_HPP')
else:
    system_asio = False
    print("Falling back to bundled asio")

if not system_asio:
    # Make sure that -Iasio goes before other paths (e.g. -I/usr/local/include)
    # that may contain a system wide installed asio. We should use the bundled
    # asio if "scons system_asio=0" is specified. Thus use Prepend().
    conf.env.Prepend(CPPPATH = [ '#/asio' ])
    if conf.CheckCXXHeader('asio.hpp'):
        conf.env.Append(CPPFLAGS = ' -DHAVE_ASIO_HPP')
    else:
        print('asio headers not found or not usable')
        Exit(1)

# asio/ssl
if not conf.CheckCXXHeader('asio/ssl.hpp'):
    print('SSL support required but asio/ssl.hpp was not found or not usable')
    print('check that SSL devel headers are installed and usable')
    Exit(1)
if not conf.CheckLib('ssl'):
    print('SSL support required but libssl was not found')
    Exit(1)
if not conf.CheckLib('crypto'):
    print('SSL support required libcrypto was not found')
    Exit(1)

# advanced SSL features
if conf.CheckSetEcdhAuto():
    conf.env.Append(CPPFLAGS = ' -DOPENSSL_HAS_SET_ECDH_AUTO')
elif conf.CheckSetTmpEcdh():
    conf.env.Append(CPPFLAGS = ' -DOPENSSL_HAS_SET_TMP_ECDH')

# these will be used only with our software
if strict_build_flags == 1:
    conf.env.Append(CCFLAGS = ' -Werror -pedantic')
    if 'clang' in cxx_version:
        conf.env.Append(CCFLAGS  = ' -Wno-self-assign')
        conf.env.Append(CCFLAGS  = ' -Wno-gnu-zero-variadic-macro-arguments')
        conf.env.Append(CXXFLAGS = ' -Wno-variadic-macros')
        # CXX may be something like "ccache clang++"
        if 'ccache' in conf.env['CXX'] or 'ccache' in conf.env['CC']:
            conf.env.Append(CCFLAGS = ' -Qunused-arguments')

if conf.CheckWeffcpp():
    conf.env.Prepend(CXXFLAGS = '-Weffc++ ')

if not 'clang' in cxx_version:
    conf.env.Prepend(CXXFLAGS = '-Wold-style-cast ')

env = conf.Finish()

print('Global flags:')
for f in ['CFLAGS', 'CXXFLAGS', 'CCFLAGS', 'CPPFLAGS']:
    print(f + ': ' + env[f].strip())

Export('x86', 'bits', 'env', 'sysname', 'libboost_program_options')

#
# Actions to build .dSYM directories, containing debugging information for Darwin
#

if sysname == 'darwin' and int(debug) >= 0 and int(debug) < 3:
    env['LINKCOM'] = [env['LINKCOM'], 'dsymutil $TARGET']
    env['SHLINKCOM'] = [env['SHLINKCOM'], 'dsymutil $TARGET']

#
# Set up and export environment for check unit tests
#

# Clone base from default environment
check_env = env.Clone()

conf = Configure(check_env)

# Check header and library

if not conf.CheckHeader('check.h'):
    print('Error: check header file not found or not usable')
    Exit(1)

if not conf.CheckLib('check'):
    print('Error: check library not found or not usable')
    Exit(1)

if not conf.CheckLib('m'):
    print('Error: math library not found or not usable')
    Exit(1)

# potential check dependency, link if present
conf.CheckLib('subunit')

if sysname != 'darwin':
    if not conf.CheckLib('rt'):
        print('Error: realtime library not found or not usable')
        Exit(1)

conf.Finish()

#
# Check version script linker option
#

test_env = env.Clone()
# Append version script flags to general link options for test
test_env.Append(LINKFLAGS = ' -Wl,--version-script=' + galera_script)

conf = Configure(test_env, custom_tests = {
    'CheckVersionScript': CheckVersionScript,
})

has_version_script = conf.CheckVersionScript()
conf.Finish()

#
# this follows recipes from http://www.scons.org/wiki/UnitTests
#

def builder_unit_test(target, source, env):
    app = str(source[0].abspath)
    if os.spawnl(os.P_WAIT, app, app)==0:
        open(str(target[0]),'w').write("PASSED\n")
    else:
        return 1

def builder_unit_test_dummy(target, source, env):
    return 0

# Create a builder for tests
if tests == 1:
    bld = Builder(action = builder_unit_test)
else:
    bld = Builder(action = builder_unit_test_dummy) 
check_env.Append(BUILDERS = {'Test' :  bld})

Export('check_env')
Export('has_version_script galera_script')

#
# If deterministic_tests is given, export GALERA_TEST_DETERMINISTIC
# so that the non-deterministic tests can be filtered out.
#
if deterministic_tests:
   os.environ['GALERA_TEST_DETERMINISTIC'] = '1'

#
# Run root SConscript with variant_dir
#
SConscript('SConscript', variant_dir=build_dir)<|MERGE_RESOLUTION|>--- conflicted
+++ resolved
@@ -94,8 +94,6 @@
 # Build directory
 build_dir    = ''
 
-<<<<<<< HEAD
-=======
 # Version script file
 galera_script = File('#/galera-sym.map').abspath
 with open(galera_script, 'w') as f:
@@ -106,8 +104,6 @@
 };
 ''')
 
-
->>>>>>> 6df57a74
 #
 # Read commandline options
 #
@@ -156,12 +152,14 @@
 strict_build_flags = int(ARGUMENTS.get('strict_build_flags', 0))
 
 
-<<<<<<< HEAD
-GALERA_VER = ARGUMENTS.get('version', '3.34')
-=======
-GALERA_VER = ARGUMENTS.get('version', '3.27')
->>>>>>> 6df57a74
+GALERA_VER = ARGUMENTS.get('version', '3.36')
 GALERA_REV = ARGUMENTS.get('revno', 'XXXX')
+
+# Attempt to read from file if not given
+if GALERA_REV == "XXXX" and os.path.isfile("GALERA_REVISION"):
+    with open("GALERA_REVISION", "r") as f:
+        GALERA_REV = f.readline().rstrip("\n")
+
 # export to any module that might have use of those
 Export('GALERA_VER', 'GALERA_REV')
 print('Signature: version: ' + GALERA_VER + ', revision: ' + GALERA_REV)
