###################################################################
#
# Copyright (C) 2010-2017 Codership Oy <info@codership.com>
#
# SCons build script to build galera libraries
#
# How to control the build with environment variables:
# Set CC       to specify C compiler
# Set CXX      to specify C++ compiler
# Set CPPFLAGS to add non-standard include paths and preprocessor macros
# Set CCFLAGS  to *override* optimization and architecture-specific options
# Set CFLAGS   to supply C compiler options
# Set CXXFLAGS to supply C++ compiler options
# Set LDFLAGS  to *override* linking flags
# Set LIBPATH  to add non-standard linker paths
# Set RPATH    to add rpaths
#
# Some useful CPPFLAGS:
# GCS_SM_DEBUG          - enable dumping of send monitor state and history
# GU_DEBUG_MUTEX        - enable mutex debug instrumentation
# GU_DBUG_ON            - enable sync point macros
#
# Script structure:
# - Help message
# - Default parameters
# - Read commandline options
# - Set up and configure default build environment
# - Set up and configure check unit test build environment
# - Run root SConscript with variant_dir
#
####################################################################

import os
import platform
import string
import subprocess
from sys import version_info
python_ver = version_info[0]

# Execute a command and read the first line of its stdout.
# For example read_first_line(["ls", "-l", "/usr"])
def read_first_line(cmd):
    p = subprocess.Popen(cmd, stdout=subprocess.PIPE)
    stdout = p.communicate()[0]
    line = stdout.splitlines()[0]
    return line

sysname = os.uname()[0].lower()
machine = platform.machine()
bits = ARGUMENTS.get('bits', platform.architecture()[0])
print('Host: ' + sysname + ' ' + machine + ' ' + bits)

x86 = any(arch in machine for arch in [ 'x86', 'amd64', 'i686', 'i386', 'i86pc' ])

if bits == '32bit':
    bits = 32
elif bits == '64bit':
    bits = 64

#
# Print Help
#

Help('''
Build targets:  build tests check install all
Default target: all

Commandline Options:
    debug=n             debug build with optimization level n
    build_dir=dir       build directory, default: '.'
    boost=[0|1]         disable or enable boost libraries
    system_asio=[0|1]   use system asio library, if available
    boost_pool=[0|1]    use or not use boost pool allocator
    revno=XXXX          source code revision number
    bpostatic=path      a path to static libboost_program_options.a
    extra_sysroot=path  a path to extra development environment (Fink, Homebrew, MacPorts, MinGW)
    bits=[32bit|64bit]
''')
# bpostatic option added on Percona request

#
# Default params
#

build_target = 'all'

# Optimization level
opt_flags    = ' -g -O3 -fno-omit-frame-pointer -DNDEBUG'

# Architecture (defaults to build host type)
compile_arch = ''
link_arch    = ''

# Build directory
build_dir    = ''

#
# Read commandline options
#

build_dir = ARGUMENTS.get('build_dir', '')

# Debug/dbug flags
debug = ARGUMENTS.get('debug', -1)
dbug  = ARGUMENTS.get('dbug', False)

debug_lvl = int(debug)
if debug_lvl >= 0 and debug_lvl < 3:
    opt_flags = ' -g -O%d -fno-inline' % debug_lvl
    dbug = True
elif debug_lvl == 3:
    opt_flags = ' -g -O3 -fno-omit-frame-pointer'

if dbug:
    opt_flags = opt_flags + ' -DGU_DBUG_ON'

if sysname == 'sunos':
    compile_arch = ' -mtune=native'
elif x86:
    if bits == 32:
        if machine == 'x86_64':
            compile_arch = ' -mx32'
        else:
            compile_arch = ' -m32 -march=i686'
            if sysname == 'linux':
                link_arch = ' -Wl,-melf_i386'
    else:
        compile_arch = ' -m64'
        if sysname == 'linux':
            link_arch = ' -Wl,-melf_x86_64'
    link_arch = compile_arch + link_arch
elif machine == 's390x':
    compile_arch = ' -mzarch'
    if bits == 32:
        compile_arch += ' -m32'

boost      = int(ARGUMENTS.get('boost', 1))
boost_pool = int(ARGUMENTS.get('boost_pool', 0))
system_asio= int(ARGUMENTS.get('system_asio', 1))
tests      = int(ARGUMENTS.get('tests', 1))
deterministic_tests = int(ARGUMENTS.get('deterministic_tests', 0))
strict_build_flags = int(ARGUMENTS.get('strict_build_flags', 0))


<<<<<<< HEAD
GALERA_VER = ARGUMENTS.get('version', '3.32')
=======
GALERA_VER = ARGUMENTS.get('version', '3.26')
>>>>>>> ff05089d
GALERA_REV = ARGUMENTS.get('revno', 'XXXX')
# export to any module that might have use of those
Export('GALERA_VER', 'GALERA_REV')
print('Signature: version: ' + GALERA_VER + ', revision: ' + GALERA_REV)

LIBBOOST_PROGRAM_OPTIONS_A = ARGUMENTS.get('bpostatic', '')
LIBBOOST_SYSTEM_A = LIBBOOST_PROGRAM_OPTIONS_A.replace('boost_program_options', 'boost_system')

#
# Set up and export default build environment
#

env = Environment(ENV = {'PATH' : os.environ['PATH'], 'HOME' : os.environ['HOME']})

# Set up environment for ccache and distcc
#env['ENV']['HOME']          = os.environ['HOME']
#env['ENV']['DISTCC_HOSTS']  = os.environ['DISTCC_HOSTS']
#env['ENV']['CCACHE_PREFIX'] = os.environ['CCACHE_PREFIX']
if 'CCACHE_DIR' in os.environ:
    env['ENV']['CCACHE_DIR'] = os.environ['CCACHE_DIR']
if 'CCACHE_CPP2' in os.environ:
    env['ENV']['CCACHE_CPP2'] = os.environ['CCACHE_CPP2']

# Set CC and CXX compilers
cc = os.getenv('CC', 'default')
if cc != 'default':
    env.Replace(CC = cc)
cxx = os.getenv('CXX', 'default')
if cxx != 'default':
    env.Replace(CXX = cxx)
link = os.getenv('LINK', 'default')
if link != 'default':
    env.Replace(LINK = link)

# Get compiler name/version, CXX may be set to "c++" which may be clang or gcc
cc_version = str(read_first_line(env['CC'].split() + ['--version']))
cxx_version = str(read_first_line(env['CXX'].split() + ['--version']))

if python_ver >= 3:
    cc_version = cc_version.decode()
    cxx_version = cxx_version.decode()

print('Using C compiler executable: ' + env['CC'])
print('C compiler version is: ' + cc_version)
print('Using C++ compiler executable: ' + env['CXX'])
print('C++ compiler version is: ' + cxx_version)

# Initialize CPPFLAGS and LIBPATH from environment to get user preferences
env.Replace(CPPFLAGS  = os.getenv('CPPFLAGS', ''))
env.Replace(CCFLAGS   = os.getenv('CCFLAGS',  opt_flags + compile_arch))
env.Replace(CFLAGS    = os.getenv('CFLAGS',   ''))
env.Replace(CXXFLAGS  = os.getenv('CXXFLAGS', ''))
env.Replace(LINKFLAGS = os.getenv('LDFLAGS',  link_arch))
env.Replace(LIBPATH   = [os.getenv('LIBPATH', '')])
env.Replace(RPATH     = [os.getenv('RPATH',   '')])

# Set -pthread flag explicitly to make sure that pthreads are
# enabled on all platforms.
env.Append(CCFLAGS = ' -pthread')

# FreeBSD ports are usually installed under /usr/local
if sysname == 'freebsd' or sysname == 'sunos':
    env.Append(LIBPATH = ['/usr/local/lib'])
    env.Append(CPPPATH = ['/usr/local/include'])
if sysname == 'sunos':
   env.Replace(SHLINKFLAGS = '-shared ')

# Build shared objects with dynamic symbol dispatching disabled.
# This enables predictable behavior upon dynamic loading with programs
# that have own versions of commonly used libraries linked in (boost, asio, etc.)
env.Append(SHLINKFLAGS = ' -Wl,-Bsymbolic -Wl,-Bsymbolic-functions')

# Add paths is extra_sysroot argument was specified
extra_sysroot = ARGUMENTS.get('extra_sysroot', '')
if sysname == 'darwin' and extra_sysroot == '':
    # common developer environments and paths
    if os.system('which -s port') == 0 and os.path.isfile('/opt/local/bin/port'):
        extra_sysroot = '/opt/local'
    elif os.system('which -s brew') == 0 and os.path.isfile('/usr/local/bin/brew'):
        extra_sysroot = '/usr/local'
    elif os.system('which -s fink') == 0 and os.path.isfile('/sw/bin/fink'):
        extra_sysroot = '/sw'
if extra_sysroot != '':
    env.Append(LIBPATH = [extra_sysroot + '/lib'])
    env.Append(CCFLAGS = ' -I' + extra_sysroot + '/include')

# print env.Dump()

# Preprocessor flags
if sysname != 'sunos' and sysname != 'darwin' and sysname != 'freebsd':
    env.Append(CPPFLAGS = ' -D_XOPEN_SOURCE=600')
if sysname == 'sunos':
    env.Append(CPPFLAGS = ' -D__EXTENSIONS__')
env.Append(CPPFLAGS = ' -DHAVE_COMMON_H')

# Common C/CXX flags
# These should be kept minimal as they are appended after C/CXX specific flags
env.Append(CCFLAGS = ' -fPIC -Wall -Wextra -Wno-unused-parameter')

# C-specific flags
env.Prepend(CFLAGS = '-std=c99 -fno-strict-aliasing -pipe ')

# CXX-specific flags
# Note: not all 3rd-party libs like '-Wold-style-cast -Weffc++'
#       adding those after checks
env.Prepend(CXXFLAGS = '-Wno-long-long -Wno-deprecated -ansi ')
if sysname != 'sunos':
    env.Prepend(CXXFLAGS = '-pipe ')


# Linker flags
# TODO: enable ' -Wl,--warn-common -Wl,--fatal-warnings' after warnings from
# static linking have beed addressed
#
#env.Prepend(LINKFLAGS = '-Wl,--warn-common -Wl,--fatal-warnings ')

#
# Check required headers and libraries (autoconf functionality)
#

#
# Custom tests:
#

def CheckCpp11(context):
    test_source = """
#if __cplusplus < 201103
#error Not compiling in C++11 mode
#endif
int main() { return 0; }
"""
    context.Message('Checking if compiling in C++11 mode ... ')
    result = context.TryLink(test_source, '.cpp')
    context.Result(result)
    return result

def CheckSystemASIOVersion(context):
    system_asio_test_source_file = """
#include <asio.hpp>

#define XSTR(x) STR(x)
#define STR(x) #x
#pragma message "Asio version:" XSTR(ASIO_VERSION)
#if ASIO_VERSION < 101008
#error Included asio version is too old
#elif ASIO_VERSION >= 101100
#error Included asio version is too new
#endif

int main()
{
    return 0;
}

"""
    context.Message('Checking ASIO version (>= 1.10.8 and < 1.11.0) ... ')
    result = context.TryLink(system_asio_test_source_file, '.cpp')
    context.Result(result)
    return result

def CheckTr1Array(context):
    test_source = """
#include <tr1/array>
int main() { std::tr1::array<int, 5> a; return 0; }
"""
    context.Message('Checking for std::tr1::array ... ')
    result = context.TryLink(test_source, '.cpp')
    context.Result(result)
    return result

def CheckTr1SharedPtr(context):
    test_source = """
#include <tr1/memory>
int main() { int n; std::tr1::shared_ptr<int> p(&n); return 0; }
"""
    context.Message('Checking for std::tr1::shared_ptr ... ')
    result = context.TryLink(test_source, '.cpp')
    context.Result(result)
    return result

def CheckTr1UnorderedMap(context):
    test_source = """
#include <tr1/unordered_map>
int main() { std::tr1::unordered_map<int, int> m; return 0; }
"""
    context.Message('Checking for std::tr1::unordered_map ... ')
    result = context.TryLink(test_source, '.cpp')
    context.Result(result)
    return result

def CheckWeffcpp(context):
    # Some compilers (gcc <= 4.8 at least) produce a bogus warning for the code
    # below when -Weffc++ is used.
    test_source = """
class A {};
class B : public A {};
int main() { return 0; }
"""
    context.Message('Checking whether to enable -Weffc++ ... ')
    cxxflags_orig = context.env['CXXFLAGS']
    context.env.Prepend(CXXFLAGS = '-Weffc++ -Werror ')
    result = context.TryLink(test_source, '.cpp')
    context.env.Replace(CXXFLAGS = cxxflags_orig)
    context.Result(result)
    return result

# advanced SSL features
def CheckSetEcdhAuto(context):
    test_source = """
#include <openssl/ssl.h>
int main() { SSL_CTX* ctx=NULL; return !SSL_CTX_set_ecdh_auto(ctx, 1); }
"""
    context.Message('Checking for SSL_CTX_set_ecdh_auto() ... ')
    result = context.TryLink(test_source, '.cpp')
    context.Result(result)
    return result

def CheckSetTmpEcdh(context):
    test_source = """
#include <openssl/ssl.h>
int main() { SSL_CTX* ctx=NULL; EC_KEY* ecdh=NULL; return !SSL_CTX_set_tmp_ecdh(ctx,ecdh); }
"""
    context.Message('Checking for SSL_CTX_set_tmp_ecdh_() ... ')
    result = context.TryLink(test_source, '.cpp')
    context.Result(result)
    return result

#
# Construct configuration context
#
conf = Configure(env, custom_tests = {
    'CheckCpp11': CheckCpp11,
    'CheckSystemASIOVersion': CheckSystemASIOVersion,
    'CheckTr1Array': CheckTr1Array,
    'CheckTr1SharedPtr': CheckTr1SharedPtr,
    'CheckTr1UnorderedMap': CheckTr1UnorderedMap,
    'CheckWeffcpp': CheckWeffcpp,
    'CheckSetEcdhAuto': CheckSetEcdhAuto,
    'CheckSetTmpEcdh': CheckSetTmpEcdh
})

conf.env.Append(CPPPATH = [ '#/wsrep/src' ])

# System headers and libraries

if not conf.CheckLib('pthread'):
    print('Error: pthread library not found')
    Exit(1)

# libatomic may be needed on some 32bit platforms (and 32bit userland PPC64)
# for 8 byte atomics but not generally required
if not x86:
    conf.CheckLib('atomic')

if sysname != 'darwin':
    if not conf.CheckLib('rt'):
        print('Error: rt library not found')
        Exit(1)

if sysname == 'freebsd':
    if not conf.CheckLib('execinfo'):
        print('Error: execinfo library not found')
        Exit(1)

if sysname == 'sunos':
    if not conf.CheckLib('socket'):
        print('Error: socket library not found')
        Exit(1)
    if not conf.CheckLib('crypto'):
        print('Error: crypto library not found')
        Exit(1)
    if not conf.CheckLib('nsl'):
        print('Error: nsl library not found')
        Exit(1)

if conf.CheckHeader('sys/epoll.h'):
    conf.env.Append(CPPFLAGS = ' -DGALERA_USE_GU_NETWORK')

if conf.CheckHeader('byteswap.h'):
    conf.env.Append(CPPFLAGS = ' -DHAVE_BYTESWAP_H')

if conf.CheckHeader('endian.h'):
    conf.env.Append(CPPFLAGS = ' -DHAVE_ENDIAN_H')
elif conf.CheckHeader('sys/endian.h'):
    conf.env.Append(CPPFLAGS = ' -DHAVE_SYS_ENDIAN_H')
elif conf.CheckHeader('sys/byteorder.h'):
    conf.env.Append(CPPFLAGS = ' -DHAVE_SYS_BYTEORDER_H')
elif sysname != 'darwin':
    print('can\'t find byte order information')
    Exit(1)

if conf.CheckHeader('execinfo.h'):
    conf.env.Append(CPPFLAGS = ' -DHAVE_EXECINFO_H')

# Additional C headers and libraries

cpp11 = conf.CheckCpp11()

# array
if cpp11:
    conf.env.Append(CPPFLAGS = ' -DHAVE_STD_ARRAY')
elif conf.CheckTr1Array():
    conf.env.Append(CPPFLAGS = ' -DHAVE_TR1_ARRAY')
elif conf.CheckCXXHeader('boost/array.hpp'):
    conf.env.Append(CPPFLAGS = ' -DHAVE_BOOST_ARRAY_HPP')
else:
    print('no suitable array header found')
    Exit(1)

# shared_ptr
if cpp11:
    conf.env.Append(CPPFLAGS = ' -DHAVE_STD_SHARED_PTR')
elif False and conf.CheckTr1SharedPtr():
    # std::tr1::shared_ptr<> is not derived from std::auto_ptr<>
    # this upsets boost in asio, so don't use tr1 version, use boost instead
    conf.env.Append(CPPFLAGS = ' -DHAVE_TR1_SHARED_PTR')
elif conf.CheckCXXHeader('boost/shared_ptr.hpp'):
    conf.env.Append(CPPFLAGS = ' -DHAVE_BOOST_SHARED_PTR_HPP')
else:
    print('no suitable shared_ptr header found')
    Exit(1)

# unordered_map
if cpp11:
    conf.env.Append(CPPFLAGS = ' -DHAVE_STD_UNORDERED_MAP')
elif conf.CheckTr1UnorderedMap():
    conf.env.Append(CPPFLAGS = ' -DHAVE_TR1_UNORDERED_MAP')
elif conf.CheckCXXHeader('boost/unordered_map.hpp'):
    conf.env.Append(CPPFLAGS = ' -DHAVE_BOOST_UNORDERED_MAP_HPP')
else:
    print('no suitable unordered map header found')
    Exit(1)

# pool allocator
if boost == 1:
    # Default suffix for boost multi-threaded libraries
    if sysname == 'darwin':
        boost_library_suffix = '-mt'
    else:
        boost_library_suffix = ''
    if sysname == 'darwin' and extra_sysroot != '':
        boost_library_path = extra_sysroot + '/lib'
    else:
        boost_library_path = ''
    # Use nanosecond time precision
    conf.env.Append(CPPFLAGS = ' -DBOOST_DATE_TIME_POSIX_TIME_STD_CONFIG=1')

    # Common procedure to find boost static library
    if bits == 64:
        boost_libpaths = [ boost_library_path, '/usr/lib64', '/usr/local/lib64' ]
    else:
        boost_libpaths = [ boost_library_path, '/usr/local/lib', '/usr/lib' ]

    def check_boost_library(libBaseName, header, configuredLibPath, autoadd = 1):
        libName = libBaseName + boost_library_suffix
        if configuredLibPath != '' and not os.path.isfile(configuredLibPath):
            print("Error: file '%s' does not exist" % configuredLibPath)
            Exit(1)
        if configuredLibPath == '':
           for libpath in boost_libpaths:
               libname = libpath + '/lib%s.a' % libName
               if os.path.isfile(libname):
                   configuredLibPath = libname
                   break
        if configuredLibPath != '':
            if not conf.CheckCXXHeader(header):
                print("Error: header '%s' does not exist" % header)
                Exit (1)
            if autoadd:
                conf.env.Append(LIBS=File(configuredLibPath))
            else:
                return File(configuredLibPath)
        else:
            if not conf.CheckLibWithHeader(libs=[libName],
                                           header=header,
                                           language='CXX',
                                           autoadd=autoadd):
                print('Error: library %s does not exist' % libName)
                Exit (1)
            return [libName]

    # Required boost headers/libraries
    #
    if boost_pool == 1:
        if conf.CheckCXXHeader('boost/pool/pool_alloc.hpp'):
            print('Using boost pool alloc')
            conf.env.Append(CPPFLAGS = ' -DGALERA_USE_BOOST_POOL_ALLOC=1')
            # due to a bug in boost >= 1.50 we need to link with boost_system
            # - should be a noop with no boost_pool.
            if sysname == 'darwin':
                if conf.CheckLib('boost_system' + boost_library_suffix):
                    conf.env.Append(LIBS=['boost_system' + boost_library_suffix])
            check_boost_library('boost_system',
                                'boost/system/error_code.hpp',
                                LIBBOOST_SYSTEM_A)
        else:
            print('Error: boost/pool/pool_alloc.hpp not found or not usable')
            Exit(1)

    libboost_program_options = check_boost_library('boost_program_options',
                                                   'boost/program_options.hpp',
                                                   LIBBOOST_PROGRAM_OPTIONS_A,
                                                   autoadd = 0)
else:
    print('Not using boost')

# asio
if system_asio == 1 and conf.CheckCXXHeader('asio.hpp') and conf.CheckSystemASIOVersion():
    conf.env.Append(CPPFLAGS = ' -DHAVE_ASIO_HPP')
else:
    system_asio = False
    print("Falling back to bundled asio")

if not system_asio:
    # Make sure that -Iasio goes before other paths (e.g. -I/usr/local/include)
    # that may contain a system wide installed asio. We should use the bundled
    # asio if "scons system_asio=0" is specified. Thus use Prepend().
    conf.env.Prepend(CPPPATH = [ '#/asio' ])
    if conf.CheckCXXHeader('asio.hpp'):
        conf.env.Append(CPPFLAGS = ' -DHAVE_ASIO_HPP')
    else:
        print('asio headers not found or not usable')
        Exit(1)

# asio/ssl
if not conf.CheckCXXHeader('asio/ssl.hpp'):
    print('SSL support required but asio/ssl.hpp was not found or not usable')
    print('check that SSL devel headers are installed and usable')
    Exit(1)
if not conf.CheckLib('ssl'):
    print('SSL support required but libssl was not found')
    Exit(1)
if not conf.CheckLib('crypto'):
    print('SSL support required libcrypto was not found')
    Exit(1)

# advanced SSL features
if conf.CheckSetEcdhAuto():
    conf.env.Append(CPPFLAGS = ' -DOPENSSL_HAS_SET_ECDH_AUTO')
elif conf.CheckSetTmpEcdh():
    conf.env.Append(CPPFLAGS = ' -DOPENSSL_HAS_SET_TMP_ECDH')

# these will be used only with our software
if strict_build_flags == 1:
    conf.env.Append(CCFLAGS = ' -Werror -pedantic')
    if 'clang' in cxx_version:
        conf.env.Append(CCFLAGS  = ' -Wno-self-assign')
        conf.env.Append(CCFLAGS  = ' -Wno-gnu-zero-variadic-macro-arguments')
        conf.env.Append(CXXFLAGS = ' -Wno-variadic-macros')
        # CXX may be something like "ccache clang++"
        if 'ccache' in conf.env['CXX'] or 'ccache' in conf.env['CC']:
            conf.env.Append(CCFLAGS = ' -Qunused-arguments')

if conf.CheckWeffcpp():
    conf.env.Prepend(CXXFLAGS = '-Weffc++ ')

if not 'clang' in cxx_version:
    conf.env.Prepend(CXXFLAGS = '-Wold-style-cast ')

env = conf.Finish()

print('Global flags:')
for f in ['CFLAGS', 'CXXFLAGS', 'CCFLAGS', 'CPPFLAGS']:
    print(f + ': ' + env[f].strip())

Export('x86', 'bits', 'env', 'sysname', 'libboost_program_options')

#
# Actions to build .dSYM directories, containing debugging information for Darwin
#

if sysname == 'darwin' and int(debug) >= 0 and int(debug) < 3:
    env['LINKCOM'] = [env['LINKCOM'], 'dsymutil $TARGET']
    env['SHLINKCOM'] = [env['SHLINKCOM'], 'dsymutil $TARGET']

#
# Set up and export environment for check unit tests
#

# Clone base from default environment
check_env = env.Clone()

conf = Configure(check_env)

# Check header and library

if not conf.CheckHeader('check.h'):
    print('Error: check header file not found or not usable')
    Exit(1)

if not conf.CheckLib('check'):
    print('Error: check library not found or not usable')
    Exit(1)

if not conf.CheckLib('m'):
    print('Error: math library not found or not usable')
    Exit(1)

# potential check dependency, link if present
conf.CheckLib('subunit')

if sysname != 'darwin':
    if not conf.CheckLib('rt'):
        print('Error: realtime library not found or not usable')
        Exit(1)

conf.Finish()

#
# this follows recipes from http://www.scons.org/wiki/UnitTests
#

def builder_unit_test(target, source, env):
    app = str(source[0].abspath)
    if os.spawnl(os.P_WAIT, app, app)==0:
        open(str(target[0]),'w').write("PASSED\n")
    else:
        return 1

def builder_unit_test_dummy(target, source, env):
    return 0

# Create a builder for tests
if tests == 1:
    bld = Builder(action = builder_unit_test)
else:
    bld = Builder(action = builder_unit_test_dummy) 
check_env.Append(BUILDERS = {'Test' :  bld})

Export('check_env')

#
# If deterministic_tests is given, export GALERA_TEST_DETERMINISTIC
# so that the non-deterministic tests can be filtered out.
#
if deterministic_tests:
   os.environ['GALERA_TEST_DETERMINISTIC'] = '1'

#
# Run root SConscript with variant_dir
#
SConscript('SConscript', variant_dir=build_dir)<|MERGE_RESOLUTION|>--- conflicted
+++ resolved
@@ -142,11 +142,7 @@
 strict_build_flags = int(ARGUMENTS.get('strict_build_flags', 0))
 
 
-<<<<<<< HEAD
-GALERA_VER = ARGUMENTS.get('version', '3.32')
-=======
-GALERA_VER = ARGUMENTS.get('version', '3.26')
->>>>>>> ff05089d
+GALERA_VER = ARGUMENTS.get('version', '3.34')
 GALERA_REV = ARGUMENTS.get('revno', 'XXXX')
 # export to any module that might have use of those
 Export('GALERA_VER', 'GALERA_REV')
