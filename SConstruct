--- conflicted
+++ resolved
@@ -557,22 +557,15 @@
         if 'ccache' in conf.env['CXX'] or 'ccache' in conf.env['CC']:
             conf.env.Append(CCFLAGS = ' -Qunused-arguments')
 
-<<<<<<< HEAD
+if conf.CheckWeffcpp():
+    conf.env.Prepend(CXXFLAGS = '-Weffc++ ')
+
 # We assume that if it is not Clang, then it is GCC
 if not 'clang' in cxx_version:
     gcc_version_num = read_first_line(conf.env['CXX'].split() + ['-dumpversion'])
-    if gcc_version_num >= "4.9.0":
-        conf.env.Prepend(CXXFLAGS = '-Weffc++ ')
-    else:
+    if gcc_version_num < "4.9.0":
         conf.env.Prepend(CXXFLAGS = '-Wnon-virtual-dtor ')
-    conf.env.Append(CXXFLAGS = ' -Wold-style-cast')
-=======
-if conf.CheckWeffcpp():
-    conf.env.Prepend(CXXFLAGS = '-Weffc++ ')
-
-if not 'clang' in cxx_version:
     conf.env.Prepend(CXXFLAGS = '-Wold-style-cast ')
->>>>>>> d5429ef4
 
 env = conf.Finish()
 
