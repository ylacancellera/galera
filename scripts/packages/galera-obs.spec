--- conflicted
+++ resolved
@@ -232,11 +232,6 @@
 install -d $RBR%{docs}
 install -m 644 $RBD/COPYING                       $RBR%{docs}/COPYING
 install -m 644 $RBD/asio/LICENSE_1_0.txt          $RBR%{docs}/LICENSE.asio
-<<<<<<< HEAD
-install -m 644 $RBD/www.evanjones.ca/LICENSE      $RBR%{docs}/LICENSE.crc32c
-=======
-install -m 644 $RBD/chromium/LICENSE              $RBR%{docs}/LICENSE.chromium
->>>>>>> 3339949a
 install -m 644 $RBD/scripts/packages/README       $RBR%{docs}/README
 install -m 644 $RBD/scripts/packages/README-MySQL $RBR%{docs}/README-MySQL
 
@@ -343,11 +338,6 @@
 %attr(0755,root,root) %dir %{docs}
 %doc %attr(0644,root,root) %{docs}/COPYING
 %doc %attr(0644,root,root) %{docs}/LICENSE.asio
-<<<<<<< HEAD
-%doc %attr(0644,root,root) %{docs}/LICENSE.crc32c
-=======
-%doc %attr(0644,root,root) %{docs}/LICENSE.chromium
->>>>>>> 3339949a
 %doc %attr(0644,root,root) %{docs}/README
 %doc %attr(0644,root,root) %{docs}/README-MySQL
 
