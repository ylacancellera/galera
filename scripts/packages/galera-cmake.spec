# Copyright (c) 2011-2020, Codership Oy <info@codership.com>.
# All rights reserved.
#
# This program is free software; you can redistribute it and/or modify
# it under the terms of the GNU General Public License as published by
# the Free Software Foundation; version 2 of the License or later.
#
# This program is distributed in the hope that it will be useful,
# but WITHOUT ANY WARRANTY; without even the implied warranty of
# MERCHANTABILITY or FITNESS FOR A PARTICULAR PURPOSE.  See the
# GNU General Public License for more details.
#
# You should have received a copy of the GNU General Public License
# along with this program; see the file COPYING. If not, write to the
# Free Software Foundation, Inc., 51 Franklin St, Fifth Floor, Boston
# MA  02110-1301  USA.

<<<<<<< HEAD
%{!?name: %define name galera-4}
%{!?wsrep_api: %define wsrep_api 26}
%{!?version: %define version %{wsrep_api}_4.x}
%{!?release: %define release 2}
%define revision XXXX
%define copyright Copyright 2007-2015 Codership Oy. All rights reserved. Use is subject to license terms under GPLv2 license.
=======
%define name @CMAKE_PROJECT_NAME@
%define wsrep_api @GALERA_VERSION_WSREP_API@
%define version @GALERA_VERSION_WSREP_API@.@GALERA_VERSION_MAJOR@.@GALERA_VERSION_MINOR@@GALERA_VERSION_EXTRA@@GALERA_REVISION@
%{!?release: %define release 1}
%define copyright Copyright 2007-2020 Codership Oy. All rights reserved. Use is subject to license terms under GPLv2 license.
>>>>>>> 0cdf14d6
%define libs %{_libdir}/%{name}
%define docs /usr/share/doc/%{name}

# Avoid debuginfo RPMs, leaves binaries unstripped

%global _enable_debug_package 0
%global debug_package %{nil}
%global __os_install_post /usr/lib/rpm/brp-compress %{nil}
%define ssl_package_devel openssl-devel
# Define dist tag if not given by platform

# For suse versions see:
# https://en.opensuse.org/openSUSE:Build_Service_cross_distribution_howto
%if 0%{?suse_version} == 1110
%define dist .sle11
%endif
%if 0%{?suse_version} == 1310
%define dist .suse13.1
%endif
%if 0%{?suse_version} == 1315
%define dist .sle12
%endif
%if 0%{?suse_version} == 1320
%define dist .suse13.2
%endif
%if 0%{?sle_version} == 150000 && 0%{?is_opensuse}
%define dist .lp151
%define ssl_package_devel libopenssl-devel
%endif
%if 0%{?sle_version} == 120500 && !0%{?is_opensuse}
%define dist .sl12
%endif
%if 0%{?sle_version} == 150000 && !0%{?is_opensuse}
%define dist .sl15
%define ssl_package_devel libopenssl-devel
%endif
%if 0%{?sle_version} == 150100 && !0%{?is_opensuse}
%define dist .sl15_1
%define ssl_package_devel libopenssl-devel
%endif
%if 0%{?sle_version} == 150200 && !0%{?is_opensuse}
%define dist .sl15_2
%define ssl_package_devel libopenssl-devel
%endif




Name:          %{name}
Summary:       Galera: a synchronous multi-master wsrep provider (replication engine)
Group:         System Environment/Libraries
Version:       %{version}
Release:       %{release}%{dist}
License:       GPL-2.0
Source:        %{name}-%{version}.tar.gz
URL:           http://www.codership.com/
Packager:      Codership Oy
Vendor:        Codership Oy

BuildRoot:     %{_tmppath}/%{name}_%{version}-build

BuildRequires: boost-devel >= 1.41
BuildRequires: check-devel
BuildRequires: glibc-devel
BuildRequires: %{ssl_package_devel}
BuildRequires: cmake

%if 0%{?suse_version} == 1110
# On SLES11 SPx use the linked gcc47 to build instead of default gcc43
BuildRequires: gcc47 gcc47-c++
# On SLES11 SP2 the libgfortran.3.so provider must be explicitly defined
BuildRequires: libgfortran3
# On SLES11 we got error "conflict for provider of libgcc_s1 >= 4.7.4_20140612-2.1
# needed by gcc47, (provider libgcc_s1 conflicts with installed libgcc43),
# conflict for provider of libgomp1 >= 4.7.4_20140612-2.1 needed by gcc47,
# (provider libgomp1 conflicts with installed libgomp43), conflict for provider
# of libstdc++6 >= 4.7.4_20140612-2.1 needed by libstdc++47-devel,
# (provider libstdc++6 conflicts with installed libstdc++43)
# therefore:
BuildRequires: libgcc_s1
BuildRequires: libgomp1
BuildRequires: libstdc++6
#!BuildIgnore: libgcc43
%else
BuildRequires: gcc-c++
%endif

%if %{defined fedora}
BuildRequires: python
%endif

# Systemd
%if 0%{?suse_version} >= 1220 || 0%{?centos} >= 7 || 0%{?rhel} >= 7
%define systemd 1
BuildRequires: systemd
%else
%define systemd 0
%endif

%if 0%{?systemd}
%{?systemd_requires}
%if 0%{?suse_version}
BuildRequires: systemd-rpm-macros
# RedHat seems not to need this (or an equivalent).
%endif

%else
# NOT systemd

%if 0%{?suse_version}
PreReq:        %insserv_prereq %fillup_prereq
%else
Requires(post): chkconfig
Requires(preun): chkconfig
Requires(preun): initscripts
%endif
%endif # systemd

Requires:      openssl

Provides:      wsrep, %{name} = %{version}-%{release}
Provides:      galera, galera4, Percona-XtraDB-Cluster-galera-%{wsrep_api}

%description
Galera is a fast synchronous multimaster wsrep provider (replication engine)
for transactional databases and similar applications. For more information
about wsrep API see https://github.com/codership/wsrep-API. For a description
of Galera replication engine see https://www.galeracluster.com.

%{copyright}

This software comes with ABSOLUTELY NO WARRANTY. This is free software,
and you are welcome to modify and redistribute it under the GPLv2 license.

%prep
%setup -q -n %{name}-%{version}
# When downloading from GitHub the contents is in a folder
# that is named by the branch it was exported from.

%build
# Debug info:
echo "suse_version: %{suse_version}"
# 1110 = SLE-11 SPx
%if 0%{?suse_version} == 1110
export CC=gcc-4.7
export CXX=g++-4.7
%endif
%if 0%{?suse_version} == 1120
export CC=gcc-4.6
export CXX=g++-4.6
%endif
%if 0%{?suse_version} == 1130
export CC=gcc-4.7
export CXX=g++-4.7
%endif

NUM_JOBS=${NUM_JOBS:-$(ncpu=$(cat /proc/cpuinfo | grep processor | wc -l) && echo $(($ncpu > 4 ? 4 : $ncpu)))}

cmake -DCMAKE_BUILD_TYPE=Release .
make -j$(echo $NUM_JOBS) VERBOSE=1
make test ARGS=-V

%install
<<<<<<< HEAD
RBR=$RPM_BUILD_ROOT # eg. rpmbuild/BUILDROOT/galera-4-4.x-44.1.x86_64
RBD=$RPM_BUILD_DIR/%{name}-%{version} # eg. rpmbuild/BUILD/galera-4.x
=======
RBR=$RPM_BUILD_ROOT # eg. rpmbuild/BUILDROOT/galera-3-3.x-33.1.x86_64
RBD=$RPM_BUILD_DIR/%{name}-%{version}
>>>>>>> 0cdf14d6
# When downloading from GitHub the contents is in a folder
# that is named by the branch it was exported from.

# Clean up the BuildRoot first
[ "$RBR" != "/" ] && [ -d $RBR ] && rm -rf $RBR;
mkdir -p $RBR

%if 0%{?systemd}
install -D -m 644 $RBD/garb/files/garb.service $RBR%{_unitdir}/garb.service
install -D -m 755 $RBD/garb/files/garb-systemd $RBR%{_bindir}/garb-systemd
%else
install -d $RBR%{_sysconfdir}/init.d
install -m 755 $RBD/garb/files/garb.sh  $RBR%{_sysconfdir}/init.d/garb
%endif

# Symlink required by SUSE policy for SysV init, still supported with systemd
%if 0%{?suse_version}
%if 0%{?systemd}
install -d %{buildroot}%{_sbindir}
ln -sf /usr/sbin/service %{buildroot}%{_sbindir}/rcgarb
%else
install -d $RBR/usr/sbin
ln -sf /etc/init.d/garb $RBR/usr/sbin/rcgarb
%endif # systemd
%endif # suse_version

%if 0%{?suse_version}
install -d $RBR/var/adm/fillup-templates/
install -m 644 $RBD/garb/files/garb.cnf $RBR/var/adm/fillup-templates/sysconfig.garb
%else
install -d $RBR%{_sysconfdir}/sysconfig
install -m 644 $RBD/garb/files/garb.cnf $RBR%{_sysconfdir}/sysconfig/garb
%endif # suse_version

install -d $RBR%{_bindir}
install -m 755 $RBD/garb/garbd                    $RBR%{_bindir}/garbd

install -d $RBR%{libs}
install -m 755 $RBD/libgalera_smm.so              $RBR%{libs}/libgalera_smm.so

install -d $RBR%{docs}
install -m 644 $RBD/COPYING                       $RBR%{docs}/COPYING
install -m 644 $RBD/asio/LICENSE_1_0.txt          $RBR%{docs}/LICENSE.asio
install -m 644 $RBD/scripts/packages/README       $RBR%{docs}/README
install -m 644 $RBD/scripts/packages/README-MySQL $RBR%{docs}/README-MySQL

install -d $RBR%{_mandir}/man8
install -m 644 $RBD/man/garbd.8        $RBR%{_mandir}/man8/garbd.8


%if 0%{?systemd}

%if 0%{?suse_version}

%post
%service_add_post garb

%preun
%service_del_preun garb

%else
# Not SuSE - so it must be RedHat, CentOS, Fedora

%post
%systemd_post garb.service

%preun
%systemd_preun garb.service

%postun
%systemd_postun_with_restart garb.service

%endif
# SuSE versus Fedora/RedHat/CentOS

%else
# NOT systemd

%if 0%{?suse_version}
# For the various macros and their parameters, see here:
# https://en.opensuse.org/openSUSE:Packaging_Conventions_RPM_Macros

%post
%fillup_and_insserv garb

%preun
%stop_on_removal garb
rm -f $(find %{libs} -type l)

%postun
%restart_on_update garb
%insserv_cleanup

%else
# Not SuSE - so it must be RedHat, CentOS, Fedora

%post
/sbin/chkconfig --add garb

%preun
if [ "$1" = "0" ]
then
    /sbin/service garb stop
    /sbin/chkconfig --del garb
fi

%postun
# >=1 packages after uninstall -> pkg was updated -> restart
if [ "$1" -ge "1" ]
then
    /sbin/service garb restart
fi

%endif
# SuSE versus Fedora/RedHat/CentOS

%endif
# systemd ?


%files
%defattr(-,root,root,0755)
%if 0%{?suse_version}
%config(noreplace,missingok) /var/adm/fillup-templates/sysconfig.garb
%else
%config(noreplace,missingok) %{_sysconfdir}/sysconfig/garb
%endif


%if 0%{?systemd}
%attr(0644,root,root) %{_unitdir}/garb.service
%attr(0755,root,root) %{_bindir}/garb-systemd
%else
%attr(0755,root,root) %{_sysconfdir}/init.d/garb
%endif

# Symlink required by SUSE policy for SysV init, still supported with systemd
%if 0%{?suse_version}
%attr(0755,root,root) /usr/sbin/rcgarb
%endif

%attr(0755,root,root) %{_bindir}/garbd

%attr(0755,root,root) %dir %{libs}
%attr(0755,root,root) %{libs}/libgalera_smm.so

%attr(0755,root,root) %dir %{docs}
%doc %attr(0644,root,root) %{docs}/COPYING
%doc %attr(0644,root,root) %{docs}/LICENSE.asio
%doc %attr(0644,root,root) %{docs}/README
%doc %attr(0644,root,root) %{docs}/README-MySQL

%doc %attr(644, root, man) %{_mandir}/man8/garbd.8*

%clean
[ "$RPM_BUILD_ROOT" != "/" ] && [ -d $RPM_BUILD_ROOT ] && rm -rf $RPM_BUILD_ROOT;

%changelog
* Mon Nov 9 2020 Teemu Ollakka <teemu.ollakka@galeracluster.com>
- Changed build system to CMake.
- Name and version are generated by CMake.

* Fri Feb 27 2015 Joerg Bruehe <joerg.bruehe@fromdual.com>
- Service name is "garb", reflect that in the config file (SuSE only, galera#235, Release 2)

* Fri Feb 20 2015 Joerg Bruehe <joerg.bruehe@fromdual.com>
- Update copyright year.
- Make the man page file name consistent with its section.

* Wed Feb 11 2015 Joerg Bruehe <joerg.bruehe@fromdual.com>
- Add missing "prereq" directive and arguments for the various service control macros.
- Handle the difference between SuSE and Fedora/RedHat/CentOS.
- Fix systemd stuff, using info from these pages:
  https://en.opensuse.org/openSUSE:Systemd_packaging_guidelines
  http://fedoraproject.org/wiki/Packaging:Systemd
  http://fedoraproject.org/wiki/Packaging:ScriptletSnippets#Systemd

* Tue Sep 30 2014 Otto Kekäläinen <otto@seravo.fi> - 3.x
- Initial OBS packaging created
<|MERGE_RESOLUTION|>--- conflicted
+++ resolved
@@ -15,20 +15,11 @@
 # Free Software Foundation, Inc., 51 Franklin St, Fifth Floor, Boston
 # MA  02110-1301  USA.
 
-<<<<<<< HEAD
-%{!?name: %define name galera-4}
-%{!?wsrep_api: %define wsrep_api 26}
-%{!?version: %define version %{wsrep_api}_4.x}
-%{!?release: %define release 2}
-%define revision XXXX
-%define copyright Copyright 2007-2015 Codership Oy. All rights reserved. Use is subject to license terms under GPLv2 license.
-=======
 %define name @CMAKE_PROJECT_NAME@
 %define wsrep_api @GALERA_VERSION_WSREP_API@
 %define version @GALERA_VERSION_WSREP_API@.@GALERA_VERSION_MAJOR@.@GALERA_VERSION_MINOR@@GALERA_VERSION_EXTRA@@GALERA_REVISION@
 %{!?release: %define release 1}
 %define copyright Copyright 2007-2020 Codership Oy. All rights reserved. Use is subject to license terms under GPLv2 license.
->>>>>>> 0cdf14d6
 %define libs %{_libdir}/%{name}
 %define docs /usr/share/doc/%{name}
 
@@ -192,13 +183,8 @@
 make test ARGS=-V
 
 %install
-<<<<<<< HEAD
-RBR=$RPM_BUILD_ROOT # eg. rpmbuild/BUILDROOT/galera-4-4.x-44.1.x86_64
-RBD=$RPM_BUILD_DIR/%{name}-%{version} # eg. rpmbuild/BUILD/galera-4.x
-=======
 RBR=$RPM_BUILD_ROOT # eg. rpmbuild/BUILDROOT/galera-3-3.x-33.1.x86_64
 RBD=$RPM_BUILD_DIR/%{name}-%{version}
->>>>>>> 0cdf14d6
 # When downloading from GitHub the contents is in a folder
 # that is named by the branch it was exported from.
 
