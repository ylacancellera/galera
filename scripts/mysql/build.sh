#!/bin/bash -eux

if test -z "$MYSQL_SRC"
then
    echo "MYSQL_SRC variable pointing at MySQL/wsrep sources is not set. Can't continue."
    exit -1
fi

MYSQL_VERSION_FILE=""
if test -f "$MYSQL_SRC/VERSION"
then
    MYSQL_VERSION_FILE="$MYSQL_SRC/VERSION"
else
    if test -f "$MYSQL_SRC/MYSQL_VERSION"
    then
        MYSQL_VERSION_FILE="$MYSQL_SRC/MYSQL_VERSION"
    fi
fi

extract_versions()
{
    export MYSQL_MAJOR_VER=`grep MYSQL_VERSION_MAJOR $MYSQL_VERSION_FILE | cut -d = -f 2`
    export MYSQL_MINOR_VER=`grep MYSQL_VERSION_MINOR $MYSQL_VERSION_FILE | cut -d = -f 2`
    export MYSQL_PATCH_VER=`grep MYSQL_VERSION_PATCH $MYSQL_VERSION_FILE | cut -d = -f 2`
    MYSQL_MAJOR=$MYSQL_MAJOR_VER.$MYSQL_MINOR_VER
    export MYSQL_MAJOR # for DEB build
    MYSQL_VER=$MYSQL_MAJOR.$MYSQL_PATCH_VER
}

MYSQL=""
if test -n "$MYSQL_VERSION_FILE"
then
    extract_versions
    if grep -q -i "mariadb" $MYSQL_SRC/CMakeLists.txt
    then
        export MYSQL="mariadb"
    else
        export MYSQL="mysql"
    fi
fi

if [ -z "$MYSQL" ]
then
    echo "Unrecognized MySQL/MariaDB version in MYSQL_SRC path. "\
"MySQL versions 5.5, 5.6, 5.7, 8.0 and MariaDB version 10.4, 10.5 are supported. "\
"Can't continue."
    exit -1
fi

# Initializing variables to defaults
uname -p | grep -q 'i[36]86' && CPU=pentium || CPU=amd64 # this works for x86 Solaris too
BOOTSTRAP=no
DEBUG=no
DEBUG_LEVEL=0
GALERA_DEBUG=no
NO_STRIP=no
RELEASE=""
TAR=no
BIN_DIST=no
PACKAGE=no
INSTALL=no
CONFIGURE=no
SKIP_BUILD=no
SKIP_CONFIGURE=no
SKIP_CLIENTS=no
SCRATCH=no
SCONS="yes"
JOBS=1
GCOMM_IMPL=${GCOMM_IMPL:-"galeracomm"}
TARGET=""
MYSQLD_BINARY="mysqld"
SYNC_BEFORE_PACK=${SYNC_BEFORE_PACK:-""}

OS=$(uname)
case "$OS" in
    "Linux")
        JOBS=$(grep -c ^processor /proc/cpuinfo) ;;
    "SunOS")
        JOBS=$(psrinfo | wc -l | tr -d ' ') ;;
    "Darwin" | "FreeBSD")
        JOBS="$(sysctl -n hw.ncpu)" ;;
    *)
        echo "CPU information not available: unsupported OS: '$OS'";;
esac

if [ "$OS" == "FreeBSD" ]; then
    CC=${CC:-"gcc48"}
    CXX=${CXX:-"g++48"}
    LD_LIBRARY_PATH=${LD_LIBRARY_PATH:-"/usr/local/lib/$(basename $CC)"}
else
    CC=${CC:-"gcc"}
    CXX=${CXX:-"g++"}
fi

if ! which "$CC" ; then echo "Can't execute $CC" ; exit 1; fi
if ! which "$CXX"; then echo "Can't execute $CXX"; exit 1; fi

CFLAGS=${CFLAGS:-""}
CXXFLAGS=${CXXFLAGS:-""}

export CC CXX LD_LIBRARY_PATH

EXTRA_SYSROOT=${EXTRA_SYSROOT:-""}
if [ "$OS" == "Darwin" ]; then
  if which -s port && test -x /opt/local/bin/port; then
    EXTRA_SYSROOT=/opt/local
  elif which -s brew && test -x /usr/local/bin/brew; then
    EXTRA_SYSROOT=/usr/local
  elif which -s fink && test -x /sw/bin/fink; then
    EXTRA_SYSROOT=/sw
  fi
elif [ "$OS" == "FreeBSD" ]; then
  EXTRA_SYSROOT=/usr/local
fi

usage()
{
    cat <<EOF
Usage: build.sh [OPTIONS]
Options:
    --stage <initial stage>
    --last-stage <last stage>
    -s|--scratch      build everything from scratch
    -c|--configure    reconfigure the build system (implies -s)
    -b|--bootstap     rebuild the build system (implies -c)
    -o|--opt          configure build with debug disabled (implies -c)
    -m32/-m64         build 32/64-bit binaries on x86
    -d|--debug        configure build with debug enabled (implies -c)
    -dl|--debug-level set debug level (1, implies -c)
    --gd|--galera-debug only galera debug build (optimized mysqld)
    --with-spread     configure build with Spread (implies -c)
    --no-strip        prevent stripping of release binaries
    -j|--jobs         number of parallel compilation jobs (${JOBS})
    -p|--package      create DEB/RPM packages (depending on the distribution)
    --bin             create binary tar package
    -t|--tar          create a demo test distribution
    --sb|--skip-build skip the actual build, use the existing binaries
    --sc|--skip-configure skip configure
    --skip-clients    don't include client binaries in test package
    --scons           use scons to build galera libraries (yes)
    -r|--release <galera release>, otherwise revisions will be used

-s and -b options affect only Galera build.
EOF
}

# Parse command line
while test $# -gt 0
do
    case $1 in
        -b|--bootstrap)
            BOOTSTRAP="yes" # Bootstrap the build system
            CONFIGURE="yes"
            ;;
        --bin)
            BIN_DIST="yes"
            ;;
        -c|--configure)
            CONFIGURE="yes" # Reconfigure the build system
            ;;
        -s|--scratch)
            SCRATCH="yes"   # Build from scratch (run make clean)
            ;;
        -o|--opt)
            CONFIGURE="yes" # Reconfigure without debug
            ;;
        -d|--debug)
            DEBUG="yes"     # Reconfigure with debug
            CONFIGURE="yes"
            NO_STRIP="yes"  # Don't strip the binaries
            ;;
        --dl|--debug-level)
            shift;
            DEBUG_LEVEL=$1
            ;;
        --gd|--galera-debug)
            GALERA_DEBUG="yes"
            ;;
        -r|--release)
            RELEASE="$2"    # Compile without debug
            CONFIGURE="yes"
            shift
            ;;
        -t|--tar)
            TAR="yes"       # Create a TGZ package
            ;;
        -i|--install)
            INSTALL="yes"
            ;;
        -p|--package)
            PACKAGE="yes"   # Create a DEB package
            CONFIGURE="yes" # don't forget to reconfigure with --prefix=/usr
            ;;
        -j|--jobs)
            shift;
            JOBS=$1
            ;;
        --no-strip)
            NO_STRIP="yes"  # Don't strip the binaries
            ;;
        --with*-spread)
            WITH_SPREAD="$1"
            ;;
        -m32)
            CFLAGS="$CFLAGS -m32"
            CXXFLAGS="$CXXFLAGS -m32"
            CONFIGURE="yes"
            CPU="pentium"
            TARGET="i686"
            ;;
        -m64)
            CFLAGS="$CFLAGS -m64"
            CXXFLAGS="$CXXFLAGS -m64"
            CONFIGURE="yes"
            CPU="amd64"
            TARGET="x86_64"
            ;;
        --sb|--skip-build)
            SKIP_BUILD="yes"
            ;;
        --sc|--skip-configure)
            SKIP_CONFIGURE="yes"
            ;;
        --skip-clients)
            SKIP_CLIENTS="yes"
            ;;
        --scons)
            SCONS="yes"
            ;;
        --help)
            usage
            exit 0
            ;;
        *)
            echo "Unrecognized option: $1"
            usage
            exit 1
            ;;
    esac
    shift
done

if [ "$PACKAGE" = "yes" ] || [ "$BIN_DIST" = "yes" ]
then
    if [ "$MYSQL" = "mariadb" ]
    then
        echo "Packaging not supported for MariaDB yet"
        exit 1
    fi
fi

if [ "$PACKAGE" == "yes" -a "$OS" == "Linux" ]
then
    # check whether sudo accepts -E to preserve environment
    echo "testing sudo"
    if sudo -E $(which epm) --version >/dev/null 2>&1
    then
        echo "sudo accepts -E"
        SUDO_ENV="sudo -E"
        SUDO="sudo"
    else
        echo "sudo does not accept param -E"
        if [ $(id -ur) != 0 ]
        then
            echo "error, must build as root"
            exit 1
        else
            SUDO_ENV=""
            SUDO=""
            echo "I'm root, can continue"
        fi
    fi

    # If packaging with epm, make sure that mysql user exists in build system to
    # get file ownerships right.
    echo "Checking for mysql user and group for epm:"
    getent passwd mysql >/dev/null
    if [ $? != 0 ]
    then
        echo "Error: user 'mysql' does not exist"
        exit 1
    else
        echo "User 'mysql' ok"
    fi
    getent group mysql >/dev/null
    if [ $? != 0 ]
    then
        echo "Error: group 'mysql' doest not exist"
        exit 1
    else
        echo "Group 'mysql' ok"
    fi
fi

if [ "$INSTALL" == "yes" ]; then TAR="yes"; fi
if [ "$SKIP_BUILD" == "yes" ]; then CONFIGURE="no"; fi

which dpkg >/dev/null 2>&1 && DEBIAN=1 || DEBIAN=0

# export command options for Galera build
export BOOTSTRAP CONFIGURE SCRATCH DEBUG WITH_SPREAD CFLAGS CXXFLAGS \
       PACKAGE CPU TARGET SKIP_BUILD RELEASE DEBIAN SCONS JOBS DEBUG_LEVEL

set -eu

# Absolute path of this script folder
BUILD_ROOT=$(cd $(dirname $0); pwd -P)
GALERA_SRC=${GALERA_SRC:-$BUILD_ROOT/../../}
# Source paths are either absolute or relative to script, get absolute
MYSQL_SRC=$(cd $MYSQL_SRC; pwd -P; cd $BUILD_ROOT)
GALERA_SRC=$(cd $GALERA_SRC; pwd -P; cd $BUILD_ROOT)

if [ "$DEBUG" == "yes" ]
then
    MYSQL_BUILD_DIR="$MYSQL_SRC/build_debug"
else
<<<<<<< HEAD
    MYSQL_BUILD_DIR="$MYSQL_SRC/build_release"
=======
    MYSQL_BUILD_DIR="$MYSQL_SRC/build"
    [ "$DEBUG" == "yes" ] \
    && MYSQL_BUILD_SUBDIR="$MYSQL_BUILD_DIR/debug" \
    || MYSQL_BUILD_SUBDIR="$MYSQL_BUILD_DIR/release"
>>>>>>> 546996a4
fi

######################################
##                                  ##
##          Build Galera            ##
##                                  ##
######################################
# Also obtain SVN revision information
if [ "$TAR" == "yes" -o "$BIN_DIST" == "yes" ]
then
    cd $GALERA_SRC
    debug_opt=""
    if [ $GALERA_DEBUG == "yes" ]
    then
        debug_opt="-d"
    fi
    scripts/build.sh $debug_opt # options are passed via environment variables
    # sadly we can't easily pass GALERA_REV from Galera build script
    GALERA_REV=${GALERA_REV:-"XXXX"}
fi

######################################
##                                  ##
##           Build MySQL            ##
##                                  ##
######################################
# Obtain MySQL version and revision number
cd $MYSQL_SRC
WSREP_REV=$(git log --pretty=oneline | wc -l) || \
WSREP_REV=$(bzr revno --tree -q)              || \
WSREP_REV="XXXX"
WSREP_REV=${WSREP_REV//[[:space:]]/}
# this does not work on an unconfigured source MYSQL_VER=$(grep '#define VERSION' $MYSQL_SRC/include/config.h | sed s/\"//g | cut -d ' ' -f 3 | cut -d '-' -f 1-2)

if [ "$PACKAGE" = "yes" ] || [ "$BIN_DIST" = "yes" ]
then
    # fetch and patch pristine sources
    cd ${TMPDIR:-/tmp}
    mysql_tag=mysql-$MYSQL_VER
    if [ "$SKIP_BUILD" == "no" ] || [ ! -d $mysql_tag ]
    then
        mysql_orig_tar_gz=$mysql_tag.tar.gz
        url2=http://ftp.sunet.se/pub/unix/databases/relational/mysql/Downloads/MySQL-$MYSQL_MAJOR
        url1=ftp://sunsite.informatik.rwth-aachen.de/pub/mirror/www.mysql.com/Downloads/MySQL-$MYSQL_MAJOR
        if [ ! -r $mysql_orig_tar_gz ]
        then
            echo "Downloading $mysql_orig_tar_gz..."
            wget -N $url1/$mysql_orig_tar_gz || wget -N $url2/$mysql_orig_tar_gz
        fi
        echo "Getting wsrep patch..."
        patch_file=$(${BUILD_ROOT}/get_patch.sh $mysql_tag $MYSQL_SRC)
        echo "Patching source..."
        rm -rf $mysql_tag # need clean sources for a patch
        tar -xzf $mysql_orig_tar_gz
        cd $mysql_tag/
        patch -p1 -f < $patch_file >/dev/null || :
        # chmod a+x ./BUILD/*wsrep
        CONFIGURE="yes"
    else
        cd $mysql_tag/
    fi
    MYSQL_SRC=$(pwd -P)
    MYSQL_BUILD_SUBDIR=$MYSQL_SRC
    if [ "$CONFIGURE" == "yes" ]
    then
        echo "Regenerating config files"
        time ./BUILD/autorun.sh
    fi
fi

echo  "Building mysqld"

export WSREP_REV
export MAKE="make -j$JOBS"

if [ "$SKIP_BUILD" == "no" ]
then
    if [ "$CONFIGURE" == "yes" ] && [ "$SKIP_CONFIGURE" == "no" ]
    then
        rm -f config.status

        BUILD_OPT=""
        if [ "$OS" == "FreeBSD" ]; then
            # don't use INSTALL_LAYOUT=STANDALONE(default), it assumes prefix=.
            CMAKE_LAYOUT_OPTIONS=(
                -DINSTALL_LAYOUT=RPM \
                -DCMAKE_INSTALL_PREFIX="/usr/local" \
                -DMYSQL_UNIX_ADDR="/tmp/mysql.sock" \
                -DINSTALL_BINDIR="bin" \
                -DINSTALL_DOCDIR="share/doc/mysql" \
                -DINSTALL_DOCREADMEDIR="share/doc/mysql" \
                -DINSTALL_INCLUDEDIR="include/mysql" \
                -DINSTALL_INFODIR="info" \
                -DINSTALL_LIBDIR="lib/mysql" \
                -DINSTALL_MANDIR="man" \
                -DINSTALL_MYSQLDATADIR="/var/db/mysql" \
                -DINSTALL_MYSQLSHAREDIR="share/mysql" \
                -DINSTALL_MYSQLTESTDIR="share/mysql/tests" \
                -DINSTALL_PLUGINDIR="lib/mysql/plugin" \
                -DINSTALL_SBINDIR="libexec" \
                -DINSTALL_SCRIPTDIR="bin" \
                -DINSTALL_SHAREDIR="share" \
                -DINSTALL_SQLBENCHDIR="share/mysql" \
                -DINSTALL_SUPPORTFILESDIR="share/mysql" \
                -DWITH_UNIT_TESTS=0 \
                -DWITH_LIBEDIT=0 \
                -DWITH_LIBWRAP=1 \
            )
        else
            [ $DEBIAN -ne 0 ] && \
                MYSQL_SOCKET_PATH="/var/run/mysqld/mysqld.sock" || \
                MYSQL_SOCKET_PATH="/var/lib/mysql/mysql.sock"

            CMAKE_LAYOUT_OPTIONS=( \
                -DINSTALL_LAYOUT=RPM \
                -DCMAKE_INSTALL_PREFIX="/usr" \
                -DINSTALL_SBINDIR="/usr/sbin" \
                -DMYSQL_DATADIR="/var/lib/mysql" \
                -DMYSQL_UNIX_ADDR=$MYSQL_SOCKET_PATH \
                -DCMAKE_OSX_ARCHITECTURES=$(uname -m) \
            )
        fi

        [ -n "$EXTRA_SYSROOT" ] && \
            CMAKE_LAYOUT_OPTIONS+=( \
                -DCMAKE_PREFIX_PATH="$EXTRA_SYSROOT" \
            )

        # Common build options
        [ "$DEBUG" = "yes" ] \
        && BUILD_OPT="-DCMAKE_BUILD_TYPE=Debug -DDEBUG_EXTNAME=OFF" \
        || BUILD_OPT="-DCMAKE_BUILD_TYPE=RelWithDebInfo" # like in RPM spec

        BUILD_OPT+=" -DWITH_EXTRA_CHARSETS=all"
        BUILD_OPT+=" -DMYSQL_MAINTAINER_MODE=0"
        BUILD_OPT+=" -DWITH_ZLIB=system"

        MYSQL_MM_VER="$MYSQL_MAJOR_VER$MYSQL_MINOR_VER"

        if [ "$MYSQL" == "mysql" ] # remove this distinction when MySQL
        then                       # fixes its SSL support
            BUILD_OPT+=" -DWITH_SSL=yes"
        else
            BUILD_OPT+=" -DWITH_SSL=system"
        fi

        if [ "$MYSQL" = "mysql" ]
        then # MySQL-spcific build options
            BUILD_OPT+=" -DWITH_WSREP=1"

            if [ "$MYSQL_MM_VER" -ge "56" ]
            then
<<<<<<< HEAD
                BUILD_OPT+=" -DWITH_LIBEVENT=bundled -DWITH_INNODB_MEMCACHED=ON"
            fi
            if [ "$MYSQL_MM_VER" -ge "57" ]
            then
                BUILD_OPT+=" -DWITH_BOOST=boost_$MYSQL_MM_VER"
                [ "yes" = "$BOOTSTRAP" ] && BUILD_OPT+=" -DDOWNLOAD_BOOST=1"
            fi
        else # MariaDB-specific build options
            BUILD_OPT+=" -DWITH_READLINE=system"
            BUILD_OPT+=" -DWITH_DEBUG:BOOL=ON"
            BUILD_OPT+=" -DWITH_INNODB_DISALLOW_WRITES:BOOL=ON"
            BUILD_OPT+=" -DWITH_MARIABACKUP:BOOL=ON"
            BUILD_OPT+=" -DPLUGIN_TOKUDB:STRING=NO"
            BUILD_OPT+=" -DPLUGIN_ROCKSDB:STRING=NO"
            BUILD_OPT+=" -DPLUGIN_MROONGA:STRING=NO"
            BUILD_OPT+=" -DPLUGIN_ARIA:STRING=NO"
            BUILD_OPT+=" -DPLUGIN_SPHINX:STRING=NO"
            BUILD_OPT+=" -DPLUGIN_SPIDER:STRING=NO"
            BUILD_OPT+=" -DPLUGIN_BLACKHOLE:STRING=NO"
            BUILD_OPT+=" -DWITH_EMBEDDED_SERVER:BOOL=OFF"
=======
                BOOST_OPT="-DWITH_BOOST=$MYSQL_BUILD_DIR/boost_$MYSQL_MM_VER"
                [ "yes" = "$BOOTSTRAP" ] && \
                    BOOST_OPT="$BOOST_OPT -DDOWNLOAD_BOOST=1"
                SSL_OPT="-DWITH_SSL=yes"
            else
                BOOST_OPT=""
                SSL_OPT="-DWITH_SSL=yes"
            fi

            if [ "$MYSQL_BUILD_SUBDIR" != "$MYSQL_SRC" ]
            then
               [ "$BOOTSTRAP" = "yes" ] && rm -rf $MYSQL_BUILD_SUBDIR
               [ -d "$MYSQL_BUILD_SUBDIR" ] || mkdir -p $MYSQL_BUILD_SUBDIR
            fi

            pushd $MYSQL_BUILD_SUBDIR

            # cmake wants either absolute path or a link from build directory
            # Incidentally link trick also allows us to use ccache
            # (at least it distinguishes between gcc/clang)
            ln -sf $(which ccache || which $CC)  $(basename $CC)
            ln -sf $(which ccache || which $CXX) $(basename $CXX)

            cmake \
                  -DCMAKE_C_COMPILER=$(pwd)/$(basename $CC) \
                  -DCMAKE_CXX_COMPILER=$(pwd)/$(basename $CXX) \
                  -DCMAKE_C_FLAGS="$CFLAGS" \
                  -DCMAKE_CXX_FLAGS="$CXXFLAGS" \
                  -DBUILD_CONFIG=mysql_release \
                  "${CMAKE_LAYOUT_OPTIONS[@]}" \
                  $BUILD_OPT \
                  -DWITH_WSREP=1 \
                  -DWITH_EXTRA_CHARSETS=all \
                  $SSL_OPT \
                  -DWITH_ZLIB=system \
                  -DMYSQL_MAINTAINER_MODE=0 \
                  $MEMCACHED_OPT \
                  $BOOST_OPT \
                  $MYSQL_SRC \
            && make -j $JOBS -S && popd || exit 1
>>>>>>> 546996a4
        fi

        if [ "$MYSQL_BUILD_DIR" != "$MYSQL_SRC" ]
        then
<<<<<<< HEAD
           [ "$BOOTSTRAP" = "yes" ] && rm -rf $MYSQL_BUILD_DIR
           [ -d "$MYSQL_BUILD_DIR" ] || mkdir -p $MYSQL_BUILD_DIR
=======
            make -j $JOBS -S > /dev/null
        else
            pushd $MYSQL_BUILD_SUBDIR
            CC=$(pwd)/$(basename $CC) CXX=$(pwd)/$(basename $CXX) \
            make -j $JOBS -S > /dev/null
            popd
>>>>>>> 546996a4
        fi

        pushd $MYSQL_BUILD_DIR

        # cmake wants either absolute path or a link from build directory
        # Incidentally link trick also allows us to use ccache
        # (at least it distinguishes between gcc/clang)
        ln -sf $(which ccache || which $CC)  $(basename $CC)
        ln -sf $(which ccache || which $CXX) $(basename $CXX)

        # to make sure debug build has nothing optimized out -
        # only CPPFLAGS seems to let to OVERRIDE optimization flag with cmake
        [ "$DEBUG" = "yes" ] && CPPFLAGS="${CPPFLAGS:-""} -O0"

        cmake \
            -DCMAKE_C_COMPILER=$(pwd)/$(basename $CC) \
            -DCMAKE_CXX_COMPILER=$(pwd)/$(basename $CXX) \
            -DCMAKE_C_FLAGS="$CFLAGS" \
            -DCMAKE_CXX_FLAGS="$CXXFLAGS" \
            -DBUILD_CONFIG=mysql_release \
            "${CMAKE_LAYOUT_OPTIONS[@]}" \
            $BUILD_OPT \
            $MYSQL_SRC \
        && make VERBOSE=1 -j $JOBS -S && popd || exit 1

    else  # just recompile and relink with old configuration
        pushd $MYSQL_BUILD_DIR
        CC=$(pwd)/$(basename $CC) CXX=$(pwd)/$(basename $CXX) \
        make -j $JOBS -S > /dev/null
        popd
    fi
fi # SKIP_BUILD

# gzip manpages
# this should be rather fast, so we can repeat it every time
if [ "$PACKAGE" == "yes" ]
then
    cd $MYSQL_SRC/man && for i in *.1 *.8; do gzip -c $i > $i.gz; done || :
fi

######################################
##                                  ##
##      Making of demo tarball      ##
##                                  ##
######################################

install_mysql_5.5_dist()
{
    export DESTDIR=$BUILD_ROOT/dist/mysql
    mkdir -p $DESTDIR
    pushd $MYSQL_BUILD_SUBDIR
    make install
    popd
    unset DESTDIR
}

install_mysql_5.5_demo()
{
    export DESTDIR=$BUILD_ROOT/dist/mysql
    mkdir -p $DESTDIR
    pushd $MYSQL_BUILD_SUBDIR
    cmake -DCMAKE_INSTALL_COMPONENT=Server -P cmake_install.cmake
    cmake -DCMAKE_INSTALL_COMPONENT=Client -P cmake_install.cmake
    cmake -DCMAKE_INSTALL_COMPONENT=SharedLibraries -P cmake_install.cmake
    cmake -DCMAKE_INSTALL_COMPONENT=ManPages -P cmake_install.cmake
    [ "$DEBUG" == "yes" ] && cmake -DCMAKE_INSTALL_COMPONENT=Debuginfo -P cmake_install.cmake
    popd
    unset DESTDIR
    pushd $MYSQL_DIST_DIR
    [ -d usr/local ] && ( mv usr/local/* ./ && rmdir usr/local ) # FreeBSD
    [ -d libexec -a ! -d sbin ] && mv libexec sbin # FreeBSD
    mv usr/* ./ && rmdir usr
    popd
}

if [ $TAR == "yes" ]; then
    echo "Creating demo distribution"
    # Create build directory structure
    DIST_DIR=$BUILD_ROOT/dist
    MYSQL_DIST_DIR=$DIST_DIR/mysql
    MYSQL_DIST_CNF=$MYSQL_DIST_DIR/etc/my.cnf
    GALERA_DIST_DIR=$DIST_DIR/galera
    MYSQL_BINS=$MYSQL_DIST_DIR/bin

    cd $BUILD_ROOT
    rm -rf $DIST_DIR

    # Install required MySQL files in the DIST_DIR
    install_mysql_5.5_demo > /dev/null
    install -m 755 -d $(dirname $MYSQL_DIST_CNF)
    install -m 644 my-5.5.cnf $MYSQL_DIST_CNF

    cat $MYSQL_BUILD_SUBDIR/support-files/wsrep.cnf | \
        sed 's/root:$/root:rootpass/' >> $MYSQL_DIST_CNF
    pushd $MYSQL_BINS;
    [ -x wsrep_sst_rsync_wan ] || ln -s wsrep_sst_rsync wsrep_sst_rsync_wan
    popd
    if [ -f ${MYSQL}_var_$MYSQL_MAJOR.tgz ]
    then
        tar -xzf ${MYSQL}_var_$MYSQL_MAJOR.tgz -C $MYSQL_DIST_DIR
        chmod 700 $MYSQL_DIST_DIR/var
    else
        install -m 700 -d $MYSQL_DIST_DIR/var
    fi
    install -m 755 init_db.sh $MYSQL_BINS/init_db.sh

    install -m 644 LICENSE.mysql $MYSQL_DIST_DIR

    # Copy required Galera libraries
    GALERA_BINS=$GALERA_DIST_DIR/bin
    GALERA_LIBS=$GALERA_DIST_DIR/lib
    install -m 755 -d $GALERA_DIST_DIR
    install -m 644 ../../LICENSE $GALERA_DIST_DIR/LICENSE.galera
    install -m 755 -d $GALERA_BINS
    install -m 755 -d $GALERA_LIBS

    if [ "$SCONS" == "yes" ]
    then
        SCONS_VD=$GALERA_SRC
        cp -P $SCONS_VD/garb/garbd       $GALERA_BINS
        cp -P $SCONS_VD/libgalera_smm.so $GALERA_LIBS
        if [ "$OS" == "Darwin" -a "$DEBUG" == "yes" ]; then
            cp -P -R $SCONS_VD/garb/garbd.dSYM       $GALERA_BINS
            cp -P -R $SCONS_VD/libgalera_smm.so.dSYM $GALERA_LIBS
        fi
    else
        echo "Autotools compilation not supported any more."
        exit 1
    fi

    install -m 644 LICENSE       $DIST_DIR
    install -m 755 mysql-galera  $DIST_DIR
    install -m 644 README        $DIST_DIR
    install -m 644 QUICK_START   $DIST_DIR

    # Strip binaries if not instructed otherwise
    if test "$NO_STRIP" != "yes"
    then
        for d in $GALERA_BINS $GALERA_LIBS \
                 $MYSQL_DIST_DIR/bin $MYSQL_DIST_DIR/lib $MYSQL_DIST_DIR/sbin
        do
            for f in $d/*
            do
                file $f | grep 'not stripped' >/dev/null && strip $f || :
            done
        done
    fi

fi # if [ $TAR == "yes" ]

if [ "$BIN_DIST" == "yes" ]; then
    . bin_dist.sh
fi

if [ "$TAR" == "yes" ] || [ "$BIN_DIST" == "yes" ]; then

    if [ "$RELEASE" != "" ]
    then
        GALERA_RELEASE="galera-$RELEASE-$(uname -m)"
    else
        GALERA_RELEASE="$WSREP_REV,$GALERA_REV"
    fi

    RELEASE_NAME=$(echo $MYSQL-$MYSQL_VER-$GALERA_RELEASE | sed s/\:/_/g)
    rm -rf $RELEASE_NAME
    mv $DIST_DIR $RELEASE_NAME

    # Hack to avoid 'file changed as we read it'-error
    if test -n "$SYNC_BEFORE_PACK"
    then
        echo "syncing disks"
        sync
        sleep 1
    fi
    # Pack the release
    tar -czf $RELEASE_NAME.tgz $RELEASE_NAME && rm -rf $RELEASE_NAME

fi # if [ $TAR == "yes"  || "$BIN_DIST" == "yes" ]

if [ "$TAR" == "yes" ] && [ "$INSTALL" == "yes" ]; then
    cmd="$GALERA_SRC/tests/scripts/command.sh"
    $cmd stop
    $cmd install $RELEASE_NAME.tgz
fi

get_arch()
{
    if ! [ -z "$TARGET" ]
    then
        if [ "$TARGET" == "i686" ]
        then
            echo "i386"
        else
            echo "amd64"
        fi
    elif [ "$OS" == "Darwin" ]; then
        if file $MYSQL_SRC/sql/mysqld | grep "i386" >/dev/null 2>&1
        then
            echo "i386"
        else
            echo "amd64"
        fi
    else
        if file $MYSQL_SRC/sql/mysqld | grep "80386" >/dev/null 2>&1
        then
            echo "i386"
        else
            echo "amd64"
        fi
    fi
}

build_linux_packages()
{
    pushd $GALERA_SRC/scripts/mysql

    local ARCH=$(get_arch)
    local WHOAMI=$(whoami)

    if [ $DEBIAN -eq 0 ] && [ "$ARCH" == "amd64" ]; then
        ARCH="x86_64"
        export x86_64=$ARCH # for epm
    fi

    local STRIP_OPT=""
    [ "$NO_STRIP" == "yes" ] && STRIP_OPT="-g"

    export MYSQL_VER MYSQL_SRC GALERA_SRC RELEASE_NAME MYSQLD_BINARY
    export WSREP_VER=${RELEASE:-"$WSREP_REV"}

    echo $MYSQL_SRC $MYSQL_VER $ARCH
    rm -rf $ARCH

    set +e
    if [ $DEBIAN -ne 0 ]; then #build DEB
        local deb_basename="mysql-server-wsrep"
        pushd debian
        $SUDO_ENV $(which epm) -n -m "$ARCH" -a "$ARCH" -f "deb" \
             --output-dir $ARCH $STRIP_OPT $deb_basename
        RET=$?
        $SUDO /bin/chown -R $WHOAMI.users $ARCH
    else # build RPM
        echo "RPMs are now built by a separate script."
        return 1
    fi

    popd
    return $RET
}

build_freebsd_packages()
{
    echo "Creating FreeBSD packages"
    # Create build directory structure
    DIST_DIR=$BUILD_ROOT/dist/mysql
    MYSQL_DIST_DIR=$DIST_DIR/usr/local
    MYSQL_DIST_CNF=$MYSQL_DIST_DIR/share/mysql/my_wsrep.cnf
    MYSQL_BINS=$MYSQL_DIST_DIR/bin
    MYSQL_CLIENT_LICENSE_DIR=$MYSQL_DIST_DIR/share/licenses/mysql-client-${MYSQL_VER}_wsrep_${RELEASE}
    MYSQL_SERVER_LICENSE_DIR=$MYSQL_DIST_DIR/share/licenses/mysql-server-${MYSQL_VER}_wsrep_${RELEASE}
    MYSQL_SERVER_DOC_DIR=$MYSQL_DIST_DIR/share/doc/mysql${MYSQL_MAJOR_VER}${MYSQL_MINOR_VER}-server_wsrep

    cd $BUILD_ROOT
    rm -rf $BUILD_ROOT/dist

    install_mysql_5.5_dist > /dev/null
    install -m 755 -d $(dirname $MYSQL_DIST_CNF)
    install -m 644 my-5.5.cnf $MYSQL_DIST_CNF

    cat $MYSQL_BUILD_SUBDIR/support-files/wsrep.cnf | \
        sed 's/root:$/root:rootpass/' >> $MYSQL_DIST_CNF
    pushd $MYSQL_BINS; ln -s wsrep_sst_rsync wsrep_sst_rsync_wan; popd

    install -m 755 -d "$MYSQL_CLIENT_LICENSE_DIR"
    install -m 644 ../../LICENSE "$MYSQL_CLIENT_LICENSE_DIR/GPLv3"
    install -m 644 freebsd/LICENSE "$MYSQL_CLIENT_LICENSE_DIR"
    install -m 644 freebsd/catalog.mk "$MYSQL_CLIENT_LICENSE_DIR"

    install -m 755 -d "$MYSQL_SERVER_LICENSE_DIR"
    install -m 644 ../../LICENSE "$MYSQL_SERVER_LICENSE_DIR/GPLv3"
    install -m 644 freebsd/LICENSE "$MYSQL_SERVER_LICENSE_DIR"
    install -m 644 freebsd/catalog.mk "$MYSQL_SERVER_LICENSE_DIR"

    install -m 755 -d "$MYSQL_SERVER_DOC_DIR"
    install -m 644 README      "$MYSQL_SERVER_DOC_DIR"
    install -m 644 QUICK_START "$MYSQL_SERVER_DOC_DIR"

    # Strip binaries if not instructed otherwise
    if test "$NO_STRIP" != "yes"
    then
         for d in $MYSQL_DIST_DIR/bin $MYSQL_DIST_DIR/lib $MYSQL_DIST_DIR/libexec
        do
            for f in $d/*
            do
                file $f | grep 'not stripped' >/dev/null && strip $f || :
            done
        done
    fi

    pwd
    ./freebsd.sh $MYSQL_VER $RELEASE
    rm -rf $BUILD_ROOT/dist
}

if [ "$PACKAGE" == "yes" ]; then
    case "$OS" in
        Linux)
            build_linux_packages
            ;;
        FreeBSD)
            build_freebsd_packages
            mv *.tbz ../..
            ;;
        *)
            echo "packages for $OS are not supported."
            return 1
            ;;
    esac
fi
#<|MERGE_RESOLUTION|>--- conflicted
+++ resolved
@@ -310,18 +310,12 @@
 MYSQL_SRC=$(cd $MYSQL_SRC; pwd -P; cd $BUILD_ROOT)
 GALERA_SRC=$(cd $GALERA_SRC; pwd -P; cd $BUILD_ROOT)
 
+MYSQL_BUILD_DIR="$MYSQL_SRC/build/"
 if [ "$DEBUG" == "yes" ]
 then
-    MYSQL_BUILD_DIR="$MYSQL_SRC/build_debug"
+    MYSQL_BUILD_SUBDIR="$MYSQL_BUILD_DIR/debug"
 else
-<<<<<<< HEAD
-    MYSQL_BUILD_DIR="$MYSQL_SRC/build_release"
-=======
-    MYSQL_BUILD_DIR="$MYSQL_SRC/build"
-    [ "$DEBUG" == "yes" ] \
-    && MYSQL_BUILD_SUBDIR="$MYSQL_BUILD_DIR/debug" \
-    || MYSQL_BUILD_SUBDIR="$MYSQL_BUILD_DIR/release"
->>>>>>> 546996a4
+    MYSQL_BUILD_SUBDIR="$MYSQL_BUILD_DIR/release"
 fi
 
 ######################################
@@ -474,12 +468,11 @@
 
             if [ "$MYSQL_MM_VER" -ge "56" ]
             then
-<<<<<<< HEAD
                 BUILD_OPT+=" -DWITH_LIBEVENT=bundled -DWITH_INNODB_MEMCACHED=ON"
             fi
             if [ "$MYSQL_MM_VER" -ge "57" ]
             then
-                BUILD_OPT+=" -DWITH_BOOST=boost_$MYSQL_MM_VER"
+                BUILD_OPT+=" -DWITH_BOOST=$MYSQL_BUILD_DIR/boost_$MYSQL_MM_VER"
                 [ "yes" = "$BOOTSTRAP" ] && BUILD_OPT+=" -DDOWNLOAD_BOOST=1"
             fi
         else # MariaDB-specific build options
@@ -495,66 +488,15 @@
             BUILD_OPT+=" -DPLUGIN_SPIDER:STRING=NO"
             BUILD_OPT+=" -DPLUGIN_BLACKHOLE:STRING=NO"
             BUILD_OPT+=" -DWITH_EMBEDDED_SERVER:BOOL=OFF"
-=======
-                BOOST_OPT="-DWITH_BOOST=$MYSQL_BUILD_DIR/boost_$MYSQL_MM_VER"
-                [ "yes" = "$BOOTSTRAP" ] && \
-                    BOOST_OPT="$BOOST_OPT -DDOWNLOAD_BOOST=1"
-                SSL_OPT="-DWITH_SSL=yes"
-            else
-                BOOST_OPT=""
-                SSL_OPT="-DWITH_SSL=yes"
-            fi
-
-            if [ "$MYSQL_BUILD_SUBDIR" != "$MYSQL_SRC" ]
-            then
-               [ "$BOOTSTRAP" = "yes" ] && rm -rf $MYSQL_BUILD_SUBDIR
-               [ -d "$MYSQL_BUILD_SUBDIR" ] || mkdir -p $MYSQL_BUILD_SUBDIR
-            fi
-
-            pushd $MYSQL_BUILD_SUBDIR
-
-            # cmake wants either absolute path or a link from build directory
-            # Incidentally link trick also allows us to use ccache
-            # (at least it distinguishes between gcc/clang)
-            ln -sf $(which ccache || which $CC)  $(basename $CC)
-            ln -sf $(which ccache || which $CXX) $(basename $CXX)
-
-            cmake \
-                  -DCMAKE_C_COMPILER=$(pwd)/$(basename $CC) \
-                  -DCMAKE_CXX_COMPILER=$(pwd)/$(basename $CXX) \
-                  -DCMAKE_C_FLAGS="$CFLAGS" \
-                  -DCMAKE_CXX_FLAGS="$CXXFLAGS" \
-                  -DBUILD_CONFIG=mysql_release \
-                  "${CMAKE_LAYOUT_OPTIONS[@]}" \
-                  $BUILD_OPT \
-                  -DWITH_WSREP=1 \
-                  -DWITH_EXTRA_CHARSETS=all \
-                  $SSL_OPT \
-                  -DWITH_ZLIB=system \
-                  -DMYSQL_MAINTAINER_MODE=0 \
-                  $MEMCACHED_OPT \
-                  $BOOST_OPT \
-                  $MYSQL_SRC \
-            && make -j $JOBS -S && popd || exit 1
->>>>>>> 546996a4
-        fi
-
-        if [ "$MYSQL_BUILD_DIR" != "$MYSQL_SRC" ]
+        fi
+
+        if [ "$MYSQL_BUILD_SUBDIR" != "$MYSQL_SRC" ]
         then
-<<<<<<< HEAD
-           [ "$BOOTSTRAP" = "yes" ] && rm -rf $MYSQL_BUILD_DIR
-           [ -d "$MYSQL_BUILD_DIR" ] || mkdir -p $MYSQL_BUILD_DIR
-=======
-            make -j $JOBS -S > /dev/null
-        else
-            pushd $MYSQL_BUILD_SUBDIR
-            CC=$(pwd)/$(basename $CC) CXX=$(pwd)/$(basename $CXX) \
-            make -j $JOBS -S > /dev/null
-            popd
->>>>>>> 546996a4
-        fi
-
-        pushd $MYSQL_BUILD_DIR
+           [ "$BOOTSTRAP" = "yes" ] && rm -rf $MYSQL_BUILD_SUBDIR
+           [ -d "$MYSQL_BUILD_SUBDIR" ] || mkdir -p $MYSQL_BUILD_SUBDIR
+        fi
+
+        pushd $MYSQL_BUILD_SUBDIR
 
         # cmake wants either absolute path or a link from build directory
         # Incidentally link trick also allows us to use ccache
@@ -578,7 +520,7 @@
         && make VERBOSE=1 -j $JOBS -S && popd || exit 1
 
     else  # just recompile and relink with old configuration
-        pushd $MYSQL_BUILD_DIR
+        pushd $MYSQL_BUILD_SUBDIR
         CC=$(pwd)/$(basename $CC) CXX=$(pwd)/$(basename $CXX) \
         make -j $JOBS -S > /dev/null
         popd
