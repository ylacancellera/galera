[submodule "wsrep-API"]
	path = wsrep/src
<<<<<<< HEAD
	url = https://github.com/percona/wsrep-API.git
	branch = percona-3.x-5.7-v31
=======
	url = https://github.com/codership/wsrep-API.git
	branch = master
>>>>>>> ba337dd0
<|MERGE_RESOLUTION|>--- conflicted
+++ resolved
@@ -1,9 +1,4 @@
 [submodule "wsrep-API"]
 	path = wsrep/src
-<<<<<<< HEAD
 	url = https://github.com/percona/wsrep-API.git
-	branch = percona-3.x-5.7-v31
-=======
-	url = https://github.com/codership/wsrep-API.git
-	branch = master
->>>>>>> ba337dd0
+	branch = percona-3.x-8.0-pxc-2530