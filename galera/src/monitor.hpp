--- conflicted
+++ resolved
@@ -159,11 +159,7 @@
                 while (may_enter(obj) == false &&
                        process_[idx].state_ == Process::S_WAITING)
                 {
-<<<<<<< HEAD
-=======
-                    obj.unlock();
                     ++waits_;
->>>>>>> e6daa9f4
                     lock.wait(process_[idx].cond_);
                 }
 
@@ -367,12 +363,8 @@
             }
         }
 
-<<<<<<< HEAD
-        void get_stats(double* oooe, double* oool, double* win_size) const
-=======
         void get_stats(double* oooe, double* oool, double* win_size,
                        long long* waits) const
->>>>>>> e6daa9f4
         {
             gu::Lock lock(mutex_);
 
