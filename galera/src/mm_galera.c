--- conflicted
+++ resolved
@@ -998,11 +998,8 @@
                 seqno_g, seqno_l, ws->last_seen_trx);
 
         PRINT_WS(wslog_G, ws, seqno_g);
-<<<<<<< HEAD
         ret_code = WSREP_TRX_FAIL;
         /* fall through */
-=======
-
         /* Cancel commit queue */
         if (applier->type == JOB_SLAVE) {
             GALERA_SELF_CANCEL_QUEUE (commit_queue, seqno_l);
@@ -1014,7 +1011,6 @@
 
         ret_code = WSREP_TRX_FAIL;
         break;
->>>>>>> 05de877b
     case WSDB_CERTIFICATION_SKIP:
         /* Cancel commit queue */
         if (applier->type == JOB_SLAVE) {
@@ -2372,16 +2368,11 @@
 static enum wsrep_status mm_galera_replay_trx(
     wsrep_t *gh, const wsrep_trx_id_t trx_id, void *app_ctx
 ) {
-<<<<<<< HEAD
-    struct job_worker *applier;
-    int                rcode = WSREP_OK;
-=======
     struct job_worker   *applier;
     struct job_context  ctx;
     
-    int                rcode;
+    int                rcode = WSREP_OK;
     enum wsrep_status  ret_code = WSREP_OK;
->>>>>>> 05de877b
     wsdb_trx_info_t    trx;
 
     wsdb_get_local_trx_info(trx_id, &trx);
@@ -2461,11 +2452,7 @@
 
         switch (trx.position) {
         case WSDB_TRX_POS_CERT_QUEUE:
-<<<<<<< HEAD
-            rcode = process_query_write_set(
-=======
             ret_code = process_query_write_set(
->>>>>>> 05de877b
                 applier, app_ctx, trx.ws, trx.seqno_g, trx.seqno_l
             );
             break;
@@ -2514,13 +2501,9 @@
     gu_debug("replaying over for applier: %d rcode: %d, seqno: %lld %lld", 
              applier->id, rcode, trx.seqno_g, trx.seqno_l
     );
-<<<<<<< HEAD
-    return (rcode == WSREP_OK) ? WSREP_OK : WSREP_TRX_FAIL;
-=======
 
     // return only OK or TRX_FAIL
     return (ret_code == WSREP_OK) ? WSREP_OK : WSREP_TRX_FAIL;
->>>>>>> 05de877b
 }
 
 static wsrep_status_t mm_galera_sst_sent (wsrep_t* gh,
