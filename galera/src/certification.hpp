--- conflicted
+++ resolved
@@ -106,17 +106,13 @@
             index_size_ = 0;
         }
 
-<<<<<<< HEAD
         size_t bucket_count ()
         {
             return cert_index_.bucket_count() +
                 cert_index_ng_.bucket_count();
         }
 
-        void set_log_conflicts(const std::string& str);
-=======
         void param_set(const std::string& key, const std::string& value);
->>>>>>> ddf9876e
 
     private:
 
