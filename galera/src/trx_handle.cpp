//
// Copyright (C) 2010-2014 Codership Oy <info@codership.com>
//

#include "trx_handle.hpp"
#include "uuid.hpp"
#include "galera_exception.hpp"

#include "gu_serialize.hpp"

const galera::TrxHandleMaster::Params
galera::TrxHandleMaster::Defaults(".", -1, KeySet::MAX_VERSION);

void galera::TrxHandle::print_state(std::ostream& os, TrxHandle::State s)
{
    switch (s)
    {
    case TrxHandle::S_EXECUTING:
        os << "EXECUTING"; return;
    case TrxHandle::S_MUST_ABORT:
        os << "MUST_ABORT"; return;
    case TrxHandle::S_ABORTING:
        os << "ABORTING"; return;
    case TrxHandle::S_REPLICATING:
        os << "REPLICATING"; return;
    case TrxHandle::S_CERTIFYING:
        os << "CERTIFYING"; return;
    case TrxHandle::S_MUST_CERT_AND_REPLAY:
        os << "MUST_CERT_AND_REPLAY"; return;
    case TrxHandle::S_MUST_REPLAY_AM:
        os << "MUST_REPLAY_AM"; return;
    case TrxHandle::S_MUST_REPLAY_CM:
        os << "MUST_REPLAY_CM"; return;
    case TrxHandle::S_MUST_REPLAY:
        os << "MUST_REPLAY"; return;
    case TrxHandle::S_REPLAYING:
        os << "REPLAYING"; return;
    case TrxHandle::S_APPLYING:
        os << "APPLYING"; return;
    case TrxHandle::S_COMMITTING:
        os << "COMMITTING"; return;
    case TrxHandle::S_COMMITTED:
        os << "COMMITTED"; return;
    case TrxHandle::S_ROLLED_BACK:
        os << "ROLLED_BACK"; return;
    // don't use default to make compiler warn if something is missed
    }

    os << "<unknown TRX state " << s << ">";
    assert(0);
}

std::ostream& galera::operator<<(std::ostream& os, TrxHandle::State const s)
{
galera::TrxHandle::print_state(os, s);
    return os;
}

void galera::TrxHandle::print_set_state(State state) const
{
    log_info << "Trx: " << this << " shifting to " << state;
}

inline
void galera::TrxHandle::print(std::ostream& os) const
{
    os << "source: "   << source_id()
       << " version: " << version()
       << " local: "   << local()
       << " state: "   << state()
       << " flags: "   << flags()
       << " conn_id: " << int64_t(conn_id())
       << " trx_id: "  << int64_t(trx_id())  // for readability
       << " tstamp: "  << timestamp();

}

std::ostream&
galera::operator<<(std::ostream& os, const TrxHandle& th)
{
    th.print(os); return os;
}

void galera::TrxHandleSlave::print(std::ostream& os) const
{
    TrxHandle::print(os);

    os << " seqnos (l: " << local_seqno_
       << ", g: "        << global_seqno_
       << ", s: "        << last_seen_seqno_
       << ", d: "        << depends_seqno_
       << ")";

    if (write_set().annotated())
    {
        os << "\nAnnotation:\n";
        write_set().write_annotation(os);
        os << std::endl;
    }
}

std::ostream&
galera::operator<<(std::ostream& os, const TrxHandleSlave& th)
{
    th.print(os); return os;
}

galera::TrxHandle::Fsm::TransMap galera::TrxHandle::trans_map_master;
galera::TrxHandle::Fsm::TransMap galera::TrxHandle::trans_map_slave;

class TransMapBuilder
{
public:
    void add(galera::TrxHandle::State from, galera::TrxHandle::State to)
    {
        using galera::TrxHandle;
        using std::make_pair;
        typedef TrxHandle::Transition Transition;
        typedef TrxHandle::Fsm::TransAttr TransAttr;
        trans_map_.insert_unique(make_pair(Transition(from, to), TransAttr()));
    }

    TransMapBuilder(galera::TrxHandle::Fsm::TransMap& map) :
        trans_map_(map)
    {
        using galera::TrxHandle;

        bool const local_fsm(&trans_map_ == &TrxHandle::trans_map_master);

        if (local_fsm)
        {
            add(TrxHandle::S_EXECUTING,  TrxHandle::S_REPLICATING);
            add(TrxHandle::S_EXECUTING,  TrxHandle::S_ROLLED_BACK);
            add(TrxHandle::S_EXECUTING,  TrxHandle::S_MUST_CERT_AND_REPLAY);
            add(TrxHandle::S_EXECUTING,  TrxHandle::S_MUST_ABORT);

            // trx replay
            add(TrxHandle::S_REPLICATING, TrxHandle::S_MUST_REPLAY_AM);
            add(TrxHandle::S_REPLICATING, TrxHandle::S_MUST_CERT_AND_REPLAY);//
            add(TrxHandle::S_REPLICATING, TrxHandle::S_MUST_ABORT);//
            add(TrxHandle::S_REPLICATING, TrxHandle::S_COMMITTING);
            add(TrxHandle::S_REPLICATING, TrxHandle::S_ROLLED_BACK);
            // streaming trx
            add(TrxHandle::S_REPLICATING, TrxHandle::S_EXECUTING);

            add(TrxHandle::S_MUST_ABORT, TrxHandle::S_MUST_CERT_AND_REPLAY);
            add(TrxHandle::S_MUST_ABORT, TrxHandle::S_MUST_REPLAY_AM);
            add(TrxHandle::S_MUST_ABORT, TrxHandle::S_MUST_REPLAY_CM);
            add(TrxHandle::S_MUST_ABORT, TrxHandle::S_MUST_REPLAY);
            add(TrxHandle::S_MUST_ABORT, TrxHandle::S_MUST_ABORT);
            add(TrxHandle::S_MUST_ABORT, TrxHandle::S_ABORTING);

            add(TrxHandle::S_MUST_CERT_AND_REPLAY, TrxHandle::S_MUST_REPLAY_AM);
            add(TrxHandle::S_MUST_CERT_AND_REPLAY, TrxHandle::S_MUST_ABORT);
//            add(TrxHandle::S_MUST_CERT_AND_REPLAY, TrxHandle::S_ABORTING);

            add(TrxHandle::S_MUST_REPLAY_AM, TrxHandle::S_MUST_REPLAY_CM);
            add(TrxHandle::S_MUST_REPLAY_CM, TrxHandle::S_MUST_REPLAY);
            add(TrxHandle::S_MUST_REPLAY,    TrxHandle::S_REPLAYING);
            add(TrxHandle::S_REPLAYING,      TrxHandle::S_COMMITTED);

            add(TrxHandle::S_ABORTING,       TrxHandle::S_ROLLED_BACK);
        }
        else
        {
            add(TrxHandle::S_REPLICATING, TrxHandle::S_CERTIFYING);
            add(TrxHandle::S_REPLICATING, TrxHandle::S_MUST_ABORT);

            add(TrxHandle::S_CERTIFYING,  TrxHandle::S_MUST_ABORT);
            add(TrxHandle::S_CERTIFYING,  TrxHandle::S_APPLYING);

            add(TrxHandle::S_APPLYING,    TrxHandle::S_MUST_ABORT);
            add(TrxHandle::S_APPLYING,    TrxHandle::S_COMMITTING);

            // in case of replay
            add(TrxHandle::S_COMMITTED,  TrxHandle::S_MUST_ABORT);
            add(TrxHandle::S_MUST_ABORT, TrxHandle::S_ROLLED_BACK);
            add(TrxHandle::S_MUST_ABORT, TrxHandle::S_REPLICATING);
#ifdef NDEBUG
            add(TrxHandle::S_MUST_ABORT, TrxHandle::S_MUST_ABORT);
#endif
        }

        add(TrxHandle::S_COMMITTING, TrxHandle::S_MUST_ABORT);
        add(TrxHandle::S_COMMITTING, TrxHandle::S_COMMITTED);
    }

private:

    galera::TrxHandle::Fsm::TransMap& trans_map_;
};

static TransMapBuilder master(galera::TrxHandle::trans_map_master);
static TransMapBuilder slave(galera::TrxHandle::trans_map_slave);


size_t
galera::TrxHandleSlave::unserialize(const gu::byte_t* const buf,
                                    size_t const buflen,
                                    size_t offset)
{
    try
    {
        version_ = WriteSetNG::version(buf, buflen);

        switch (version_)
        {
<<<<<<< HEAD
        case WriteSetNG::VER3:
        case WriteSetNG::VER4:
            write_set_.read_buf (buf, buflen);
            assert(version_ == write_set_.version());
            write_set_flags_ = ws_flags_to_trx_flags(write_set_.flags());
            source_id_       = write_set_.source_id();
            conn_id_         = write_set_.conn_id();
            trx_id_          = write_set_.trx_id();

            if (write_set_.certified())
            {
                last_seen_seqno_ = WSREP_SEQNO_UNDEFINED; // why do we need this?
=======
        case 0:
        case 1:
        case 2:
            write_set_flags_ = buf[0];
            write_set_.set_version(version_);
            offset = 4;
            offset = galera::unserialize(buf, buflen, offset, source_id_);
            offset = gu::unserialize8(buf, buflen, offset, conn_id_);
            offset = gu::unserialize8(buf, buflen, offset, trx_id_);
            assert(WSREP_SEQNO_UNDEFINED == last_seen_seqno_);
            offset = gu::unserialize8(buf, buflen, offset, last_seen_seqno_);
            assert(last_seen_seqno_ >= 0);
            offset = gu::unserialize8(buf, buflen, offset, timestamp_);

            if (has_annotation())
            {
                offset = gu::unserialize4(buf, buflen, offset, annotation_);
            }

            if (has_mac())
            {
                offset = mac_.unserialize(buf, buflen, offset);
            }

            set_write_set_buffer(buf + offset, buflen - offset);

            break;
        case WriteSetNG::VER3:
        case WriteSetNG::VER4:
            write_set_in_.read_buf (buf, buflen);
            write_set_flags_ = wsng_flags_to_trx_flags(write_set_in_.flags());
            source_id_       = write_set_in_.source_id();
            conn_id_         = write_set_in_.conn_id();
            trx_id_          = write_set_in_.trx_id();

#ifndef NDEBUG
            write_set_in_.verify_checksum();
            if (local_)
                assert(write_set_in_.last_seen() == last_seen_seqno_);
            else
                assert(WSREP_SEQNO_UNDEFINED == last_seen_seqno_);
#endif
            if (write_set_in_.certified())
            {
                assert(!local_);
                assert(WSREP_SEQNO_UNDEFINED == last_seen_seqno_);
>>>>>>> 70fd575e
                write_set_flags_ |= F_PREORDERED;
            }
            else
            {
                last_seen_seqno_ = write_set_.last_seen();
                assert(last_seen_seqno_ >= 0);

                if (gu_likely(version_) >= WriteSetNG::VER4)
                {
                    depends_seqno_ = last_seen_seqno_ - write_set_.pa_range();
                }
                else
                {
                    assert(WSREP_SEQNO_UNDEFINED == depends_seqno_);
                }
            }

<<<<<<< HEAD
            timestamp_       = write_set_.timestamp();
=======
            timestamp_       = write_set_in_.timestamp();
>>>>>>> 70fd575e
            break;
        default:
            gu_throw_error(EPROTONOSUPPORT) << "Unsupported WS version: "
                                            << version_;
        }

        return buflen;
    }
    catch (gu::Exception& e)
    {
        GU_TRACE(e);

        log_fatal << "Writeset deserialization failed: " << e.what()
                  << std::endl << "WS flags:      " << write_set_flags_
                  << std::endl << "Trx proto:     " << version_
                  << std::endl << "Trx source:    " << source_id_
                  << std::endl << "Trx conn_id:   " << conn_id_
                  << std::endl << "Trx trx_id:    " << trx_id_
                  << std::endl << "Trx last_seen: " << last_seen_seqno_;
        throw;
    }
}


void
galera::TrxHandleSlave::apply (void*                   recv_ctx,
                               wsrep_apply_cb_t        apply_cb,
                               const wsrep_trx_meta_t& meta) const
{
    wsrep_cb_status_t err(WSREP_CB_SUCCESS);

    assert(version() >= WS_NG_VERSION);

    const DataSetIn& ws(write_set_.dataset());

    ws.rewind(); // make sure we always start from the beginning

    for (ssize_t i = 0; WSREP_CB_SUCCESS == err && i < ws.count(); ++i)
    {
        gu::Buf buf = ws.next();

        err = apply_cb (recv_ctx, buf.ptr, buf.size,
                        trx_flags_to_wsrep_flags(flags()), &meta);
    }

    if (gu_unlikely(err > 0))
    {
        std::ostringstream os;

        os << "Failed to apply app buffer: seqno: " << global_seqno()
           << ", status: " << err;

        galera::ApplyException ae(os.str(), err);

        GU_TRACE(ae);

        throw ae;
    }

    return;
}


/* we don't care about any failures in applying unordered events */
void
galera::TrxHandleSlave::unordered(void*                recv_ctx,
                                  wsrep_unordered_cb_t cb) const
{
    assert(version() >= WS_NG_VERSION);

    if (NULL != cb && write_set_.unrdset().count() > 0)
    {
        const DataSetIn& unrd(write_set_.unrdset());
        for (int i(0); i < unrd.count(); ++i)
        {
            const gu::Buf data = unrd.next();
            cb(recv_ctx, data.ptr, data.size);
        }
    }
}


void
galera::TrxHandleSlave::destroy_local(void*  ptr)
{
    assert(ptr);
    (static_cast<TrxHandleMaster*>(ptr))->~TrxHandleMaster();
}
<|MERGE_RESOLUTION|>--- conflicted
+++ resolved
@@ -205,7 +205,6 @@
 
         switch (version_)
         {
-<<<<<<< HEAD
         case WriteSetNG::VER3:
         case WriteSetNG::VER4:
             write_set_.read_buf (buf, buflen);
@@ -214,58 +213,15 @@
             source_id_       = write_set_.source_id();
             conn_id_         = write_set_.conn_id();
             trx_id_          = write_set_.trx_id();
-
+#ifndef NDEBUG
+            write_set_.verify_checksum();
+            assert(WSREP_SEQNO_UNDEFINED == last_seen_seqno_);
+#endif
             if (write_set_.certified())
-            {
-                last_seen_seqno_ = WSREP_SEQNO_UNDEFINED; // why do we need this?
-=======
-        case 0:
-        case 1:
-        case 2:
-            write_set_flags_ = buf[0];
-            write_set_.set_version(version_);
-            offset = 4;
-            offset = galera::unserialize(buf, buflen, offset, source_id_);
-            offset = gu::unserialize8(buf, buflen, offset, conn_id_);
-            offset = gu::unserialize8(buf, buflen, offset, trx_id_);
-            assert(WSREP_SEQNO_UNDEFINED == last_seen_seqno_);
-            offset = gu::unserialize8(buf, buflen, offset, last_seen_seqno_);
-            assert(last_seen_seqno_ >= 0);
-            offset = gu::unserialize8(buf, buflen, offset, timestamp_);
-
-            if (has_annotation())
-            {
-                offset = gu::unserialize4(buf, buflen, offset, annotation_);
-            }
-
-            if (has_mac())
-            {
-                offset = mac_.unserialize(buf, buflen, offset);
-            }
-
-            set_write_set_buffer(buf + offset, buflen - offset);
-
-            break;
-        case WriteSetNG::VER3:
-        case WriteSetNG::VER4:
-            write_set_in_.read_buf (buf, buflen);
-            write_set_flags_ = wsng_flags_to_trx_flags(write_set_in_.flags());
-            source_id_       = write_set_in_.source_id();
-            conn_id_         = write_set_in_.conn_id();
-            trx_id_          = write_set_in_.trx_id();
-
-#ifndef NDEBUG
-            write_set_in_.verify_checksum();
-            if (local_)
-                assert(write_set_in_.last_seen() == last_seen_seqno_);
-            else
-                assert(WSREP_SEQNO_UNDEFINED == last_seen_seqno_);
-#endif
-            if (write_set_in_.certified())
             {
                 assert(!local_);
                 assert(WSREP_SEQNO_UNDEFINED == last_seen_seqno_);
->>>>>>> 70fd575e
+                last_seen_seqno_ = WSREP_SEQNO_UNDEFINED; // why do we need this?
                 write_set_flags_ |= F_PREORDERED;
             }
             else
@@ -283,11 +239,7 @@
                 }
             }
 
-<<<<<<< HEAD
-            timestamp_       = write_set_.timestamp();
-=======
-            timestamp_       = write_set_in_.timestamp();
->>>>>>> 70fd575e
+            timestamp_ = write_set_.timestamp();
             break;
         default:
             gu_throw_error(EPROTONOSUPPORT) << "Unsupported WS version: "
