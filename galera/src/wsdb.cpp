/*
 * Copyright (C) 2010-2014 Codership Oy <info@codership.com>
 */

#include "wsdb.hpp"
#include "trx_handle.hpp"
#include "write_set.hpp"

#include "gu_lock.hpp"
#include "gu_throw.hpp"

<<<<<<< HEAD
=======
#include <algorithm>

>>>>>>> f29ea9a3
void galera::Wsdb::print(std::ostream& os) const
{
    os << "trx map:\n";
    for (galera::Wsdb::TrxMap::const_iterator i = trx_map_.begin();
         i != trx_map_.end();
         ++i)
    {
        os << i->first << " " << *i->second << "\n";
    }
    os << "conn query map:\n";
    for (galera::Wsdb::ConnMap::const_iterator i = conn_map_.begin();
         i != conn_map_.end();
         ++i)
    {
        os << i->first << " ";
    }
    os << "\n";
}


galera::Wsdb::Wsdb()
    :
    trx_pool_  (TrxHandleMaster::LOCAL_STORAGE_SIZE(), 512, "LocalTrxHandle"),
    trx_map_   (),
    trx_mutex_ (),
    conn_map_  (),
    conn_mutex_()
{}


galera::Wsdb::~Wsdb()
{
    log_info << "wsdb trx map usage " << trx_map_.size()
             << " conn query map usage " << conn_map_.size();
    log_info << trx_pool_;

#ifndef NDEBUG
    log_info << *this;
    assert(trx_map_.size() == 0);
    assert(conn_map_.size() == 0);
#endif // !NDEBUG
}

inline galera::TrxHandleMasterPtr
galera::Wsdb::create_trx(const TrxHandleMaster::Params& params,
                         const wsrep_uuid_t&            source_id,
                         wsrep_trx_id_t const           trx_id)
{
    TrxHandleMasterPtr trx(new_trx(params, source_id, trx_id));

    std::pair<TrxMap::iterator, bool> i (trx_map_.insert(std::make_pair(trx_id, trx)));
    if (gu_unlikely(i.second == false)) gu_throw_fatal;

    return i.first->second;
}


galera::TrxHandleMasterPtr
galera::Wsdb::get_trx(const TrxHandleMaster::Params& params,
                      const wsrep_uuid_t&            source_id,
                      wsrep_trx_id_t const           trx_id,
                      bool const                     create)
{
    gu::Lock lock(trx_mutex_);
    TrxMap::iterator const i(trx_map_.find(trx_id));
    if (i == trx_map_.end() && create)
    {
        return create_trx(params, source_id, trx_id);
    }
    else if (i == trx_map_.end())
    {
        return TrxHandleMasterPtr();
    }

    return i->second;
}


galera::Wsdb::Conn*
galera::Wsdb::get_conn(wsrep_conn_id_t const conn_id, bool const create)
{
    gu::Lock lock(conn_mutex_);

    ConnMap::iterator i(conn_map_.find(conn_id));

    if (conn_map_.end() == i)
    {
        if (create == true)
        {
            std::pair<ConnMap::iterator, bool> p
                (conn_map_.insert(std::make_pair(conn_id, Conn(conn_id))));

            if (gu_unlikely(p.second == false)) gu_throw_fatal;

            return &p.first->second;
        }

        return 0;
    }

    return &(i->second);
}


galera::TrxHandleMasterPtr
galera::Wsdb::get_conn_query(const TrxHandleMaster::Params& params,
                             const wsrep_uuid_t&            source_id,
                             wsrep_conn_id_t const          conn_id,
                             bool const                     create)
{
    Conn* const conn(get_conn(conn_id, create));

    if (0 == conn)
    {
        throw gu::NotFound();
    }

    if (conn->get_trx() == 0 && create == true)
    {
        TrxHandleMasterPtr trx
            (TrxHandleMaster::New(trx_pool_, params, source_id, conn_id, -1),
             TrxHandleMasterDeleter());
        conn->assign_trx(trx);
    }

    return conn->get_trx();
}


void galera::Wsdb::discard_trx(wsrep_trx_id_t trx_id)
{
    gu::Lock lock(trx_mutex_);
    TrxMap::iterator i;
    if ((i = trx_map_.find(trx_id)) != trx_map_.end())
    {
        trx_map_.erase(i);
    }
}


void galera::Wsdb::discard_conn_query(wsrep_conn_id_t conn_id)
{
    gu::Lock lock(conn_mutex_);
    ConnMap::iterator i;
    if ((i = conn_map_.find(conn_id)) != conn_map_.end())
    {
        i->second.reset_trx();
        conn_map_.erase(i);
    }
}<|MERGE_RESOLUTION|>--- conflicted
+++ resolved
@@ -9,11 +9,8 @@
 #include "gu_lock.hpp"
 #include "gu_throw.hpp"
 
-<<<<<<< HEAD
-=======
 #include <algorithm>
 
->>>>>>> f29ea9a3
 void galera::Wsdb::print(std::ostream& os) const
 {
     os << "trx map:\n";
