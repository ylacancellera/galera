--- conflicted
+++ resolved
@@ -64,22 +64,12 @@
     if (rcode != -ECANCELED)
     {
         log_info << "SST received: " << state_id.uuid << ':' << state_id.seqno;
-<<<<<<< HEAD
     }
     else
     {
         log_info << "SST request was cancelled";
         sst_state_ = SST_CANCELED;
-=======
->>>>>>> f6dba9cb
-    }
-    else
-    {
-        log_info << "SST request was cancelled";
-        sst_state_ = SST_CANCELED;
-    }
-
-    gu::Lock lock(sst_mutex_);
+    }
 
     gu::Lock lock(sst_mutex_);
 
