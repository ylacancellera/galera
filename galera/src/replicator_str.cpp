--- conflicted
+++ resolved
@@ -866,19 +866,8 @@
     {
         if (e.get_errno() == EINTR && STATE_SEQNO() >= cc_seqno_)
         {
-<<<<<<< HEAD
             log_info << "Donor failed to serve IST, SST was performed instead.";
             return;
-=======
-            log_fatal << "receiving IST failed, node restart required: "
-                      << e.what();
-            if (trx)
-            {
-                log_fatal << "failed trx: " << *trx;
-            }
-            st_.mark_corrupt();
-            abort();
->>>>>>> bcfcd5a7
         }
 
         log_fatal << "receiving IST failed, node restart required: "
