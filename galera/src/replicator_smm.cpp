//
// Copyright (C) 2010-2014 Codership Oy <info@codership.com>
//

#include "galera_common.hpp"
#include "replicator_smm.hpp"
#include "galera_exception.hpp"
#include "uuid.hpp"

#include "galera_info.hpp"

#include <gu_debug_sync.hpp>
#include <gu_abort.h>

#include <sstream>
#include <iostream>


static void
apply_trx_ws(void*                    recv_ctx,
             wsrep_apply_cb_t         apply_cb,
             wsrep_commit_cb_t        commit_cb,
             const galera::TrxHandle& trx,
             const wsrep_trx_meta_t&  meta)
{
    using galera::TrxHandle;
    static const size_t max_apply_attempts(4);
    size_t attempts(1);

    do
    {
        try
        {
            if (trx.is_toi())
            {
                log_debug << "Executing TO isolated action: " << trx;
            }

            gu_trace(trx.apply(recv_ctx, apply_cb, meta));

            if (trx.is_toi())
            {
                log_debug << "Done executing TO isolated action: "
                         << trx.global_seqno();
            }
            break;
        }
        catch (galera::ApplyException& e)
        {
            if (trx.is_toi())
            {
                log_warn << "Ignoring error for TO isolated action: " << trx;
                break;
            }
            else
            {
                int const err(e.status());

                if (err > 0)
                {
                    wsrep_bool_t unused(false);
                    wsrep_cb_status const rcode(
                        commit_cb(
                            recv_ctx,
                            TrxHandle::trx_flags_to_wsrep_flags(trx.flags()),
                            &meta,
                            &unused,
                            false));
                    if (WSREP_CB_SUCCESS != rcode)
                    {
                        gu_throw_fatal << "Rollback failed. Trx: " << trx;
                    }

                    ++attempts;

                    if (attempts <= max_apply_attempts)
                    {
                        log_warn << e.what()
                                 << "\nRetrying " << attempts << "th time";
                    }
                }
                else
                {
                    GU_TRACE(e);
                    throw;
                }
            }
        }
    }
    while (attempts <= max_apply_attempts);

    if (gu_unlikely(attempts > max_apply_attempts))
    {
        std::ostringstream msg;

        msg << "Failed to apply trx " << trx.global_seqno() << " "
            << max_apply_attempts << " times";

        throw galera::ApplyException(msg.str(), WSREP_CB_FAILURE);
    }

    return;
}


std::ostream& galera::operator<<(std::ostream& os, ReplicatorSMM::State state)
{
    switch (state)
    {
    case ReplicatorSMM::S_DESTROYED: return (os << "DESTROYED");
    case ReplicatorSMM::S_CLOSED:    return (os << "CLOSED");
    case ReplicatorSMM::S_CLOSING:   return (os << "CLOSING");
    case ReplicatorSMM::S_CONNECTED: return (os << "CONNECTED");
    case ReplicatorSMM::S_JOINING:   return (os << "JOINING");
    case ReplicatorSMM::S_JOINED:    return (os << "JOINED");
    case ReplicatorSMM::S_SYNCED:    return (os << "SYNCED");
    case ReplicatorSMM::S_DONOR:     return (os << "DONOR");
    }

    gu_throw_fatal << "invalid state " << static_cast<int>(state);
}

//////////////////////////////////////////////////////////////////////
//////////////////////////////////////////////////////////////////////
//                           Public
//////////////////////////////////////////////////////////////////////
//////////////////////////////////////////////////////////////////////

galera::ReplicatorSMM::ReplicatorSMM(const struct wsrep_init_args* args)
    :
    init_lib_           (reinterpret_cast<gu_log_cb_t>(args->logger_cb),
                         reinterpret_cast<gu_pfs_instr_cb_t>(args->pfs_instr_cb)),
    config_             (),
    init_config_        (config_, args->node_address, args->data_dir),
    parse_options_      (*this, config_, args->options),
    init_ssl_           (config_),
    str_proto_ver_      (-1),
    protocol_version_   (-1),
    proto_max_          (gu::from_string<int>(config_.get(Param::proto_max))),
    state_              (S_CLOSED),
    sst_state_          (SST_NONE),
    co_mode_            (CommitOrder::from_string(
                             config_.get(Param::commit_order))),
    state_file_         (config_.get(BASE_DIR)+'/'+GALERA_STATE_FILE),
    st_                 (state_file_),
    safe_to_bootstrap_  (true),
    trx_params_         (config_.get(BASE_DIR), -1,
                         KeySet::version(config_.get(Param::key_format)),
                         gu::from_string<int>(config_.get(
                             Param::max_write_set_size))),
    uuid_               (WSREP_UUID_UNDEFINED),
    state_uuid_         (WSREP_UUID_UNDEFINED),
    state_uuid_str_     (),
    cc_seqno_           (WSREP_SEQNO_UNDEFINED),
    pause_seqno_        (WSREP_SEQNO_UNDEFINED),
    app_ctx_            (args->app_ctx),
    view_cb_            (args->view_handler_cb),
    apply_cb_           (args->apply_cb),
    commit_cb_          (args->commit_cb),
    unordered_cb_       (args->unordered_cb),
    sst_donate_cb_      (args->sst_donate_cb),
    synced_cb_          (args->synced_cb),
    abort_cb_           (args->abort_cb),
    sst_donor_          (),
    sst_uuid_           (WSREP_UUID_UNDEFINED),
    sst_seqno_          (WSREP_SEQNO_UNDEFINED),
#ifdef HAVE_PSI_INTERFACE
    sst_mutex_          (WSREP_PFS_INSTR_TAG_SST_MUTEX),
    sst_cond_           (WSREP_PFS_INSTR_TAG_SST_CONDVAR),
#else
    sst_mutex_          (),
    sst_cond_           (),
#endif /* HAVE_PSI_INTERFACE */
    sst_retry_sec_      (1),
    gcache_             (config_, config_.get(BASE_DIR)),
    gcs_                (config_, gcache_, proto_max_, args->proto_ver,
                         args->node_name, args->node_incoming),
    service_thd_        (gcs_, gcache_),
    slave_pool_         (sizeof(TrxHandle), 1024, "SlaveTrxHandle"),
    as_                 (0),
    gcs_as_             (slave_pool_, gcs_, *this, gcache_),
    ist_receiver_       (config_, slave_pool_, args->node_address),
    ist_prepared_       (false),
    ist_senders_        (gcs_, gcache_),
    wsdb_               (),
<<<<<<< HEAD
    cert_               (config_, service_thd_),
#ifdef HAVE_PSI_INTERFACE
    local_monitor_      (WSREP_PFS_INSTR_TAG_LOCAL_MONITOR_MUTEX,
                         WSREP_PFS_INSTR_TAG_LOCAL_MONITOR_CONDVAR),
    apply_monitor_      (WSREP_PFS_INSTR_TAG_APPLY_MONITOR_MUTEX,
                         WSREP_PFS_INSTR_TAG_APPLY_MONITOR_CONDVAR),
    commit_monitor_     (WSREP_PFS_INSTR_TAG_COMMIT_MONITOR_MUTEX,
                         WSREP_PFS_INSTR_TAG_COMMIT_MONITOR_CONDVAR),
#else
=======
    cert_               (config_, service_thd_, gcache_),
>>>>>>> 4ff1073e
    local_monitor_      (),
    apply_monitor_      (),
    commit_monitor_     (),
#endif /* HAVE_PSI_INTERFACE */
    causal_read_timeout_(config_.get(Param::causal_read_timeout)),
    receivers_          (),
    replicated_         (),
    replicated_bytes_   (),
    keys_count_         (),
    keys_bytes_         (),
    data_bytes_         (),
    unrd_bytes_         (),
    local_commits_      (),
    local_rollbacks_    (),
    local_cert_failures_(),
    local_replays_      (),
    causal_reads_       (),
    preordered_id_      (),
    incoming_list_      (""),
#ifdef HAVE_PSI_INTERFACE
    incoming_mutex_     (WSREP_PFS_INSTR_TAG_INCOMING_MUTEX),
#else
    incoming_mutex_     (),
#endif /* HAVE_PSI_INTERFACE */
    wsrep_stats_        ()
{
    /*
      Register the application callback that should be called
      if the wsrep provider will teminated abnormally:
    */
    if (abort_cb_)
    {
        gu_abort_register_cb(abort_cb_);
    }

    // @todo add guards (and perhaps actions)
    state_.add_transition(Transition(S_CLOSED,  S_DESTROYED));
    state_.add_transition(Transition(S_CLOSED,  S_CONNECTED));
    state_.add_transition(Transition(S_CLOSING, S_CLOSED));

    state_.add_transition(Transition(S_CONNECTED, S_CLOSING));
    state_.add_transition(Transition(S_CONNECTED, S_CONNECTED));
    state_.add_transition(Transition(S_CONNECTED, S_JOINING));
    // the following is possible only when bootstrapping new cluster
    // (trivial wsrep_cluster_address)
    state_.add_transition(Transition(S_CONNECTED, S_JOINED));
    // the following are possible on PC remerge
    state_.add_transition(Transition(S_CONNECTED, S_DONOR));
    state_.add_transition(Transition(S_CONNECTED, S_SYNCED));

    state_.add_transition(Transition(S_JOINING, S_CLOSING));
    // the following is possible if one non-prim conf follows another
    state_.add_transition(Transition(S_JOINING, S_CONNECTED));
    state_.add_transition(Transition(S_JOINING, S_JOINED));

    state_.add_transition(Transition(S_JOINED, S_CLOSING));
    state_.add_transition(Transition(S_JOINED, S_CONNECTED));
    state_.add_transition(Transition(S_JOINED, S_SYNCED));
    // the following is possible if one desync() immediately follows another
    state_.add_transition(Transition(S_JOINED, S_DONOR));

    state_.add_transition(Transition(S_SYNCED, S_CLOSING));
    state_.add_transition(Transition(S_SYNCED, S_CONNECTED));
    state_.add_transition(Transition(S_SYNCED, S_DONOR));

    state_.add_transition(Transition(S_DONOR, S_CLOSING));
    state_.add_transition(Transition(S_DONOR, S_CONNECTED));
    state_.add_transition(Transition(S_DONOR, S_JOINED));

    local_monitor_.set_initial_position(0);

    wsrep_uuid_t  uuid;
    wsrep_seqno_t seqno;

    st_.get (uuid, seqno, safe_to_bootstrap_);

    if (0 != args->state_id &&
        args->state_id->uuid != WSREP_UUID_UNDEFINED &&
        args->state_id->uuid == uuid                 &&
        seqno                == WSREP_SEQNO_UNDEFINED)
    {
        /* non-trivial recovery information provided on startup, and db is safe
         * so use recovered seqno value */
        seqno = args->state_id->seqno;
    }

    log_debug << "End state: " << uuid << ':' << seqno << " #################";

    // We need to set the current value of uuid and update
    // stored seqno value, if the non-trivial recovery
    // information provided on startup:

    update_state_uuid (uuid, seqno);
    gcache_.seqno_reset(to_gu_uuid(uuid), seqno);
    // update gcache position to one supplied by app.

    cc_seqno_ = seqno; // is it needed here?

    // the following initialization is needed only to pass seqno to
    // connect() call. Ideally this should be done only on receving conf change.
    apply_monitor_.set_initial_position(seqno);
    if (co_mode_ != CommitOrder::BYPASS)
        commit_monitor_.set_initial_position(seqno);
    cert_.assign_initial_position(seqno, trx_proto_ver());

    build_stats_vars(wsrep_stats_);
}

galera::ReplicatorSMM::~ReplicatorSMM()
{
    log_info << "dtor state: " << state_();
    switch (state_())
    {
    case S_CONNECTED:
    case S_JOINING:
    case S_JOINED:
    case S_SYNCED:
    case S_DONOR:
        close();
    case S_CLOSING:
        // @todo wait that all users have left the building
    case S_CLOSED:
        ist_senders_.cancel();
        break;
    case S_DESTROYED:
        break;
    }
}


wsrep_status_t galera::ReplicatorSMM::connect(const std::string& cluster_name,
                                              const std::string& cluster_url,
                                              const std::string& state_donor,
                                              bool  const        bootstrap)
{
    sst_donor_ = state_donor;
    service_thd_.reset();

    ssize_t err;
    wsrep_status_t ret(WSREP_OK);
    wsrep_seqno_t const seqno(STATE_SEQNO());
    wsrep_uuid_t  const gcs_uuid(seqno < 0 ? WSREP_UUID_UNDEFINED :state_uuid_);

    log_info << "Setting initial position to " << gcs_uuid << ':' << seqno;

    if ((bootstrap == true || cluster_url == "gcomm://")
        && safe_to_bootstrap_ == false)
    {
        log_error << "It may not be safe to bootstrap the cluster from this node. "
                  << "It was not the last one to leave the cluster and may "
                  << "not contain all the updates. To force cluster bootstrap "
                  << "with this node, edit the grastate.dat file manually and "
                  << "set safe_to_bootstrap to 1 .";
        ret = WSREP_NODE_FAIL;
    }

    if (ret == WSREP_OK &&
        (err = gcs_.set_initial_position(gcs_uuid, seqno)) != 0)
    {
        log_error << "gcs init failed:" << strerror(-err);
        ret = WSREP_NODE_FAIL;
    }

    if (ret == WSREP_OK &&
        (err = gcs_.connect(cluster_name, cluster_url, bootstrap)) != 0)
    {
        log_error << "gcs connect failed: " << strerror(-err);
        ret = WSREP_NODE_FAIL;
    }

    if (ret == WSREP_OK)
    {
        state_.shift_to(S_CONNECTED);
    }

    return ret;
}


wsrep_status_t galera::ReplicatorSMM::close()
{
    // We must be sure that IST receiver will be stopped,
    // even if the IST during the execution:
    if (ist_prepared_)
    {
        ist_prepared_ = false;
        sst_seqno_ = ist_receiver_.finished();
    }

    if (state_() != S_CLOSED)
    {
        gcs_.close();
    }

    return WSREP_OK;
}


wsrep_status_t galera::ReplicatorSMM::async_recv(void* recv_ctx)
{
    assert(recv_ctx != 0);

    if (state_() == S_CLOSED || state_() == S_CLOSING)
    {
        log_error <<"async recv cannot start, provider in closed/closing state";
        return WSREP_FATAL;
    }

    ++receivers_;
    as_ = &gcs_as_;

    bool exit_loop(false);
    wsrep_status_t retval(WSREP_OK);

    while (WSREP_OK == retval && state_() != S_CLOSING)
    {
        ssize_t rc;

        while (gu_unlikely((rc = as_->process(recv_ctx, exit_loop))
                           == -ECANCELED))
        {
            recv_IST(recv_ctx);
            // hack: prevent fast looping until ist controlling thread
            // resumes gcs prosessing
            usleep(10000);
        }

        if (gu_unlikely(rc <= 0))
        {
            retval = WSREP_CONN_FAIL;
        }
        else if (gu_unlikely(exit_loop == true))
        {
            assert(WSREP_OK == retval);

            if (receivers_.sub_and_fetch(1) > 0)
            {
                log_info << "Slave thread exiting on request.";
                break;
            }

            ++receivers_;
            log_warn << "Refusing exit for the last slave thread.";
        }
    }

    /* exiting loop already did proper checks */
    if (!exit_loop && receivers_.sub_and_fetch(1) == 0)
    {
        if (state_() != S_CLOSING)
        {
            if (retval == WSREP_OK)
            {
                log_warn << "Broken shutdown sequence, provider state: "
                         << state_() << ", retval: " << retval;
                assert (0);
            }
            else
            {
                // Generate zero view before exit to notify application
                wsrep_view_info_t* err_view(galera_view_info_create(0, false));
                void* fake_sst_req(0);
                size_t fake_sst_req_len(0);
                view_cb_(app_ctx_, recv_ctx, err_view, 0, 0,
                         &fake_sst_req, &fake_sst_req_len);
                free(err_view);
            }
            /* avoid abort in production */
            state_.shift_to(S_CLOSING);
        }
        state_.shift_to(S_CLOSED);
    }

    log_debug << "Slave thread exit. Return code: " << retval;

    return retval;
}


void galera::ReplicatorSMM::apply_trx(void* recv_ctx, TrxHandle* trx)
{
    assert(trx != 0);
    assert(trx->global_seqno() > 0);
    assert(trx->is_certified() == true);
    assert(trx->global_seqno() > STATE_SEQNO());
    assert(trx->is_local() == false);

    ApplyOrder ao(*trx);
    CommitOrder co(*trx, co_mode_);

    gu_trace(apply_monitor_.enter(ao));
    trx->set_state(TrxHandle::S_APPLYING);

    wsrep_trx_meta_t meta = {{state_uuid_, trx->global_seqno() },
                             trx->depends_seqno()};

    gu_trace(apply_trx_ws(recv_ctx, apply_cb_, commit_cb_, *trx, meta));
    /* at this point any exception in apply_trx_ws() is fatal, not
     * catching anything. */

    if (gu_likely(co_mode_ != CommitOrder::BYPASS))
    {
        gu_trace(commit_monitor_.enter(co));
    }
    trx->set_state(TrxHandle::S_COMMITTING);

    wsrep_bool_t exit_loop(false);
    wsrep_cb_status_t const rcode(
        commit_cb_(
            recv_ctx,
            TrxHandle::trx_flags_to_wsrep_flags(trx->flags()),
            &meta,
            &exit_loop,
            true));

    if (gu_unlikely (rcode != WSREP_CB_SUCCESS))
        gu_throw_fatal << "Commit failed. Trx: " << trx;

    if (gu_likely(co_mode_ != CommitOrder::BYPASS))
    {
        commit_monitor_.leave(co);
    }
    trx->set_state(TrxHandle::S_COMMITTED);

    if (trx->local_seqno() != -1)
    {
        // trx with local seqno -1 originates from IST (or other source not gcs)
        report_last_committed(cert_.set_trx_committed(trx));
    }

    /* For now need to keep it inside apply monitor to ensure all processing
     * ends by the time monitors are drained because of potential gcache
     * cleanup (and loss of the writeset buffer). Perhaps unordered monitor
     * is needed here. */
    trx->unordered(recv_ctx, unordered_cb_);

    apply_monitor_.leave(ao);

    trx->set_exit_loop(exit_loop);
}


wsrep_status_t galera::ReplicatorSMM::replicate(TrxHandle* trx,
                                                wsrep_trx_meta_t* meta)
{
    if (state_() < S_JOINED) return WSREP_TRX_FAIL;

    assert(trx->state() == TrxHandle::S_EXECUTING ||
           trx->state() == TrxHandle::S_MUST_ABORT);
    assert(trx->local_seqno() == WSREP_SEQNO_UNDEFINED &&
           trx->global_seqno() == WSREP_SEQNO_UNDEFINED);

    wsrep_status_t retval(WSREP_TRX_FAIL);

    if (trx->state() == TrxHandle::S_MUST_ABORT)
    {
    must_abort:
        trx->set_state(TrxHandle::S_ABORTING);
        return retval;
    }

    WriteSetNG::GatherVector actv;

    gcs_action act;
    act.type = GCS_ACT_TORDERED;
#ifndef NDEBUG
    act.seqno_g = GCS_SEQNO_ILL;
#endif

    if (trx->new_version())
    {
        act.buf  = NULL;
        act.size = trx->write_set_out().gather(trx->source_id(),
                                               trx->conn_id(),
                                               trx->trx_id(),
                                               actv);
    }
    else
    {
        trx->set_last_seen_seqno(last_committed());
        assert (trx->last_seen_seqno() >= 0);
        trx->flush(0);

        const MappedBuffer& wscoll(trx->write_set_collection());

        act.buf  = &wscoll[0];
        act.size = wscoll.size();

        assert (act.buf != NULL);
        assert (act.size > 0);
    }

    trx->set_state(TrxHandle::S_REPLICATING);

    ssize_t rcode(-1);

    do
    {
        assert(act.seqno_g == GCS_SEQNO_ILL);

        const ssize_t gcs_handle(gcs_.schedule());

        if (gu_unlikely(gcs_handle < 0))
        {
            log_debug << "gcs schedule " << strerror(-gcs_handle);
            trx->set_state(TrxHandle::S_MUST_ABORT);
            goto must_abort;
        }

        trx->set_gcs_handle(gcs_handle);

        if (trx->new_version())
        {
            trx->set_last_seen_seqno(last_committed());
            assert(trx->last_seen_seqno() >= 0);
            trx->unlock();
            assert (act.buf == NULL); // just a sanity check
            rcode = gcs_.replv(actv, act, true);
        }
        else
        {
            assert(trx->last_seen_seqno() >= 0);
            trx->unlock();
            assert (act.buf != NULL);
            rcode = gcs_.repl(act, true);
        }

        GU_DBUG_SYNC_WAIT("after_replicate_sync")
        trx->lock();
    }
    while (rcode == -EAGAIN && trx->state() != TrxHandle::S_MUST_ABORT &&
           (usleep(1000), true));

    assert(trx->last_seen_seqno() >= 0);

    if (rcode < 0)
    {
        if (rcode != -EINTR)
        {
            log_debug << "gcs_repl() failed with " << strerror(-rcode)
                      << " for trx " << *trx;
        }

        assert(rcode != -EINTR || trx->state() == TrxHandle::S_MUST_ABORT);
        assert(act.seqno_l == GCS_SEQNO_ILL && act.seqno_g == GCS_SEQNO_ILL);
        assert(NULL == act.buf || !trx->new_version());

        if (trx->state() != TrxHandle::S_MUST_ABORT)
        {
            trx->set_state(TrxHandle::S_MUST_ABORT);
        }

        trx->set_gcs_handle(-1);
        goto must_abort;
    }

    assert(act.buf != NULL);
    assert(act.size == rcode);
    assert(act.seqno_l != GCS_SEQNO_ILL);
    assert(act.seqno_g != GCS_SEQNO_ILL);

    ++replicated_;
    replicated_bytes_ += rcode;
    trx->set_gcs_handle(-1);

    if (trx->new_version())
    {
        gu_trace(trx->unserialize(static_cast<const gu::byte_t*>(act.buf),
                                  act.size, 0));
        trx->update_stats(keys_count_, keys_bytes_, data_bytes_, unrd_bytes_);
    }

    trx->set_received(act.buf, act.seqno_l, act.seqno_g);

    if (trx->state() == TrxHandle::S_MUST_ABORT)
    {
        retval = cert_for_aborted(trx);

        if (retval != WSREP_BF_ABORT)
        {
            LocalOrder  lo(*trx);
            ApplyOrder  ao(*trx);
            CommitOrder co(*trx, co_mode_);
            local_monitor_.self_cancel(lo);
            apply_monitor_.self_cancel(ao);
            if (co_mode_ !=CommitOrder::BYPASS) commit_monitor_.self_cancel(co);
        }
        else if (meta != 0)
        {
            meta->gtid.uuid  = state_uuid_;
            meta->gtid.seqno = trx->global_seqno();
            meta->depends_on = trx->depends_seqno();
        }

        if (trx->state() == TrxHandle::S_MUST_ABORT) goto must_abort;
    }
    else
    {
        retval = WSREP_OK;
    }

    assert(trx->last_seen_seqno() >= 0);

    return retval;
}

void
galera::ReplicatorSMM::abort_trx(TrxHandle* trx)
{
    assert(trx != 0);
    assert(trx->is_local() == true);

    log_debug << "aborting trx " << *trx << " " << trx;


    switch (trx->state())
    {
    case TrxHandle::S_MUST_ABORT:
    case TrxHandle::S_ABORTING: // guess this is here because we can have a race
        return;
    case TrxHandle::S_EXECUTING:
        trx->set_state(TrxHandle::S_MUST_ABORT);
        break;
    case TrxHandle::S_REPLICATING:
    {
        trx->set_state(TrxHandle::S_MUST_ABORT);
        // trx is in gcs repl
        int rc;
        if (trx->gcs_handle() > 0 &&
            ((rc = gcs_.interrupt(trx->gcs_handle()))) != 0)
        {
            log_debug << "gcs_interrupt(): handle "
                      << trx->gcs_handle()
                      << " trx id " << trx->trx_id()
                      << ": " << strerror(-rc);
        }
        break;
    }
    case TrxHandle::S_CERTIFYING:
    {
        trx->set_state(TrxHandle::S_MUST_ABORT);
        // trx is waiting in local monitor
        LocalOrder lo(*trx);
        trx->unlock();
        local_monitor_.interrupt(lo);
        trx->lock();
        break;
    }
    case TrxHandle::S_APPLYING:
    {
        trx->set_state(TrxHandle::S_MUST_ABORT);
        // trx is waiting in apply monitor
        ApplyOrder ao(*trx);
        trx->unlock();
        apply_monitor_.interrupt(ao);
        trx->lock();
        break;
    }
    case TrxHandle::S_COMMITTING:
        trx->set_state(TrxHandle::S_MUST_ABORT);
        if (co_mode_ != CommitOrder::BYPASS)
        {
            // trx waiting in commit monitor
            CommitOrder co(*trx, co_mode_);
            trx->unlock();
            commit_monitor_.interrupt(co);
            trx->lock();
        }
        break;
    default:
        gu_throw_fatal << "invalid state " << trx->state();
    }
}


wsrep_status_t galera::ReplicatorSMM::pre_commit(TrxHandle*        trx,
                                                 wsrep_trx_meta_t* meta)
{
    assert(trx->state() == TrxHandle::S_REPLICATING);
    assert(trx->local_seqno()  > -1);
    assert(trx->global_seqno() > -1);
    assert(trx->last_seen_seqno() >= 0);

    if (meta != 0)
    {
        meta->gtid.uuid  = state_uuid_;
        meta->gtid.seqno = trx->global_seqno();
        meta->depends_on = trx->depends_seqno();
    }
    // State should not be checked here: If trx has been replicated,
    // it has to be certified and potentially applied. #528
    // if (state_() < S_JOINED) return WSREP_TRX_FAIL;

    wsrep_status_t retval(cert_and_catch(trx));

    if (gu_unlikely(retval != WSREP_OK))
    {
        assert(trx->state() == TrxHandle::S_MUST_ABORT ||
               trx->state() == TrxHandle::S_MUST_REPLAY_AM ||
               trx->state() == TrxHandle::S_MUST_CERT_AND_REPLAY);

        if (trx->state() == TrxHandle::S_MUST_ABORT)
        {
            trx->set_state(TrxHandle::S_ABORTING);
        }

        return retval;
    }

    assert(trx->state() == TrxHandle::S_CERTIFYING);
    assert(trx->global_seqno() > STATE_SEQNO());
    trx->set_state(TrxHandle::S_APPLYING);

    ApplyOrder ao(*trx);
    CommitOrder co(*trx, co_mode_);
    bool interrupted(false);

    try
    {
        gu_trace(apply_monitor_.enter(ao));
    }
    catch (gu::Exception& e)
    {
        if (e.get_errno() == EINTR) { interrupted = true; }
        else throw;
    }

    if (gu_unlikely(interrupted) || trx->state() == TrxHandle::S_MUST_ABORT)
    {
        assert(trx->state() == TrxHandle::S_MUST_ABORT);
        if (interrupted) trx->set_state(TrxHandle::S_MUST_REPLAY_AM);
        else             trx->set_state(TrxHandle::S_MUST_REPLAY_CM);
        retval = WSREP_BF_ABORT;
    }
    else if ((trx->flags() & TrxHandle::F_COMMIT) != 0)
    {
        trx->set_state(TrxHandle::S_COMMITTING);
        if (co_mode_ != CommitOrder::BYPASS)
        {
            try
            {
                gu_trace(commit_monitor_.enter(co));
            }
            catch (gu::Exception& e)
            {
                if (e.get_errno() == EINTR) { interrupted = true; }
                else throw;
            }

            if (gu_unlikely(interrupted) ||
                trx->state() == TrxHandle::S_MUST_ABORT)
            {
                assert(trx->state() == TrxHandle::S_MUST_ABORT);
                if (interrupted) trx->set_state(TrxHandle::S_MUST_REPLAY_CM);
                else             trx->set_state(TrxHandle::S_MUST_REPLAY);
                retval = WSREP_BF_ABORT;
            }
        }
    }
    else
    {
        trx->set_state(TrxHandle::S_EXECUTING);
    }

    assert((retval == WSREP_OK && (trx->state() == TrxHandle::S_COMMITTING ||
                                   trx->state() == TrxHandle::S_EXECUTING))
           ||
           (retval == WSREP_TRX_FAIL && trx->state() == TrxHandle::S_ABORTING)
           ||
           (retval == WSREP_BF_ABORT && (
               trx->state() == TrxHandle::S_MUST_REPLAY_AM ||
               trx->state() == TrxHandle::S_MUST_REPLAY_CM ||
               trx->state() == TrxHandle::S_MUST_REPLAY)));

    return retval;
}

wsrep_status_t galera::ReplicatorSMM::replay_trx(TrxHandle* trx, void* trx_ctx)
{
    assert(trx->state() == TrxHandle::S_MUST_CERT_AND_REPLAY ||
           trx->state() == TrxHandle::S_MUST_REPLAY_AM       ||
           trx->state() == TrxHandle::S_MUST_REPLAY_CM       ||
           trx->state() == TrxHandle::S_MUST_REPLAY);
    assert(trx->trx_id() != static_cast<wsrep_trx_id_t>(-1));
    assert(trx->global_seqno() > STATE_SEQNO());

    wsrep_status_t retval(WSREP_OK);

    switch (trx->state())
    {
    case TrxHandle::S_MUST_CERT_AND_REPLAY:
        retval = cert_and_catch(trx);
        if (retval != WSREP_OK)
        {
            // apply monitor is self canceled in cert
            break;
        }
        trx->set_state(TrxHandle::S_MUST_REPLAY_AM);
        // fall through
    case TrxHandle::S_MUST_REPLAY_AM:
    {
        // safety measure to make sure that all preceding trxs finish before
        // replaying
        trx->set_depends_seqno(trx->global_seqno() - 1);
        ApplyOrder ao(*trx);
        gu_trace(apply_monitor_.enter(ao));
        trx->set_state(TrxHandle::S_MUST_REPLAY_CM);
        // fall through
    }
    case TrxHandle::S_MUST_REPLAY_CM:
        if (co_mode_ != CommitOrder::BYPASS)
        {
            CommitOrder co(*trx, co_mode_);
            gu_trace(commit_monitor_.enter(co));
        }
        trx->set_state(TrxHandle::S_MUST_REPLAY);
        // fall through
    case TrxHandle::S_MUST_REPLAY:
        ++local_replays_;
        trx->set_state(TrxHandle::S_REPLAYING);

        try
        {
            wsrep_trx_meta_t meta = {{state_uuid_, trx->global_seqno() },
                                     trx->depends_seqno()};

            gu_trace(apply_trx_ws(trx_ctx, apply_cb_, commit_cb_, *trx, meta));

            wsrep_bool_t unused(false);
            wsrep_cb_status_t rcode(
                commit_cb_(
                    trx_ctx,
                    TrxHandle::trx_flags_to_wsrep_flags(trx->flags()),
                    &meta,
                    &unused,
                    true));

            if (gu_unlikely(rcode != WSREP_CB_SUCCESS))
                gu_throw_fatal << "Commit failed. Trx: " << trx;
        }
        catch (gu::Exception& e)
        {
            st_.mark_corrupt();

            /* Ideally this shouldn't fail but if it does then we need
            to ensure clean shutdown with termination of all mysql threads
            and galera replication and rollback threads.
            Currently wsrep part of the code just invokes unireg_abort
            which doesn't ensure this clean shutdown.
            So for now we take the same approach like we do with normal
            apply transaction failure. */
            log_fatal << "Failed to re-apply trx: " << *trx;
            log_fatal << e.what();
            log_fatal << "Node consistency compromized, aborting...";
            abort();
        }

        // apply, commit monitors are released in post commit
        return WSREP_OK;
    default:
        gu_throw_fatal << "Invalid state in replay for trx " << *trx;
    }

    log_debug << "replaying failed for trx " << *trx;
    trx->set_state(TrxHandle::S_ABORTING);

    return retval;
}


wsrep_status_t galera::ReplicatorSMM::post_commit(TrxHandle* trx)
{
    if (trx->state() == TrxHandle::S_MUST_ABORT)
    {
        // This is possible in case of ALG: BF applier BF aborts
        // trx that has already grabbed commit monitor and is committing.
        // However, this should be acceptable assuming that commit
        // operation does not reserve any more resources and is able
        // to release already reserved resources.
        log_debug << "trx was BF aborted during commit: " << *trx;
        // manipulate state to avoid crash
        trx->set_state(TrxHandle::S_MUST_REPLAY);
        trx->set_state(TrxHandle::S_REPLAYING);
    }
    assert(trx->state() == TrxHandle::S_COMMITTING ||
           trx->state() == TrxHandle::S_REPLAYING);
    assert(trx->local_seqno() > -1 && trx->global_seqno() > -1);

    CommitOrder co(*trx, co_mode_);
    if (co_mode_ != CommitOrder::BYPASS) commit_monitor_.leave(co);

    ApplyOrder ao(*trx);
    report_last_committed(cert_.set_trx_committed(trx));
    apply_monitor_.leave(ao);

    trx->set_state(TrxHandle::S_COMMITTED);

    ++local_commits_;

    return WSREP_OK;
}


wsrep_status_t galera::ReplicatorSMM::post_rollback(TrxHandle* trx)
{
    if (trx->state() == TrxHandle::S_MUST_ABORT)
    {
        trx->set_state(TrxHandle::S_ABORTING);
    }

    assert(trx->state() == TrxHandle::S_ABORTING ||
           trx->state() == TrxHandle::S_EXECUTING);

    trx->set_state(TrxHandle::S_ROLLED_BACK);

    // Trx was either rolled back by user or via certification failure,
    // last committed report not needed since cert index state didn't change.
    // report_last_committed();
    ++local_rollbacks_;

    return WSREP_OK;
}


wsrep_status_t galera::ReplicatorSMM::causal_read(wsrep_gtid_t* gtid)
{
    wsrep_seqno_t cseq(static_cast<wsrep_seqno_t>(gcs_.caused()));

    if (cseq < 0)
    {
        log_warn << "gcs_caused() returned " << cseq << " (" << strerror(-cseq)
                 << ')';
        return WSREP_TRX_FAIL;
    }

    try
    {
        // @note: Using timed wait for monitor is currently a hack
        // to avoid deadlock resulting from race between monitor wait
        // and drain during configuration change. Instead of this,
        // monitor should have proper mechanism to interrupt waiters
        // at monitor drain and disallowing further waits until
        // configuration change related operations (SST etc) have been
        // finished.
        gu::datetime::Date wait_until(gu::datetime::Date::calendar()
                                      + causal_read_timeout_);
        if (gu_likely(co_mode_ != CommitOrder::BYPASS))
        {
            commit_monitor_.wait(cseq, wait_until);
        }
        else
        {
            apply_monitor_.wait(cseq, wait_until);
        }
        if (gtid != 0)
        {
            gtid->uuid = state_uuid_;
            gtid->seqno = cseq;
        }
        ++causal_reads_;
        return WSREP_OK;
    }
    catch (gu::Exception& e)
    {
        log_debug << "monitor wait failed for causal read: " << e.what();
        return WSREP_TRX_FAIL;
    }
}


wsrep_status_t galera::ReplicatorSMM::to_isolation_begin(TrxHandle*        trx,
                                                         wsrep_trx_meta_t* meta)
{
    if (meta != 0)
    {
        meta->gtid.uuid  = state_uuid_;
        meta->gtid.seqno = trx->global_seqno();
        meta->depends_on = trx->depends_seqno();
    }

    assert(trx->state() == TrxHandle::S_REPLICATING);
    assert(trx->trx_id() == static_cast<wsrep_trx_id_t>(-1));
    assert(trx->local_seqno() > -1 && trx->global_seqno() > -1);
    assert(trx->global_seqno() > STATE_SEQNO());

    wsrep_status_t retval;
    switch ((retval = cert_and_catch(trx)))
    {
    case WSREP_OK:
    {
        ApplyOrder ao(*trx);
        CommitOrder co(*trx, co_mode_);

        gu_trace(apply_monitor_.enter(ao));

        if (co_mode_ != CommitOrder::BYPASS)
            try
            {
                commit_monitor_.enter(co);
            }
            catch (...)
            {
                gu_throw_fatal << "unable to enter commit monitor: " << *trx;
            }

        trx->set_state(TrxHandle::S_APPLYING);
        log_debug << "Executing TO isolated action: " << *trx;
        st_.mark_unsafe();
        break;
    }
    case WSREP_TRX_FAIL:
        // Apply monitor is released in cert() in case of failure.
        trx->set_state(TrxHandle::S_ABORTING);
        break;
    default:
        log_error << "unrecognized retval "
                  << retval
                  << " for to isolation certification for "
                  << *trx;
        retval = WSREP_FATAL;
        break;
    }

    return retval;
}


wsrep_status_t galera::ReplicatorSMM::to_isolation_end(TrxHandle* trx)
{
    assert(trx->state() == TrxHandle::S_APPLYING);

    log_debug << "Done executing TO isolated action: " << *trx;

    CommitOrder co(*trx, co_mode_);
    if (co_mode_ != CommitOrder::BYPASS) commit_monitor_.leave(co);
    ApplyOrder ao(*trx);
    report_last_committed(cert_.set_trx_committed(trx));
    apply_monitor_.leave(ao);

    st_.mark_safe();

    return WSREP_OK;
}

namespace galera
{

static WriteSetOut*
writeset_from_handle (wsrep_po_handle_t& handle,
                      const TrxHandle::Params& trx_params)
{
    WriteSetOut* ret = reinterpret_cast<WriteSetOut*>(handle.opaque);

    if (NULL == ret)
    {
        try
        {
            ret = new WriteSetOut(
//                gu::String<256>(trx_params.working_dir_) << '/' << &handle,
                trx_params.working_dir_, wsrep_trx_id_t(&handle),
                /* key format is not essential since we're not adding keys */
                KeySet::version(trx_params.key_format_), NULL, 0,
                0, WriteSetNG::MAX_VERSION, DataSet::MAX_VERSION, DataSet::MAX_VERSION,
                trx_params.max_write_set_size_);

            handle.opaque = ret;
        }
        catch (std::bad_alloc& ba)
        {
            gu_throw_error(ENOMEM) << "Could not create WriteSetOut";
        }
    }

    return ret;
}

} /* namespace galera */

wsrep_status_t
galera::ReplicatorSMM::preordered_collect(wsrep_po_handle_t&            handle,
                                          const struct wsrep_buf* const data,
                                          size_t                  const count,
                                          bool                    const copy)
{
    if (gu_unlikely(trx_params_.version_ < WS_NG_VERSION))
        return WSREP_NOT_IMPLEMENTED;

    WriteSetOut* const ws(writeset_from_handle(handle, trx_params_));

    for (size_t i(0); i < count; ++i)
    {
        ws->append_data(data[i].ptr, data[i].len, copy);
    }

    return WSREP_OK;
}


wsrep_status_t
galera::ReplicatorSMM::preordered_commit(wsrep_po_handle_t&            handle,
                                         const wsrep_uuid_t&           source,
                                         uint64_t                const flags,
                                         int                     const pa_range,
                                         bool                    const commit)
{
    if (gu_unlikely(trx_params_.version_ < WS_NG_VERSION))
        return WSREP_NOT_IMPLEMENTED;

    WriteSetOut* const ws(writeset_from_handle(handle, trx_params_));

    if (gu_likely(true == commit))
    {
        ws->set_flags (WriteSetNG::wsrep_flags_to_ws_flags(flags));

        /* by loooking at trx_id we should be able to detect gaps / lost events
         * (however resending is not implemented yet). Something like
         *
         * wsrep_trx_id_t const trx_id(cert_.append_preordered(source, ws));
         *
         * begs to be here. */
        wsrep_trx_id_t const trx_id(preordered_id_.add_and_fetch(1));

        WriteSetNG::GatherVector actv;

        size_t const actv_size(ws->gather(source, 0, trx_id, actv));

        ws->set_preordered (pa_range); // also adds CRC

        int rcode;
        do
        {
            rcode = gcs_.sendv(actv, actv_size, GCS_ACT_TORDERED, false);
        }
        while (rcode == -EAGAIN && (usleep(1000), true));

        if (rcode < 0)
            gu_throw_error(-rcode)
                << "Replication of preordered writeset failed.";
    }

    delete ws;
    handle.opaque = NULL;

    return WSREP_OK;
}


wsrep_status_t
galera::ReplicatorSMM::sst_sent(const wsrep_gtid_t& state_id, int const rcode)
{
    assert (rcode <= 0);
    assert (rcode == 0 || state_id.seqno == WSREP_SEQNO_UNDEFINED);
    assert (rcode != 0 || state_id.seqno >= 0);

    GU_DBUG_SYNC_WAIT("sst_sent");

    if (state_() != S_DONOR)
    {
        log_error << "sst sent called when not SST donor, state " << state_();
        return WSREP_CONN_FAIL;
    }

    gcs_seqno_t seqno(rcode ? rcode : state_id.seqno);

    if (state_id.uuid != state_uuid_ && seqno >= 0)
    {
        // state we have sent no longer corresponds to the current group state
        // mark an error
        seqno = -EREMCHG;
    }

    try {
        gcs_.join(seqno);
        return WSREP_OK;
    }
    catch (gu::Exception& e)
    {
        log_error << "failed to recover from DONOR state: " << e.what();
        return WSREP_CONN_FAIL;
    }
}


void galera::ReplicatorSMM::process_trx(void* recv_ctx, TrxHandle* trx)
{
    assert(recv_ctx != 0);
    assert(trx != 0);
    assert(trx->local_seqno() > 0);
    assert(trx->global_seqno() > 0);
    assert(trx->last_seen_seqno() >= 0);
    assert(trx->depends_seqno() == -1);
    assert(trx->state() == TrxHandle::S_REPLICATING);

    wsrep_status_t const retval(cert_and_catch(trx));

    switch (retval)
    {
    case WSREP_OK:
        try
        {
            gu_trace(apply_trx(recv_ctx, trx));
        }
        catch (std::exception& e)
        {
            st_.mark_corrupt();

            log_fatal << "Failed to apply trx: " << *trx;
            log_fatal << e.what();
            log_fatal << "Node consistency compromized, aborting...";
            abort();
        }
        break;
    case WSREP_TRX_FAIL:
        // certification failed, apply monitor has been canceled
        trx->set_state(TrxHandle::S_ABORTING);
        trx->set_state(TrxHandle::S_ROLLED_BACK);
        break;
    default:
        // this should not happen for remote actions
        gu_throw_error(EINVAL)
            << "unrecognized retval for remote trx certification: "
            << retval << " trx: " << *trx;
    }
}


void galera::ReplicatorSMM::process_commit_cut(wsrep_seqno_t seq,
                                               wsrep_seqno_t seqno_l)
{
    assert(seq > 0);
    assert(seqno_l > 0);
    LocalOrder lo(seqno_l);

    gu_trace(local_monitor_.enter(lo));

    if (seq >= cc_seqno_) /* Refs #782. workaround for
                           * assert(seqno >= seqno_released_) in gcache. */
        cert_.purge_trxs_upto(seq, true);

    local_monitor_.leave(lo);
    log_debug << "Got commit cut from GCS: " << seq;
}

void galera::ReplicatorSMM::establish_protocol_versions (int proto_ver)
{
    switch (proto_ver)
    {
    case 1:
        trx_params_.version_ = 1;
        str_proto_ver_ = 0;
        break;
    case 2:
        trx_params_.version_ = 1;
        str_proto_ver_ = 1;
        break;
    case 3:
    case 4:
        trx_params_.version_ = 2;
        str_proto_ver_ = 1;
        break;
    case 5:
        trx_params_.version_ = 3;
        str_proto_ver_ = 1;
        break;
    case 6:
        trx_params_.version_  = 3;
        str_proto_ver_ = 2; // gcs intelligent donor selection.
        // include handling dangling comma in donor string.
        break;
    case 7:
        // Protocol upgrade to handle IST SSL backwards compatibility,
        // no effect to TRX or STR protocols.
        trx_params_.version_ = 3;
        str_proto_ver_ = 2;
        break;
    default:
        log_fatal << "Configuration change resulted in an unsupported protocol "
            "version: " << proto_ver << ". Can't continue.";
        abort();
    };

    protocol_version_ = proto_ver;
    log_info << "REPL Protocols: " << protocol_version_ << " ("
              << trx_params_.version_ << ", " << str_proto_ver_ << ")";
}

static bool
app_wants_state_transfer (const void* const req, ssize_t const req_len)
{
    return (req_len != (strlen(WSREP_STATE_TRANSFER_NONE) + 1) ||
            memcmp(req, WSREP_STATE_TRANSFER_NONE, req_len));
}

void
galera::ReplicatorSMM::update_incoming_list(const wsrep_view_info_t& view)
{
    static char const separator(',');

    ssize_t new_size(0);

    if (view.memb_num > 0)
    {
        new_size += view.memb_num - 1; // separators

        for (int i = 0; i < view.memb_num; ++i)
        {
            new_size += strlen(view.members[i].incoming);
        }
    }

    gu::Lock lock(incoming_mutex_);

    incoming_list_.clear();
    incoming_list_.resize(new_size);

    if (new_size <= 0) return;

    incoming_list_ = view.members[0].incoming;

    for (int i = 1; i < view.memb_num; ++i)
    {
        incoming_list_ += separator;
        incoming_list_ += view.members[i].incoming;
    }
}

void
galera::ReplicatorSMM::process_conf_change(void*                    recv_ctx,
                                           const wsrep_view_info_t& view_info,
                                           int                      repl_proto,
                                           State                    next_state,
                                           wsrep_seqno_t            seqno_l)
{
    assert(seqno_l > -1);

    update_incoming_list(view_info);

    // If SST operation was canceled, we shall immediately
    // return from the function to avoid hang-up in the monitor
    // drain code and avoid restart of the SST.
    if (sst_state_ == SST_CANCELED)
    {
        // We must resume receiving messages from gcs.
        gcs_.resume_recv();
        return;
    }

    LocalOrder lo(seqno_l);
    gu_trace(local_monitor_.enter(lo));

    wsrep_seqno_t const upto(cert_.position());

    if (view_info.status == WSREP_VIEW_PRIMARY)
    {
        safe_to_bootstrap_ = (view_info.memb_num == 1);
    }

    apply_monitor_.drain(upto);

    if (co_mode_ != CommitOrder::BYPASS) commit_monitor_.drain(upto);

    if (view_info.my_idx >= 0)
    {
        uuid_ = view_info.members[view_info.my_idx].id;
    }

    bool const          st_required(state_transfer_required(view_info));
    wsrep_seqno_t const group_seqno(view_info.state_id.seqno);
    const wsrep_uuid_t& group_uuid (view_info.state_id.uuid);

    if (st_required)
    {
        log_info << "State transfer required: "
                 << "\n\tGroup state: " << group_uuid << ":" << group_seqno
                 << "\n\tLocal state: " << state_uuid_<< ":" << STATE_SEQNO();

        if (S_CONNECTED != state_()) state_.shift_to(S_CONNECTED);
    }

    void*  app_req(0);
    size_t app_req_len(0);

    const_cast<wsrep_view_info_t&>(view_info).state_gap = st_required;
    wsrep_cb_status_t const rcode(
        view_cb_(app_ctx_, recv_ctx, &view_info, 0, 0, &app_req, &app_req_len));

    if (WSREP_CB_SUCCESS != rcode)
    {
        assert(app_req_len <= 0);
        log_fatal << "View callback failed. This is unrecoverable, "
                  << "restart required.";
        local_monitor_.leave(lo);
        close();
        abort();
    }
    else if (st_required && 0 == app_req_len && state_uuid_ != group_uuid)
    {
        log_fatal << "Local state UUID " << state_uuid_
                  << " is different from group state UUID " << group_uuid
                  << ", and SST request is null: restart required.";
        local_monitor_.leave(lo);
        close();
        abort();
    }

    if (view_info.view >= 0) // Primary configuration
    {
        establish_protocol_versions (repl_proto);

        // we have to reset cert initial position here, SST does not contain
        // cert index yet (see #197).
        // Also this must be done before releasing GCache buffers.
        cert_.assign_initial_position(group_seqno, trx_params_.version_);

        if (STATE_SEQNO() > 0) service_thd_.release_seqno(STATE_SEQNO());
        // make sure all gcache buffers are released

        // at this point there is no ongoing master or slave transactions
        // and no new requests to service thread should be possible
        service_thd_.flush();             // make sure service thd is idle

        // record state seqno, needed for IST on DONOR
        cc_seqno_ = group_seqno;

        bool const app_wants_st(app_wants_state_transfer(app_req, app_req_len));

        if (st_required && app_wants_st)
        {
            // GCache::Seqno_reset() happens here
            long ret =
                request_state_transfer (recv_ctx,
                                        group_uuid, group_seqno,
                                        app_req, app_req_len);

            if (ret < 0 || sst_state_ == SST_CANCELED)
            {
                // If the IST/SST request was canceled due to error
                // at the GCS level or if request was canceled by another
                // thread (by initiative of the server), and if the node
                // remain in the S_JOINING state, then we must return it
                // to the S_CONNECTED state (to the original state, which
                // exist before the request_state_transfer started).
                // In other words, if state transfer failed, then we
                // need to move node back to the original state, because
                // joining was canceled:

                if (state_() == S_JOINING)
                {
                    state_.shift_to(S_CONNECTED);
                }
            }
        }
        else
        {
            if (view_info.view == 1 || !app_wants_st)
            {
                update_state_uuid (group_uuid, group_seqno);
                gcache_.seqno_reset(to_gu_uuid(group_uuid), group_seqno);
                apply_monitor_.set_initial_position(group_seqno);
                if (co_mode_ != CommitOrder::BYPASS)
                    commit_monitor_.set_initial_position(group_seqno);
            }

            if (state_() == S_CONNECTED || state_() == S_DONOR)
            {
                switch (next_state)
                {
                case S_JOINING:
                    state_.shift_to(S_JOINING);
                    break;
                case S_DONOR:
                    if (state_() == S_CONNECTED)
                    {
                        state_.shift_to(S_DONOR);
                    }
                    break;
                case S_JOINED:
                    state_.shift_to(S_JOINED);
                    break;
                case S_SYNCED:
                    state_.shift_to(S_SYNCED);
                    synced_cb_(app_ctx_);
                    break;
                default:
                    log_debug << "next_state " << next_state;
                    break;
                }
            }

            st_.set(state_uuid_, WSREP_SEQNO_UNDEFINED, safe_to_bootstrap_);
        }

        // We should not try to joining the cluster at the GCS level,
        // if the node is not in the S_JOINING state, or if we did not
        // sent the IST/SST request, or if it is failed. In other words,
        // any state other than SST_WAIT (f.e. SST_NONE or SST_CANCELED)
        // not require us to sending the JOIN message at the GCS level:

        if (sst_state_ == SST_WAIT && state_() == S_JOINING)
        {
            /* There are two reasons we can be here:
             * 1) we just got state transfer in request_state_transfer() above;
             * 2) we failed here previously (probably due to partition).
             */
            try {
                gcs_.join(sst_seqno_);
                sst_state_ = SST_NONE;
            }
            catch (gu::Exception& e)
            {
                log_error << "Failed to JOIN the cluster after SST";
            }
        }
    }
    else
    {
        // Non-primary configuration
        if (state_uuid_ != WSREP_UUID_UNDEFINED)
        {
            st_.set (state_uuid_, STATE_SEQNO(), safe_to_bootstrap_);
        }

        if (next_state != S_CONNECTED && next_state != S_CLOSING)
        {
            log_fatal << "Internal error: unexpected next state for "
                      << "non-prim: " << next_state << ". Restart required.";
            local_monitor_.leave(lo);
            close();
            abort();
        }

        state_.shift_to(next_state);
    }

    local_monitor_.leave(lo);
    gcs_.resume_recv();
    free(app_req);
}


void galera::ReplicatorSMM::process_join(wsrep_seqno_t seqno_j,
                                         wsrep_seqno_t seqno_l)
{
    LocalOrder lo(seqno_l);

    gu_trace(local_monitor_.enter(lo));

    wsrep_seqno_t const upto(cert_.position());

    apply_monitor_.drain(upto);

    if (co_mode_ != CommitOrder::BYPASS) commit_monitor_.drain(upto);

    if (seqno_j < 0 && S_JOINING == state_())
    {
        // #595, @todo: find a way to re-request state transfer
        log_fatal << "Failed to receive state transfer: " << seqno_j
                  << " (" << strerror (-seqno_j) << "), need to restart.";
        abort();
    }
    else
    {
        state_.shift_to(S_JOINED);
    }

    local_monitor_.leave(lo);
}


void galera::ReplicatorSMM::process_sync(wsrep_seqno_t seqno_l)
{
    LocalOrder lo(seqno_l);

    gu_trace(local_monitor_.enter(lo));

    wsrep_seqno_t const upto(cert_.position());

    apply_monitor_.drain(upto);

    if (co_mode_ != CommitOrder::BYPASS) commit_monitor_.drain(upto);

    state_.shift_to(S_SYNCED);
    synced_cb_(app_ctx_);
    local_monitor_.leave(lo);
}

wsrep_seqno_t galera::ReplicatorSMM::pause()
{
    // Grab local seqno for local_monitor_
    wsrep_seqno_t const local_seqno(
        static_cast<wsrep_seqno_t>(gcs_.local_sequence()));
    LocalOrder lo(local_seqno);
    local_monitor_.enter(lo);

    // Local monitor should take care that concurrent
    // pause requests are enqueued
    assert(pause_seqno_ == WSREP_SEQNO_UNDEFINED);
    pause_seqno_ = local_seqno;

    // Get drain seqno from cert index
    wsrep_seqno_t const upto(cert_.position());
    apply_monitor_.drain(upto);
    assert (apply_monitor_.last_left() >= upto);

    if (co_mode_ != CommitOrder::BYPASS)
    {
        commit_monitor_.drain(upto);
        assert (commit_monitor_.last_left() >= upto);
        assert (commit_monitor_.last_left() == apply_monitor_.last_left());
    }

    wsrep_seqno_t const ret(STATE_SEQNO());
    st_.set(state_uuid_, ret, safe_to_bootstrap_);

    log_info << "Provider paused at " << state_uuid_ << ':' << ret
             << " (" << pause_seqno_ << ")";

    return ret;
}

void galera::ReplicatorSMM::resume()
{
    assert(pause_seqno_ != WSREP_SEQNO_UNDEFINED);
    if (pause_seqno_ == WSREP_SEQNO_UNDEFINED)
    {
        gu_throw_error(EALREADY) << "tried to resume unpaused provider";
    }

    st_.set(state_uuid_, WSREP_SEQNO_UNDEFINED, safe_to_bootstrap_);
    log_info << "resuming provider at " << pause_seqno_;
    LocalOrder lo(pause_seqno_);
    pause_seqno_ = WSREP_SEQNO_UNDEFINED;
    local_monitor_.leave(lo);
    log_info << "Provider resumed.";
}

void galera::ReplicatorSMM::desync()
{
    wsrep_seqno_t seqno_l;

    ssize_t ret(gcs_.desync(&seqno_l));

    if (seqno_l > 0)
    {
        LocalOrder lo(seqno_l); // need to process it regardless of ret value

        if (ret == 0)
        {
/* #706 - the check below must be state request-specific. We are not holding
          any locks here and must be able to wait like any other action.
          However practice may prove different, leaving it here as a reminder.
            if (local_monitor_.would_block(seqno_l))
            {
                gu_throw_error (-EDEADLK) << "Ran out of resources waiting to "
                                          << "desync the node. "
                                          << "The node must be restarted.";
            }
*/
            local_monitor_.enter(lo);
            if (state_() != S_DONOR) state_.shift_to(S_DONOR);
            local_monitor_.leave(lo);
            GU_DBUG_SYNC_WAIT("wsrep_desync_left_local_monitor");
        }
        else if (ret != -EAGAIN)
        {
            local_monitor_.self_cancel(lo);
        }
    }

    if (ret)
    {
        gu_throw_error (-ret) << "Node desync failed.";
    }
}

void galera::ReplicatorSMM::resync()
{
    gcs_.join(commit_monitor_.last_left());
}


//////////////////////////////////////////////////////////////////////
//////////////////////////////////////////////////////////////////////
////                           Private
//////////////////////////////////////////////////////////////////////
//////////////////////////////////////////////////////////////////////

/* don't use this directly, use cert_and_catch() instead */
inline
wsrep_status_t galera::ReplicatorSMM::cert(TrxHandle* trx)
{
    assert(trx->state() == TrxHandle::S_REPLICATING ||
           trx->state() == TrxHandle::S_MUST_CERT_AND_REPLAY);

    assert(trx->local_seqno()     != WSREP_SEQNO_UNDEFINED);
    assert(trx->global_seqno()    != WSREP_SEQNO_UNDEFINED);
    assert(trx->last_seen_seqno() >= 0);
    assert(trx->last_seen_seqno() < trx->global_seqno());

    trx->set_state(TrxHandle::S_CERTIFYING);

    LocalOrder  lo(*trx);
    ApplyOrder  ao(*trx);
    CommitOrder co(*trx, co_mode_);

    bool interrupted(false);

    try
    {
        gu_trace(local_monitor_.enter(lo));
    }
    catch (gu::Exception& e)
    {
        if (e.get_errno() == EINTR) { interrupted = true; }
        else throw;
    }

    wsrep_status_t retval(WSREP_OK);
    bool const applicable(trx->global_seqno() > STATE_SEQNO());

    if (gu_likely (!interrupted))
    {
        switch (cert_.append_trx(trx))
        {
        case Certification::TEST_OK:
            if (gu_likely(applicable))
            {
                if (trx->state() == TrxHandle::S_CERTIFYING)
                {
                    retval = WSREP_OK;
                }
                else
                {
                    assert(trx->state() == TrxHandle::S_MUST_ABORT);
                    trx->set_state(TrxHandle::S_MUST_REPLAY_AM);
                    retval = WSREP_BF_ABORT;
                }
            }
            else
            {
                // this can happen after SST position has been submitted
                // but not all actions preceding SST initial position
                // have been processed
                trx->set_state(TrxHandle::S_MUST_ABORT);
                retval = WSREP_TRX_FAIL;
            }
            break;
        case Certification::TEST_FAILED:
            if (gu_unlikely(trx->is_toi() && applicable)) // small sanity check
            {
                // In some rare scenarios (e.g., when we have multiple
                // transactions awaiting certification, and the last
                // node remaining in the cluster becomes PRIMARY due
                // to the failure of the previous primary node and
                // the assign_initial_position() was called), sequence
                // number mismatch occurs on configuration change and
                // then certification was failed. We cannot move server
                // forward (with last_seen_seqno < initial_position,
                // see galera::Certification::do_test() for details)
                // to avoid potential data loss, and hence will have
                // to shut it down. Before shutting it down, we need
                // to mark state as unsafe to trigger SST at next
                // server restart.
                log_fatal << "Certification failed for TO isolated action: "
                          << *trx;
                st_.mark_unsafe();
                local_monitor_.leave(lo);
                abort();
            }
            local_cert_failures_ += trx->is_local();
            trx->set_state(TrxHandle::S_MUST_ABORT);
            retval = WSREP_TRX_FAIL;
            break;
        }

        if (gu_unlikely(WSREP_TRX_FAIL == retval))
        {
            report_last_committed(cert_.set_trx_committed(trx));
        }

        // at this point we are about to leave local_monitor_. Make sure
        // trx checksum was alright before that.
        trx->verify_checksum();

        // we must do it 'in order' for std::map reasons, so keeping
        // it inside the monitor
        gcache_.seqno_assign (trx->action(),
                              trx->global_seqno(),
                              trx->depends_seqno());

        local_monitor_.leave(lo);
    }
    else
    {
        retval = cert_for_aborted(trx);

        if (WSREP_TRX_FAIL == retval)
        {
            local_monitor_.self_cancel(lo);
        }
        else
        {
            assert(WSREP_BF_ABORT == retval);
        }
    }

    if (gu_unlikely(WSREP_TRX_FAIL == retval && applicable))
    {
        // applicable but failed certification: self-cancel monitors
        apply_monitor_.self_cancel(ao);
        if (co_mode_ != CommitOrder::BYPASS) commit_monitor_.self_cancel(co);
    }

    return retval;
}

/* pretty much any exception in cert() is fatal as it blocks local_monitor_ */
wsrep_status_t galera::ReplicatorSMM::cert_and_catch(TrxHandle* trx)
{
    try
    {
        return cert(trx);
    }
    catch (std::exception& e)
    {
        log_fatal << "Certification exception: " << e.what();
    }
    catch (...)
    {
        log_fatal << "Unknown certification exception";
    }
    abort();
}

/* This must be called BEFORE local_monitor_.self_cancel() due to
 * gcache_.seqno_assign() */
wsrep_status_t galera::ReplicatorSMM::cert_for_aborted(TrxHandle* trx)
{
    Certification::TestResult const res(cert_.test(trx, false));

    switch (res)
    {
    case Certification::TEST_OK:
        trx->set_state(TrxHandle::S_MUST_CERT_AND_REPLAY);
        return WSREP_BF_ABORT;

    case Certification::TEST_FAILED:
        if (trx->state() != TrxHandle::S_MUST_ABORT)
        {
            trx->set_state(TrxHandle::S_MUST_ABORT);
        }
        // Mext step will be monitors release. Make sure that ws was not
        // corrupted and cert failure is real before procedeing with that.
        trx->verify_checksum();
        gcache_.seqno_assign (trx->action(), trx->global_seqno(), -1);
        return WSREP_TRX_FAIL;

    default:
        log_fatal << "Unexpected return value from Certification::test(): "
                  << res;
        abort();
    }
}


void
galera::ReplicatorSMM::update_state_uuid (const wsrep_uuid_t& uuid,
                                          const wsrep_seqno_t seqno)
{
    if (state_uuid_ != uuid)
    {
        *(const_cast<wsrep_uuid_t*>(&state_uuid_)) = uuid;

        std::ostringstream os; os << state_uuid_;

        strncpy(const_cast<char*>(state_uuid_str_), os.str().c_str(),
                sizeof(state_uuid_str_));
    }

    st_.set(uuid, seqno, safe_to_bootstrap_);
}

void
galera::ReplicatorSMM::abort()
{
    close();
    gu_abort();
}<|MERGE_RESOLUTION|>--- conflicted
+++ resolved
@@ -183,8 +183,7 @@
     ist_prepared_       (false),
     ist_senders_        (gcs_, gcache_),
     wsdb_               (),
-<<<<<<< HEAD
-    cert_               (config_, service_thd_),
+    cert_               (config_, service_thd_, gcache_),
 #ifdef HAVE_PSI_INTERFACE
     local_monitor_      (WSREP_PFS_INSTR_TAG_LOCAL_MONITOR_MUTEX,
                          WSREP_PFS_INSTR_TAG_LOCAL_MONITOR_CONDVAR),
@@ -193,9 +192,6 @@
     commit_monitor_     (WSREP_PFS_INSTR_TAG_COMMIT_MONITOR_MUTEX,
                          WSREP_PFS_INSTR_TAG_COMMIT_MONITOR_CONDVAR),
 #else
-=======
-    cert_               (config_, service_thd_, gcache_),
->>>>>>> 4ff1073e
     local_monitor_      (),
     apply_monitor_      (),
     commit_monitor_     (),
