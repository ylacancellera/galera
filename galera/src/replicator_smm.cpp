--- conflicted
+++ resolved
@@ -15,86 +15,6 @@
 #include <sstream>
 #include <iostream>
 
-<<<<<<< HEAD
-=======
-
-static void
-apply_trx_ws(void*                    recv_ctx,
-             wsrep_apply_cb_t         apply_cb,
-             wsrep_commit_cb_t        commit_cb,
-             const galera::TrxHandle& trx,
-             const wsrep_trx_meta_t&  meta)
-{
-    using galera::TrxHandle;
-    static const size_t max_apply_attempts(4);
-    size_t attempts(1);
-
-    do
-    {
-        try
-        {
-            gu_trace(trx.apply(recv_ctx, apply_cb, meta));
-            break;
-        }
-        catch (galera::ApplyException& e)
-        {
-            if (trx.is_toi())
-            {
-                log_warn << "Ignoring error for TO isolated action: " << trx;
-                break;
-            }
-            else
-            {
-                int const err(e.status());
-
-                if (err > 0)
-                {
-                    wsrep_bool_t unused(false);
-                    wsrep_cb_status const rcode(
-                        commit_cb(
-                            recv_ctx,
-                            TrxHandle::trx_flags_to_wsrep_flags(trx.flags()),
-                            &meta,
-                            &unused,
-                            false));
-                    if (WSREP_CB_SUCCESS != rcode)
-                    {
-                        gu_throw_fatal << "Rollback failed. Trx: " << trx;
-                    }
-
-                    ++attempts;
-
-                    if (attempts <= max_apply_attempts)
-                    {
-                        log_warn << e.what()
-                                 << "\nRetrying " << attempts << "th time";
-                    }
-                }
-                else
-                {
-                    GU_TRACE(e);
-                    throw;
-                }
-            }
-        }
-    }
-    while (attempts <= max_apply_attempts);
-
-    if (gu_unlikely(attempts > max_apply_attempts))
-    {
-        std::ostringstream msg;
-
-        msg << "Failed to apply trx " << trx.global_seqno() << " "
-            << max_apply_attempts << " times";
-
-        throw galera::ApplyException(msg.str(), WSREP_CB_FAILURE);
-    }
-
-    return;
-}
-
-
->>>>>>> 997e74a0
 std::ostream& galera::operator<<(std::ostream& os, ReplicatorSMM::State state)
 {
     switch (state)
@@ -513,6 +433,12 @@
                               { ts.source_id(), ts.trx_id(), ts.conn_id() },
                               ts.depends_seqno() };
 
+    if (ts.is_toi())
+    {
+        log_debug << "Executing TO isolated action: " << ts;
+        st_.mark_unsafe();
+    }
+
     try { gu_trace(ts.apply(recv_ctx, apply_cb_, meta)); }
     catch (ApplyException& e)
     {
@@ -532,19 +458,7 @@
     }
     /* at this point any other exception is fatal, not catching anything else. */
 
-<<<<<<< HEAD
     wsrep_bool_t exit_loop(false);
-=======
-    if (trx->is_toi())
-    {
-        log_debug << "Executing TO isolated action: " << *trx;
-        st_.mark_unsafe();
-    }
-
-    gu_trace(apply_trx_ws(recv_ctx, apply_cb_, commit_cb_, *trx, meta));
-    /* at this point any exception in apply_trx_ws() is fatal, not
-     * catching anything. */
->>>>>>> 997e74a0
 
     if (gu_likely(co_mode_ != CommitOrder::BYPASS))
     {
@@ -614,18 +528,14 @@
         apply_monitor_.leave(ao);
     }
 
-<<<<<<< HEAD
+    if (ts.is_toi())
+    {
+        log_debug << "Done executing TO isolated action: "
+                  << ts.global_seqno();
+        st_.mark_safe();
+    }
+
     ts.set_exit_loop(exit_loop);
-=======
-    if (trx->is_toi())
-    {
-        log_debug << "Done executing TO isolated action: "
-                  << trx->global_seqno();
-        st_.mark_safe();
-    }
-
-    trx->set_exit_loop(exit_loop);
->>>>>>> 997e74a0
 }
 
 
