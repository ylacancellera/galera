--- conflicted
+++ resolved
@@ -174,13 +174,8 @@
     sst_state_          (SST_NONE),
     co_mode_            (CommitOrder::from_string(
                              config_.get(Param::commit_order))),
-<<<<<<< HEAD
     data_dir_           (args->data_dir),
     state_file_         (data_dir_ + "/grastate.dat"),
-=======
-    data_dir_           (args->data_dir ? args->data_dir : ""),
-    state_file_         ("grastate.dat"),
->>>>>>> 380a0983
     uuid_               (WSREP_UUID_UNDEFINED),
     state_uuid_         (WSREP_UUID_UNDEFINED),
     state_uuid_str_     (),
