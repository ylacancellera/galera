--- conflicted
+++ resolved
@@ -2048,7 +2048,7 @@
     // Use local seqno from original ts for local monitor.
     LocalOrder lo(ts->local_seqno(), ts.get());
 
-    // Get real_ts pointing to GCache buffer with will not be discarded
+    // Get real_ts pointing to GCache buffer which will not be discarded
     // if there is overlap. Do not try to access ts after this line.
     auto real_ts(get_real_ts_with_gcache_buffer(ts));
     local_monitor_.enter(lo);
@@ -2507,9 +2507,6 @@
         drain_monitors_for_local_conf_change();
     }
 
-    // reset sst_seqno_ every time we disconnct from PC
-    sst_seqno_ = WSREP_SEQNO_UNDEFINED;
-
     update_incoming_list(*view_info);
 
     try
@@ -2791,7 +2788,7 @@
          */
         try {
             gcs_.join(gu::GTID(state_uuid_, sst_seqno_), 0);
-            sst_state_ = SST_NONE;
+            sst_state_ = SST_JOIN_SENT;
         }
         catch (gu::Exception& e)
         {
@@ -2850,6 +2847,7 @@
     assert(conf.seqno > 0);
     assert(my_index >= 0);
 
+    GU_DBUG_SYNC_WAIT("process_primary_configuration");
     // Helper to discard cc_buf automatically when it goes out of scope.
     // Method keep() should be called if the buffer should be kept in
     // gcache.
@@ -2891,17 +2889,6 @@
     // Will abort if validation fails
     validate_local_prim_view_info(view_info.get(), uuid_);
 
-    if (conf.seqno <= sst_seqno_)
-    {
-        // contained already in SST, skip
-        if (skip_prim_conf_change(*view_info, group_proto_version))
-        {
-            // was not part of IST, don't discard
-            cc_buf_discard.keep(conf.seqno);
-        }
-        return;
-    }
-
     bool const ordered(group_proto_version >= PROTO_VER_ORDERED_CC);
     const wsrep_uuid_t& group_uuid (view_info->state_id.uuid);
     wsrep_seqno_t const group_seqno(view_info->state_id.seqno);
@@ -2909,6 +2896,20 @@
     assert(group_seqno == conf.seqno);
     assert(not ordered || group_seqno > 0);
 
+    /* Invalidate sst_seqno_ in case of group change. */
+    if (state_uuid_ != group_uuid) sst_seqno_ = WSREP_SEQNO_UNDEFINED;
+
+    if (conf.seqno <= sst_seqno_)
+    {
+        // contained already in SST, skip any further processing
+        if (skip_prim_conf_change(*view_info, group_proto_version))
+        {
+            // was not part of IST, don't discard
+            cc_buf_discard.keep(conf.seqno);
+        }
+        return;
+    }
+
     log_info << "####### processing CC " << group_seqno
              << ", local"
              << (ordered ? ", ordered" : ", unordered");
@@ -2926,20 +2927,6 @@
     {
         process_group_change(view_info.get());
     }
-<<<<<<< HEAD
-=======
-}
-
-void
-galera::ReplicatorSMM::process_conf_change(void*                    recv_ctx,
-                                           const wsrep_view_info_t& view_info,
-                                           int                      repl_proto,
-                                           State                    next_state,
-                                           wsrep_seqno_t            seqno_l)
-{
-    assert(repl_proto >= 0 || view_info.status != WSREP_VIEW_PRIMARY);
-    assert(seqno_l > -1);
->>>>>>> 065e4841
 
     log_info << "####### My UUID: " << uuid_;
 
@@ -2981,16 +2968,8 @@
         return;
     }
 
-<<<<<<< HEAD
     // From this point on the CC is known to be processed in order.
     assert(group_seqno > cert_.position());
-=======
-    // must establish protocols before calling view_cb()
-    if (view_info.view >= 0) establish_protocol_versions (repl_proto);
-
-    void*  app_req(0);
-    size_t app_req_len(0);
->>>>>>> 065e4841
 
     // This CC is processed in order. Establish protocol versions,
     // it must be done before cert_.adjust_position().
@@ -3020,91 +2999,7 @@
      * adjusted */
     if (ordered)
     {
-<<<<<<< HEAD
         cc_buf_discard.keep(group_seqno);
-=======
-        GU_DBUG_SYNC_WAIT("process_primary_configuration");
-
-        // we have to reset cert initial position here, SST does not contain
-        // cert index yet (see #197).
-        // Also this must be done before releasing GCache buffers.
-        cert_.assign_initial_position(group_seqno, trx_params_.version_);
-
-        if (STATE_SEQNO() > 0) service_thd_.release_seqno(STATE_SEQNO());
-        // make sure all gcache buffers are released
-
-        // at this point there is no ongoing master or slave transactions
-        // and no new requests to service thread should be possible
-        service_thd_.flush();             // make sure service thd is idle
-
-        // record state seqno, needed for IST on DONOR
-        cc_seqno_ = group_seqno;
-
-        bool const app_wants_st(app_wants_state_transfer(app_req, app_req_len));
-
-        if (st_required && app_wants_st)
-        {
-            // GCache::Seqno_reset() happens here
-            request_state_transfer (recv_ctx,
-                                    group_uuid, group_seqno, app_req,
-                                    app_req_len);
-        }
-        else
-        {
-            if (view_info.view == 1 || !app_wants_st)
-            {
-                update_state_uuid (group_uuid);
-                gcache_.seqno_reset(to_gu_uuid(group_uuid), group_seqno);
-                apply_monitor_.set_initial_position(group_seqno);
-                if (co_mode_ != CommitOrder::BYPASS)
-                    commit_monitor_.set_initial_position(group_seqno);
-            }
-
-            if (state_() == S_CONNECTED || state_() == S_DONOR)
-            {
-                switch (next_state)
-                {
-                case S_JOINING:
-                    state_.shift_to(S_JOINING);
-                    break;
-                case S_DONOR:
-                    if (state_() == S_CONNECTED)
-                    {
-                        state_.shift_to(S_DONOR);
-                    }
-                    break;
-                case S_JOINED:
-                    state_.shift_to(S_JOINED);
-                    break;
-                case S_SYNCED:
-                    state_.shift_to(S_SYNCED);
-                    synced_cb_(app_ctx_);
-                    break;
-                default:
-                    log_debug << "next_state " << next_state;
-                    break;
-                }
-            }
-
-            st_.set(state_uuid_, WSREP_SEQNO_UNDEFINED, safe_to_bootstrap_);
-        }
-
-        if (state_() == S_JOINING && sst_state_ != SST_NONE)
-        {
-            /* There are two reasons we can be here:
-             * 1) we just got state transfer in request_state_transfer() above;
-             * 2) we failed here previously (probably due to partition).
-             */
-            try {
-                gcs_.join(sst_seqno_);
-                sst_state_ = SST_JOIN_SENT;
-            }
-            catch (gu::Exception& e)
-            {
-                log_error << "Failed to JOIN the cluster after SST";
-            }
-        }
->>>>>>> 065e4841
     }
     shift_to_next_state(next_state);
 
@@ -3343,7 +3238,6 @@
     return (not interrupted);
 }
 
-<<<<<<< HEAD
 wsrep_status_t galera::ReplicatorSMM::handle_local_monitor_interrupted(
     TrxHandleMaster* trx,
     const TrxHandleSlavePtr& ts)
@@ -3354,26 +3248,6 @@
     wsrep_status_t retval(cert_for_aborted(ts));
 
     if (WSREP_TRX_FAIL != retval)
-=======
-    wsrep_status_t retval(WSREP_OK);
-    // IST should have drained the monitors, so STATE_SEQNO() should be current
-    bool const applicable(trx->global_seqno() > STATE_SEQNO());
-
-    if (!applicable)
-    {
-        // this can happen after state transfer position has been submitted
-        // but not all actions preceding it have been processed
-        trx->set_state(TrxHandle::S_MUST_ABORT);
-        gcache_.free(const_cast<void*>(trx->action()));
-        if (interrupted)
-            local_monitor_.self_cancel(lo);
-        else
-            local_monitor_.leave(lo);
-        return WSREP_TRX_FAIL;
-    }
-
-    if (gu_likely (!interrupted))
->>>>>>> 065e4841
     {
         assert(ts->state() == TrxHandle::S_REPLICATING ||
                ts->state() == TrxHandle::S_CERTIFYING);
@@ -3383,37 +3257,10 @@
         // If the transaction was committing, it must replay.
         if (ts->flags() & TrxHandle::F_COMMIT)
         {
-<<<<<<< HEAD
             // Return immediately without canceling local monitor,
             // it needs to be grabbed again in replay stage.
             TX_SET_STATE(*trx, TrxHandle::S_MUST_REPLAY);
             return retval;
-=======
-        case Certification::TEST_OK:
-            if (trx->state() == TrxHandle::S_CERTIFYING)
-            {
-                retval = WSREP_OK;
-            }
-            else
-            {
-                assert(trx->state() == TrxHandle::S_MUST_ABORT);
-                trx->set_state(TrxHandle::S_MUST_REPLAY_AM);
-                retval = WSREP_BF_ABORT;
-            }
-            break;
-        case Certification::TEST_FAILED:
-            if (gu_unlikely(trx->is_toi())) // small sanity check
-            {
-                // may happen on configuration change
-                log_warn << "Certification failed for TO isolated action: "
-                         << *trx;
-                assert(0);
-            }
-            local_cert_failures_ += trx->is_local();
-            trx->set_state(TrxHandle::S_MUST_ABORT);
-            retval = WSREP_TRX_FAIL;
-            break;
->>>>>>> 065e4841
         }
         // if not - we need to rollback, so pretend that certification
         // failed, but still update cert index to match slaves
@@ -3495,7 +3342,6 @@
         break;
     }
 
-<<<<<<< HEAD
     // at this point we are about to leave local_monitor_. Make sure
     // trx checksum was alright before that.
     ts->verify_checksum();
@@ -3508,16 +3354,6 @@
 
     LocalOrder lo(*ts);
     local_monitor_.leave(lo);
-=======
-    if (gu_unlikely(WSREP_TRX_FAIL == retval))
-    {
-        // applicable but failed certification: self-cancel monitors
-        apply_monitor_.self_cancel(ao);
-        if (co_mode_ != CommitOrder::BYPASS) commit_monitor_.self_cancel(co);
-    }
->>>>>>> 065e4841
-
-    assert(applicable);
 
     return retval;
 }
