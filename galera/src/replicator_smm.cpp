//
// Copyright (C) 2010-2018 Codership Oy <info@codership.com>
//

#include "galera_common.hpp"
#include "replicator_smm.hpp"
#include "gcs_action_source.hpp"
#include "galera_exception.hpp"

#include "galera_info.hpp"

#include <gu_debug_sync.hpp>
#include <gu_abort.h>

#include <sstream>
#include <iostream>


#define TX_SET_STATE(t_,s_) (t_).set_state(s_, __LINE__)


wsrep_cap_t
galera::ReplicatorSMM::capabilities(int protocol_version)
{
    static uint64_t const v4_caps(WSREP_CAP_MULTI_MASTER         |
                                  WSREP_CAP_CERTIFICATION        |
                                  WSREP_CAP_PARALLEL_APPLYING    |
                                  WSREP_CAP_TRX_REPLAY           |
                                  WSREP_CAP_ISOLATION            |
                                  WSREP_CAP_PAUSE                |
                                  WSREP_CAP_CAUSAL_READS);

    static uint64_t const v5_caps(WSREP_CAP_INCREMENTAL_WRITESET |
                                  WSREP_CAP_UNORDERED            |
                                  WSREP_CAP_PREORDERED);

<<<<<<< HEAD
                if (err > 0)
                {
                    /* It is safe to call commit_cb w/o entering commit monitor
                    as callback is with commit = false there-by invoking
                    rollback action. */
                    wsrep_bool_t unused(false);
                    wsrep_cb_status const rcode(
                        commit_cb(
                            recv_ctx,
                            NULL,
                            TrxHandle::trx_flags_to_wsrep_flags(trx.flags()),
                            &meta,
                            &unused,
                            false));
                    if (WSREP_CB_SUCCESS != rcode)
                    {
                        gu_throw_fatal << "Rollback failed. Trx: " << trx;
                    }
=======
    static uint64_t const v8_caps(WSREP_CAP_STREAMING);
>>>>>>> ba337dd0

    static uint64_t const v9_caps(WSREP_CAP_NBO);

    if (protocol_version == -1) return 0;

    assert(protocol_version >= 4);

    uint64_t caps(v4_caps);

    if (protocol_version >= 5) caps |= v5_caps;
    if (protocol_version >= 8) caps |= v8_caps;
    if (protocol_version >= 9) caps |= v9_caps;

    return caps;
}


std::ostream& galera::operator<<(std::ostream& os, ReplicatorSMM::State state)
{
    switch (state)
    {
    case ReplicatorSMM::S_DESTROYED: return (os << "DESTROYED");
    case ReplicatorSMM::S_CLOSED:    return (os << "CLOSED");
    case ReplicatorSMM::S_CONNECTED: return (os << "CONNECTED");
    case ReplicatorSMM::S_JOINING:   return (os << "JOINING");
    case ReplicatorSMM::S_JOINED:    return (os << "JOINED");
    case ReplicatorSMM::S_SYNCED:    return (os << "SYNCED");
    case ReplicatorSMM::S_DONOR:     return (os << "DONOR");
    }

    gu_throw_fatal << "invalid state " << static_cast<int>(state);
}

//////////////////////////////////////////////////////////////////////
//////////////////////////////////////////////////////////////////////
//                           Public
//////////////////////////////////////////////////////////////////////
//////////////////////////////////////////////////////////////////////

galera::ReplicatorSMM::ReplicatorSMM(const struct wsrep_init_args* args)
    :
<<<<<<< HEAD
    init_lib_           (reinterpret_cast<gu_log_cb_t>(args->logger_cb),
                         reinterpret_cast<gu_pfs_instr_cb_t>(args->pfs_instr_cb)),
=======
    ist_event_queue_    (),
    init_lib_           (reinterpret_cast<gu_log_cb_t>(args->logger_cb)),
>>>>>>> ba337dd0
    config_             (),
    init_config_        (config_, args->node_address, args->data_dir),
    parse_options_      (*this, config_, args->options),
    init_ssl_           (config_),
    str_proto_ver_      (-1),
    protocol_version_   (-1),
    proto_max_          (gu::from_string<int>(config_.get(Param::proto_max))),
    state_              (S_CLOSED),
    closing_mutex_      (),
    closing_cond_       (),
    closing_            (false),
    sst_state_          (SST_NONE),
    co_mode_            (CommitOrder::from_string(
                             config_.get(Param::commit_order))),
    state_file_         (config_.get(BASE_DIR)+'/'+GALERA_STATE_FILE),
    st_                 (state_file_),
    safe_to_bootstrap_  (true),
    trx_params_         (config_.get(BASE_DIR), -1,
                         KeySet::version(config_.get(Param::key_format)),
                         TrxHandleMaster::Defaults.record_set_ver_,
                         gu::from_string<int>(config_.get(
                             Param::max_write_set_size))),
    uuid_               (WSREP_UUID_UNDEFINED),
    state_uuid_         (WSREP_UUID_UNDEFINED),
    state_uuid_str_     (),
    cc_seqno_           (WSREP_SEQNO_UNDEFINED),
    cc_lowest_trx_seqno_(WSREP_SEQNO_UNDEFINED),
    pause_seqno_        (WSREP_SEQNO_UNDEFINED),
    app_ctx_            (args->app_ctx),
    connected_cb_       (args->connected_cb),
    view_cb_            (args->view_cb),
    sst_request_cb_     (args->sst_request_cb),
    apply_cb_           (args->apply_cb),
    unordered_cb_       (args->unordered_cb),
    sst_donate_cb_      (args->sst_donate_cb),
    synced_cb_          (args->synced_cb),
    abort_cb_           (args->abort_cb),
    sst_donor_          (),
    sst_uuid_           (WSREP_UUID_UNDEFINED),
    sst_seqno_          (WSREP_SEQNO_UNDEFINED),
#ifdef HAVE_PSI_INTERFACE
    sst_mutex_          (WSREP_PFS_INSTR_TAG_SST_MUTEX),
    sst_cond_           (WSREP_PFS_INSTR_TAG_SST_CONDVAR),
#else
    sst_mutex_          (),
    sst_cond_           (),
#endif /* HAVE_PSI_INTERFACE */
    sst_retry_sec_      (1),
    sst_received_       (false),
    gcache_             (config_, config_.get(BASE_DIR)),
    gcs_                (config_, gcache_, proto_max_, args->proto_ver,
                         args->node_name, args->node_incoming),
    service_thd_        (gcs_, gcache_),
<<<<<<< HEAD
    slave_pool_         (sizeof(TrxHandle), 1024, "SlaveTrxHandle"),
    as_                 (0),
    gcs_as_             (slave_pool_, gcs_, *this, gcache_),
    ist_receiver_       (config_, slave_pool_, args->node_address),
    ist_prepared_       (false),
    ist_senders_        (gcs_, gcache_),
    wsdb_               (),
    cert_               (config_, service_thd_, gcache_),
#ifdef HAVE_PSI_INTERFACE
    local_monitor_      (WSREP_PFS_INSTR_TAG_LOCAL_MONITOR_MUTEX,
                         WSREP_PFS_INSTR_TAG_LOCAL_MONITOR_CONDVAR),
    apply_monitor_      (WSREP_PFS_INSTR_TAG_APPLY_MONITOR_MUTEX,
                         WSREP_PFS_INSTR_TAG_APPLY_MONITOR_CONDVAR),
    commit_monitor_     (WSREP_PFS_INSTR_TAG_COMMIT_MONITOR_MUTEX,
                         WSREP_PFS_INSTR_TAG_COMMIT_MONITOR_CONDVAR),
#else
=======
    slave_pool_         (sizeof(TrxHandleSlave), 1024, "TrxHandleSlave"),
    as_                 (new GcsActionSource(slave_pool_, gcs_, *this, gcache_)),
    ist_receiver_       (config_, gcache_, slave_pool_,*this,args->node_address),
    ist_senders_        (gcache_),
    wsdb_               (),
    cert_               (config_, &service_thd_),
    pending_cert_queue_ (),
>>>>>>> ba337dd0
    local_monitor_      (),
    apply_monitor_      (),
    commit_monitor_     (),
#endif /* HAVE_PSI_INTERFACE */
    causal_read_timeout_(config_.get(Param::causal_read_timeout)),
    receivers_          (),
    replicated_         (),
    replicated_bytes_   (),
    keys_count_         (),
    keys_bytes_         (),
    data_bytes_         (),
    unrd_bytes_         (),
    local_commits_      (),
    local_rollbacks_    (),
    local_cert_failures_(),
    local_replays_      (),
    causal_reads_       (),
    preordered_id_      (),
    incoming_list_      (""),
#ifdef HAVE_PSI_INTERFACE
    incoming_mutex_     (WSREP_PFS_INSTR_TAG_INCOMING_MUTEX),
#else
    incoming_mutex_     (),
#endif /* HAVE_PSI_INTERFACE */
    wsrep_stats_        ()
{
    /*
      Register the application callback that should be called
      if the wsrep provider will teminated abnormally:
    */
    if (abort_cb_)
    {
        gu_abort_register_cb(abort_cb_);
    }

    // @todo add guards (and perhaps actions)
    state_.add_transition(Transition(S_CLOSED,  S_DESTROYED));
    state_.add_transition(Transition(S_CLOSED,  S_CONNECTED));

    state_.add_transition(Transition(S_CONNECTED, S_CLOSED));
    state_.add_transition(Transition(S_CONNECTED, S_CONNECTED));
    state_.add_transition(Transition(S_CONNECTED, S_JOINING));
    // the following is possible only when bootstrapping new cluster
    // (trivial wsrep_cluster_address)
    state_.add_transition(Transition(S_CONNECTED, S_JOINED));
    // the following are possible on PC remerge
    state_.add_transition(Transition(S_CONNECTED, S_DONOR));
    state_.add_transition(Transition(S_CONNECTED, S_SYNCED));

    state_.add_transition(Transition(S_JOINING, S_CLOSED));
    // the following is possible if one non-prim conf follows another
    state_.add_transition(Transition(S_JOINING, S_CONNECTED));
    state_.add_transition(Transition(S_JOINING, S_JOINED));

    state_.add_transition(Transition(S_JOINED, S_CLOSED));
    state_.add_transition(Transition(S_JOINED, S_CONNECTED));
    state_.add_transition(Transition(S_JOINED, S_SYNCED));
    // the following is possible if one desync() immediately follows another
    state_.add_transition(Transition(S_JOINED, S_DONOR));

    state_.add_transition(Transition(S_SYNCED, S_CLOSED));
    state_.add_transition(Transition(S_SYNCED, S_CONNECTED));
    state_.add_transition(Transition(S_SYNCED, S_DONOR));

    state_.add_transition(Transition(S_DONOR, S_CLOSED));
    state_.add_transition(Transition(S_DONOR, S_CONNECTED));
    state_.add_transition(Transition(S_DONOR, S_JOINED));

    local_monitor_.set_initial_position(WSREP_UUID_UNDEFINED, 0);

    wsrep_uuid_t  uuid;
    wsrep_seqno_t seqno;

    st_.get (uuid, seqno, safe_to_bootstrap_);

    if (0 != args->state_id &&
        args->state_id->uuid != WSREP_UUID_UNDEFINED &&
        args->state_id->uuid == uuid                 &&
        seqno                == WSREP_SEQNO_UNDEFINED)
    {
        /* non-trivial recovery information provided on startup, and db is safe
         * so use recovered seqno value */
        seqno = args->state_id->seqno;
    }

    log_debug << "End state: " << uuid << ':' << seqno << " #################";

<<<<<<< HEAD
    // We need to set the current value of uuid and update
    // stored seqno value, if the non-trivial recovery
    // information provided on startup:

    update_state_uuid (uuid, seqno);
    gcache_.seqno_reset(to_gu_uuid(uuid), seqno);
    // update gcache position to one supplied by app.

=======
>>>>>>> ba337dd0
    cc_seqno_ = seqno; // is it needed here?

    set_initial_position(uuid, seqno);
    gcache_.seqno_reset(gu::GTID(uuid, seqno));
    // update gcache position to one supplied by app.

    build_stats_vars(wsrep_stats_);
}

void galera::ReplicatorSMM::start_closing()
{
    assert(closing_mutex_.locked());
    assert(state_() >= S_CONNECTED);
    if (!closing_)
    {
        closing_ = true;
        gcs_.close();
    }
}

void galera::ReplicatorSMM::shift_to_CLOSED()
{
    assert(closing_mutex_.locked());
    assert(closing_);

    state_.shift_to(S_CLOSED);

    if (state_uuid_ != WSREP_UUID_UNDEFINED)
    {
        st_.set (state_uuid_, last_committed(), safe_to_bootstrap_);
    }

    /* Cleanup for re-opening. */
    uuid_ = WSREP_UUID_UNDEFINED;
    closing_ = false;
    if (st_.corrupt())
    {
        /* this is a synchronization hack to make sure all receivers are done
         * with their work and won't access cert module any more. The usual
         * monitor drain is not enough here. */
        while (receivers_() > 1) usleep(1000);

        // this should erase the memory of a pre-existing state.
        set_initial_position(WSREP_UUID_UNDEFINED, WSREP_SEQNO_UNDEFINED);
        cert_.assign_initial_position(gu::GTID(GU_UUID_NIL, -1),
                                      trx_params_.version_);
        sst_uuid_            = WSREP_UUID_UNDEFINED;
        sst_seqno_           = WSREP_SEQNO_UNDEFINED;
        cc_seqno_            = WSREP_SEQNO_UNDEFINED;
        cc_lowest_trx_seqno_ = WSREP_SEQNO_UNDEFINED;
        pause_seqno_         = WSREP_SEQNO_UNDEFINED;
    }

    closing_cond_.broadcast();
}

void galera::ReplicatorSMM::wait_for_CLOSED(gu::Lock& lock)
{
    assert(closing_mutex_.locked());
    assert(closing_);
    while (state_() > S_CLOSED) lock.wait(closing_cond_);
    assert(!closing_);
    assert(WSREP_UUID_UNDEFINED == uuid_);
}

galera::ReplicatorSMM::~ReplicatorSMM()
{
<<<<<<< HEAD
    log_debug << "dtor state: " << state_();
=======
    log_info << "dtor state: " << state_();

    gu::Lock lock(closing_mutex_);

>>>>>>> ba337dd0
    switch (state_())
    {
    case S_CONNECTED:
    case S_JOINING:
    case S_JOINED:
    case S_SYNCED:
    case S_DONOR:
        start_closing();
        wait_for_CLOSED(lock);
        // fall through
    case S_CLOSED:
        ist_senders_.cancel();
        break;
    case S_DESTROYED:
        break;
    }

    delete as_;
}


wsrep_status_t galera::ReplicatorSMM::connect(const std::string& cluster_name,
                                              const std::string& cluster_url,
                                              const std::string& state_donor,
                                              bool  const        bootstrap)
{
    sst_donor_ = state_donor;
    service_thd_.reset();

    // make sure there was a proper initialization/cleanup
    assert(WSREP_UUID_UNDEFINED == uuid_);

    ssize_t err = 0;
    wsrep_status_t ret(WSREP_OK);
    wsrep_seqno_t const seqno(last_committed());
    wsrep_uuid_t  const gcs_uuid(seqno < 0 ? WSREP_UUID_UNDEFINED :state_uuid_);
    gu::GTID      const inpos(gcs_uuid, seqno);

    log_info << "Setting GCS initial position to " << inpos;

    if ((bootstrap == true || cluster_url == "gcomm://")
        && safe_to_bootstrap_ == false)
    {
        log_error << "It may not be safe to bootstrap the cluster from this node. "
                  << "It was not the last one to leave the cluster and may "
                  << "not contain all the updates. To force cluster bootstrap "
                  << "with this node, edit the grastate.dat file manually and "
                  << "set safe_to_bootstrap to 1 .";
        ret = WSREP_NODE_FAIL;
    }

    if (ret == WSREP_OK && (err = gcs_.set_initial_position(inpos)) != 0)
    {
        log_error << "gcs init failed:" << strerror(-err);
        ret = WSREP_NODE_FAIL;
    }

    if (ret == WSREP_OK &&
        (err = gcs_.connect(cluster_name, cluster_url, bootstrap)) != 0)
    {
        log_error << "gcs connect failed: " << strerror(-err);
        ret = WSREP_NODE_FAIL;
    }

    if (ret == WSREP_OK)
    {
        state_.shift_to(S_CONNECTED);
    }

    return ret;
}


wsrep_status_t galera::ReplicatorSMM::close()
{
<<<<<<< HEAD
    // We must be sure that IST receiver will be stopped,
    // even if the IST during the execution:
    if (ist_prepared_)
    {
        ist_prepared_ = false;
        sst_seqno_ = ist_receiver_.finished();
    }

    if (state_() != S_CLOSED)
=======
    gu::Lock lock(closing_mutex_);

    if (state_() > S_CLOSED)
>>>>>>> ba337dd0
    {
        start_closing();
        wait_for_CLOSED(lock);
    }

    return WSREP_OK;
}


wsrep_status_t galera::ReplicatorSMM::async_recv(void* recv_ctx)
{
    if (state_() <= S_CLOSED)
    {
        log_error <<"async recv cannot start, provider in CLOSED state";
        return WSREP_FATAL;
    }

    ++receivers_;

    bool exit_loop(false);
    wsrep_status_t retval(WSREP_OK);

    while (WSREP_OK == retval && state_() > S_CLOSED)
    {
        ssize_t rc;

        while (gu_unlikely((rc = as_->process(recv_ctx, exit_loop))
                           == -ECANCELED))
        {
            recv_IST(recv_ctx);
            // hack: prevent fast looping until ist controlling thread
            // resumes gcs prosessing
            usleep(10000);
        }

        if (gu_unlikely(rc <= 0))
        {
            retval = WSREP_CONN_FAIL;
        }
        else if (gu_unlikely(exit_loop == true))
        {
            assert(WSREP_OK == retval);

            if (receivers_.sub_and_fetch(1) > 0)
            {
                log_info << "Slave thread exiting on request.";
                break;
            }

            ++receivers_;
            log_warn << "Refusing exit for the last slave thread.";
        }
    }

    /* exiting loop already did proper checks */
    if (!exit_loop && receivers_.sub_and_fetch(1) == 0)
    {
        gu::Lock lock(closing_mutex_);
        if (state_() > S_CLOSED && !closing_)
        {
            assert(WSREP_CONN_FAIL == retval);
            /* Last recv thread exiting due to error but replicator is not
             * closed. We need to at least gracefully leave the cluster.*/

            if (WSREP_OK == retval)
            {
                log_warn << "Broken shutdown sequence, provider state: "
                         << state_() << ", retval: " << retval;
                assert (0);
            }

            start_closing();

            // Generate zero view before exit to notify application
            gcs_act_cchange const cc;
            wsrep_uuid_t tmp(uuid_);
            wsrep_view_info_t* const err_view
                (galera_view_info_create(cc, capabilities(cc.repl_proto_ver),
                                         -1, tmp));
            view_cb_(app_ctx_, recv_ctx, err_view, 0, 0);
            free(err_view);

            shift_to_CLOSED();
        }
    }

    log_debug << "Slave thread exit. Return code: " << retval;

    return retval;
}

void galera::ReplicatorSMM::apply_trx(void* recv_ctx, TrxHandleSlave& ts)
{
    assert(ts.global_seqno() > 0);
    assert(!ts.is_committed());
    if (!ts.skip_event())
    {
        assert(ts.trx_id() != uint64_t(-1) || ts.is_toi());
        assert(ts.certified() /*Repl*/ || ts.preordered() /*IST*/);
        assert(ts.local() == false || ts.nbo_end() ||
               (ts.flags() & TrxHandle::F_ROLLBACK));
        assert(ts.nbo_end() == false || ts.is_dummy());
    }

<<<<<<< HEAD
    GU_DBUG_SYNC_WAIT("sync.apply_trx.start_of_apply_trx");

    ApplyOrder ao(*trx);
    CommitOrder co(*trx, co_mode_);
=======
    ApplyException ae;
>>>>>>> ba337dd0

    ApplyOrder ao(ts);
    CommitOrder co(ts, co_mode_);

    if (gu_likely(TrxHandle::S_ABORTING != ts.state()))
        TX_SET_STATE(ts, TrxHandle::S_APPLYING);

    gu_trace(apply_monitor_.enter(ao));

    if (gu_unlikely(ts.nbo_start() == true))
    {
        // Non-blocking operation start, mark state unsafe.
        st_.mark_unsafe();
    }

    wsrep_trx_meta_t meta = { { state_uuid_,    ts.global_seqno() },
                              { ts.source_id(), ts.trx_id(), ts.conn_id() },
                              ts.depends_seqno() };

<<<<<<< HEAD
    TrxHandle* commit_trx_handle = trx;
    if (gu_likely(co_mode_ != CommitOrder::BYPASS) && trx->is_toi())
    {
        /* TOI action are fully serialized so it is make sense to
        enforce commit ordering at this stage. For non-TOI action
        commit ordering is delayed to take advantage of full parallelism. */
        gu_trace(commit_monitor_.enter(co));
        commit_trx_handle = NULL;
=======
    if (ts.is_toi())
    {
        log_debug << "Executing TO isolated action: " << ts;
        st_.mark_unsafe();
>>>>>>> ba337dd0
    }

    wsrep_bool_t exit_loop(false);
<<<<<<< HEAD
    wsrep_cb_status_t const rcode(
        commit_cb_(
            recv_ctx,
            commit_trx_handle,
            TrxHandle::trx_flags_to_wsrep_flags(trx->flags()),
            &meta,
            &exit_loop,
            true));

    if (gu_unlikely (rcode != WSREP_CB_SUCCESS))
        gu_throw_fatal << "Commit failed. Trx: " << trx;

    if (gu_likely(co_mode_ != CommitOrder::BYPASS) && trx->is_toi())
    {
        gu_trace(commit_monitor_.leave(co));

        // Allow tests to block the applier thread using the DBUG facilities
        GU_DBUG_SYNC_WAIT("sync.apply_trx.after_commit_leave");
=======

    try { gu_trace(ts.apply(recv_ctx, apply_cb_, meta, exit_loop)); }
    catch (ApplyException& e)
    {
        assert(0 != e.status());
        assert(NULL != e.data() || 0 == e.data_len());
        assert(0 != e.data_len() || NULL == e.data());

        if (!st_.corrupt()) mark_corrupt_and_close();
>>>>>>> ba337dd0
    }
    /* at this point any other exception is fatal, not catching anything else.*/

    if (ts.local() == false)
    {
        GU_DBUG_SYNC_WAIT("after_commit_slave_sync");
    }

    wsrep_seqno_t const safe_to_discard(cert_.set_trx_committed(ts));

    /* For now need to keep it inside apply monitor to ensure all processing
     * ends by the time monitors are drained because of potential gcache
     * cleanup (and loss of the writeset buffer). Perhaps unordered monitor
     * is needed here. */
    ts.unordered(recv_ctx, unordered_cb_);

    apply_monitor_.leave(ao);

    if (ts.is_toi())
    {
        log_debug << "Done executing TO isolated action: "
                  << ts.global_seqno();
        st_.mark_safe();
    }

    if (gu_likely(ts.local_seqno() != -1))
    {
        // trx with local seqno -1 originates from IST (or other source not gcs)
        report_last_committed(safe_to_discard);
    }

    ts.set_exit_loop(exit_loop);
}


wsrep_status_t galera::ReplicatorSMM::send(TrxHandleMaster& trx,
                                           wsrep_trx_meta_t* meta)
{
    assert(trx.locked());
    if (state_() < S_JOINED) return WSREP_TRX_FAIL;

    // SR rollback
    const bool rollback(trx.flags() & TrxHandle::F_ROLLBACK);

    if (rollback)
    {
        assert(trx.state() == TrxHandle::S_ABORTING);
        assert((trx.flags() & TrxHandle::F_BEGIN) == 0);
        TrxHandleSlavePtr ts(TrxHandleSlave::New(true, slave_pool_),
                             TrxHandleSlaveDeleter());
        ts->set_global_seqno(0);
        trx.add_replicated(ts);
    }

    WriteSetNG::GatherVector actv;

    size_t act_size = trx.gather(actv);

    ssize_t rcode(0);
    do
    {
        const bool scheduled(!rollback);

        if (scheduled)
        {
            const ssize_t gcs_handle(gcs_.schedule());

            if (gu_unlikely(gcs_handle < 0))
            {
                log_debug << "gcs schedule " << strerror(-gcs_handle);
                rcode = gcs_handle;
                goto out;
            }
            trx.set_gcs_handle(gcs_handle);
        }

        trx.finalize(last_committed());
        trx.unlock();
        // On rollback fragment, we instruct sendv to use gcs_sm_grab()
        // to avoid the scenario where trx is BF aborted but can't send
        // ROLLBACK fragment due to flow control, which results in
        // deadlock.
        // Otherwise sendv call was scheduled above, and we instruct
        // the call to use regular gcs_sm_enter()
        const bool grab(rollback);
        rcode = gcs_.sendv(actv, act_size,
                           GCS_ACT_WRITESET,
                           scheduled, grab);
        GU_DBUG_SYNC_WAIT("after_send_sync");
        trx.lock();
    }
    // TODO: Break loop after some timeout
    while (rcode == -EAGAIN && (usleep(1000), true));

    trx.set_gcs_handle(-1);

out:

    if (rcode <= 0)
    {
        log_debug << "ReplicatorSMM::send failed: " << -rcode;
    }

    return (rcode > 0 ? WSREP_OK : WSREP_TRX_FAIL);
}


wsrep_status_t galera::ReplicatorSMM::replicate(TrxHandleMaster& trx,
                                                wsrep_trx_meta_t* meta)
{
    assert(trx.locked());
    assert(!(trx.flags() & TrxHandle::F_ROLLBACK));
    assert(trx.state() == TrxHandle::S_EXECUTING ||
           trx.state() == TrxHandle::S_MUST_ABORT);

    if (state_() < S_JOINED || trx.state() == TrxHandle::S_MUST_ABORT)
    {
    must_abort:
        if (trx.state() == TrxHandle::S_EXECUTING ||
            trx.state() == TrxHandle::S_REPLICATING)
            TX_SET_STATE(trx, TrxHandle::S_MUST_ABORT);

        TX_SET_STATE(trx, TrxHandle::S_ABORTING);

        if (trx.ts() != 0)
        {
            assert(trx.ts()->state() == TrxHandle::S_COMMITTED);
            trx.reset_ts();
        }

        return (st_.corrupt() ? WSREP_NODE_FAIL : WSREP_CONN_FAIL);
    }

    WriteSetNG::GatherVector actv;

    gcs_action act;
    act.type = GCS_ACT_WRITESET;
#ifndef NDEBUG
    act.seqno_g = GCS_SEQNO_ILL;
#endif

    act.buf  = NULL;
    act.size = trx.gather(actv);
    TX_SET_STATE(trx, TrxHandle::S_REPLICATING);

    ssize_t rcode(-1);

    do
    {
        assert(act.seqno_g == GCS_SEQNO_ILL);

        const ssize_t gcs_handle(gcs_.schedule());

        if (gu_unlikely(gcs_handle < 0))
        {
            log_debug << "gcs schedule " << strerror(-gcs_handle);
            goto must_abort;
        }

        trx.set_gcs_handle(gcs_handle);

        trx.finalize(last_committed());
        trx.unlock();
        assert (act.buf == NULL); // just a sanity check
        rcode = gcs_.replv(actv, act, true);

        GU_DBUG_SYNC_WAIT("after_replicate_sync")
        trx.lock();
    }
    while (rcode == -EAGAIN && trx.state() != TrxHandle::S_MUST_ABORT &&
           (usleep(1000), true));

    trx.set_gcs_handle(-1);

    if (rcode < 0)
    {
        if (rcode != -EINTR)
        {
            log_debug << "gcs_repl() failed with " << strerror(-rcode)
                      << " for trx " << trx;
        }

        assert(rcode != -EINTR || trx.state() == TrxHandle::S_MUST_ABORT);
        assert(act.seqno_l == GCS_SEQNO_ILL && act.seqno_g == GCS_SEQNO_ILL);
        assert(NULL == act.buf);

        if (trx.state() != TrxHandle::S_MUST_ABORT)
        {
            TX_SET_STATE(trx, TrxHandle::S_MUST_ABORT);
        }

        goto must_abort;
    }

    assert(act.buf != NULL);
    assert(act.size == rcode);
    assert(act.seqno_l > 0);
    assert(act.seqno_g > 0);

    TrxHandleSlavePtr ts(TrxHandleSlave::New(true, slave_pool_),
                         TrxHandleSlaveDeleter());

    gu_trace(ts->unserialize<true>(act));
    ts->set_local(true);

    ts->update_stats(keys_count_, keys_bytes_, data_bytes_, unrd_bytes_);

    trx.add_replicated(ts);

    ++replicated_;
    replicated_bytes_ += rcode;

    assert(trx.source_id() == ts->source_id());
    assert(trx.conn_id()   == ts->conn_id());
    assert(trx.trx_id()    == ts->trx_id());

    assert(ts->global_seqno() == act.seqno_g);
    assert(ts->last_seen_seqno() >= 0);

    assert(trx.ts() == ts);

    wsrep_status_t retval(WSREP_TRX_FAIL);

    // ROLLBACK event shortcut to avoid blocking in monitors or
    // getting BF aborted inside provider
    if (gu_unlikely(ts->flags() & TrxHandle::F_ROLLBACK))
    {
        // ROLLBACK fragments should be replicated through ReplicatorSMM::send(),
        // assert here for debug builds to catch if this is not a case.
        assert(0);
        assert(ts->depends_seqno() > 0); // must be set at unserialization
        ts->cert_bypass(true);
        ts->mark_certified();

        TX_SET_STATE(trx, TrxHandle::S_MUST_ABORT);
        TX_SET_STATE(trx, TrxHandle::S_ABORTING);
        // to pass asserts in post_rollback
        TX_SET_STATE(*ts, TrxHandle::S_ABORTING);

        pending_cert_queue_.push(ts);
        cancel_monitors_for_local(*ts);

        goto out;
    }

    if (gu_unlikely(trx.state() == TrxHandle::S_MUST_ABORT))
    {
        retval = cert_for_aborted(ts);

        if (retval != WSREP_BF_ABORT)
        {
            assert(trx.state() == TrxHandle::S_MUST_ABORT);
            TX_SET_STATE(trx, TrxHandle::S_ABORTING);

            pending_cert_queue_.push(ts);
            cancel_monitors_for_local(*ts);

            assert(ts->is_dummy());
            assert(WSREP_OK != retval);
        }
        else
        {
            // If the transaction was committing, it must replay.
            if (ts->flags() & TrxHandle::F_COMMIT)
            {
                TX_SET_STATE(trx, TrxHandle::S_MUST_REPLAY);
            }
            else
            {
                TX_SET_STATE(*ts, TrxHandle::S_ABORTING);
                TX_SET_STATE(trx, TrxHandle::S_ABORTING);

                pending_cert_queue_.push(ts);
                cancel_monitors_for_local(*ts);

                retval = WSREP_TRX_FAIL;
            }
        }
    }
    else
    {
        assert(trx.state() == TrxHandle::S_REPLICATING);
        retval = WSREP_OK;
        if (meta != 0)
        {
            meta->gtid.uuid  = state_uuid_;
            meta->gtid.seqno = trx->global_seqno();
            meta->depends_on = trx->depends_seqno();
        }
    }

out:
    assert(trx.state() != TrxHandle::S_MUST_ABORT);
    assert(ts->global_seqno() >  0);
    assert(ts->global_seqno() == act.seqno_g);

    if (meta != 0) // whatever the retval, we must update GTID in meta
    {
        meta->gtid.uuid  = state_uuid_;
        meta->gtid.seqno = ts->global_seqno();
        meta->depends_on = ts->depends_seqno();
    }

    return retval;
}

wsrep_status_t
galera::ReplicatorSMM::abort_trx(TrxHandleMaster& trx, wsrep_seqno_t bf_seqno,
                                 wsrep_seqno_t* victim_seqno)
{
    assert(trx.local() == true);
    assert(trx.locked());

    const TrxHandleSlavePtr ts(trx.ts());

    if (ts)
    {
        log_debug << "aborting ts  " << *ts;
        assert(ts->global_seqno() != WSREP_SEQNO_UNDEFINED);
        if (ts->global_seqno() < bf_seqno &&
            (ts->flags() & TrxHandle::F_COMMIT))
        {
            log_debug << "seqno " << bf_seqno
                      << " trying to abort seqno " << ts->global_seqno();
            *victim_seqno = ts->global_seqno();
            return WSREP_NOT_ALLOWED;
        }
    }
    else
    {
        log_debug << "aborting trx " << trx;
    }

    wsrep_status_t retval(WSREP_OK);
    switch (trx.state())
    {
    case TrxHandle::S_MUST_ABORT:
    case TrxHandle::S_ABORTING:
    case TrxHandle::S_MUST_REPLAY:
        // victim trx was already BF aborted or it failed certification
        retval = WSREP_NOT_ALLOWED;
        break;
    case TrxHandle::S_EXECUTING:
        TX_SET_STATE(trx, TrxHandle::S_MUST_ABORT);
        break;
    case TrxHandle::S_REPLICATING:
    {
        // @note: it is important to place set_state() into beginning of
        // every case, because state must be changed AFTER switch() and
        // BEFORE entering monitors or taking any other action.
        TX_SET_STATE(trx, TrxHandle::S_MUST_ABORT);
        int rc;
        if (trx.gcs_handle() > 0 &&
            ((rc = gcs_.interrupt(trx.gcs_handle()))) != 0)
        {
            log_debug << "gcs_interrupt(): handle "
                      << trx.gcs_handle()
                      << " trx id " << trx.trx_id()
                      << ": " << strerror(-rc);
        }
        break;
    }
    case TrxHandle::S_CERTIFYING:
    {
        // trx is waiting in local monitor
        assert(ts);
        assert(ts->global_seqno() > 0);
        log_debug << "aborting ts: " << *ts << "; BF seqno: " << bf_seqno
                  << "; local position: " << local_monitor_.last_left();
        TX_SET_STATE(trx, TrxHandle::S_MUST_ABORT);
        LocalOrder lo(*ts);
        local_monitor_.interrupt(lo);
        break;
    }
    case TrxHandle::S_APPLYING:
    {
        // trx is waiting in apply monitor
        assert(ts);
        assert(ts->global_seqno() > 0);
        log_debug << "aborting ts: " << *ts << "; BF seqno: " << bf_seqno
                  << "; apply window: " << apply_monitor_.last_left() << " - "
                  << apply_monitor_.last_entered();
        TX_SET_STATE(trx, TrxHandle::S_MUST_ABORT);
        ApplyOrder ao(*ts);
        apply_monitor_.interrupt(ao);
        break;
    }
    case TrxHandle::S_COMMITTING:
    {
        // Trx is waiting in commit monitor
        assert(ts);
        assert(ts->global_seqno() > 0);
        log_debug << "aborting ts: " << *ts << "; BF seqno: " << bf_seqno
                  << "; commit position: " << last_committed();
        if (co_mode_ != CommitOrder::BYPASS)
        {
            CommitOrder co(*ts, co_mode_);
            bool const interrupted(commit_monitor_.interrupt(co));
            if (interrupted || !(ts->flags() & TrxHandle::F_COMMIT))
            {
                TX_SET_STATE(trx, TrxHandle::S_MUST_ABORT);
            }
            else
            {
                retval = WSREP_NOT_ALLOWED;
            }
        }
        break;
    }
    case TrxHandle::S_COMMITTED:
        assert(ts);
        assert(ts->global_seqno() > 0);
        if (ts->global_seqno() < bf_seqno &&
            (ts->flags() & TrxHandle::F_COMMIT))
        {
            retval = WSREP_NOT_ALLOWED;
        }
        else
        {
            retval = WSREP_OK;
        }
        break;
    case TrxHandle::S_ROLLING_BACK:
        log_error << "Attempt to enter commit monitor while holding "
            "locks in rollback by " << trx;
        // fallthrough
    default:
        log_warn << "invalid state " << trx.state()
                 << " in abort_trx for trx"
                 << trx;
        assert(0);
    }
    if (retval == WSREP_OK || retval == WSREP_NOT_ALLOWED)
    {
        *victim_seqno = (ts != 0 ? ts->global_seqno() : WSREP_SEQNO_UNDEFINED);
    }
    return retval;
}


wsrep_status_t galera::ReplicatorSMM::certify(TrxHandleMaster&  trx,
                                              wsrep_trx_meta_t* meta)
{
<<<<<<< HEAD
    /* Replicate and pre-commit action are 2 different actions now.
    This means transaction can get aborted on completion of replicate
    before pre-commit action start. This condition capture that scenario
    and ensure that resources are released. */
    if (trx->state() == TrxHandle::S_MUST_ABORT)
    {
        wsrep_status_t retval(WSREP_PRECOMMIT_ABORT);
        retval = cert_for_aborted(trx);

        if (retval != WSREP_BF_ABORT)
        {
            LocalOrder  lo(*trx);
            ApplyOrder  ao(*trx);
            CommitOrder co(*trx, co_mode_);
            local_monitor_.self_cancel(lo);
            apply_monitor_.self_cancel(ao);
            if (co_mode_ !=CommitOrder::BYPASS) commit_monitor_.self_cancel(co);
        }
        else if (meta != 0)
        {
            meta->gtid.uuid  = state_uuid_;
            meta->gtid.seqno = trx->global_seqno();
            meta->depends_on = trx->depends_seqno();
        }

        if (trx->state() == TrxHandle::S_MUST_ABORT)
            trx->set_state(TrxHandle::S_ABORTING);

        return retval;
    }

    assert(trx->state() == TrxHandle::S_REPLICATING);
    assert(trx->local_seqno()  > -1);
    assert(trx->global_seqno() > -1);
    assert(trx->last_seen_seqno() >= 0);

=======
    assert(trx.state() == TrxHandle::S_REPLICATING);

    TrxHandleSlavePtr ts(trx.ts());
    assert(ts->state() == TrxHandle::S_REPLICATING);

    // Rollback should complete with post_rollback
    assert((ts->flags() & TrxHandle::F_ROLLBACK) == 0);

    assert(ts->local_seqno()  > 0);
    assert(ts->global_seqno() > 0);
    assert(ts->last_seen_seqno() >= 0);
    assert(ts->depends_seqno() >= -1);

    if (meta != 0)
    {
        assert(meta->gtid.uuid  == state_uuid_);
        assert(meta->gtid.seqno == ts->global_seqno());
        assert(meta->depends_on == ts->depends_seqno());
    }
>>>>>>> ba337dd0
    // State should not be checked here: If trx has been replicated,
    // it has to be certified and potentially applied. #528
    // if (state_() < S_JOINED) return WSREP_TRX_FAIL;

    wsrep_status_t retval(cert_and_catch(&trx, ts));

    assert((ts->flags() & TrxHandle::F_ROLLBACK) == 0 ||
           trx.state() == TrxHandle::S_ABORTING);

    if (gu_unlikely(retval != WSREP_OK))
    {
        switch(retval)
        {
        case WSREP_BF_ABORT:
            assert(ts->depends_seqno() >= 0);
            assert(trx.state() == TrxHandle::S_MUST_REPLAY ||
                   !(ts->flags() & TrxHandle::F_COMMIT));
            assert(ts->state() == TrxHandle::S_REPLICATING ||
                   ts->state() == TrxHandle::S_CERTIFYING ||
                   ts->state() == TrxHandle::S_ABORTING);
            // apply monitor will be entered in due course during replay
            break;
        case WSREP_TRX_FAIL:
            /* committing fragment fails certification or non-committing BF'ed */
            assert(ts->depends_seqno() < 0 ||
                   (ts->flags() & TrxHandle::F_COMMIT) == 0);
            assert(ts->state() == TrxHandle::S_ABORTING);
            // trx will rollback, must enter apply monitor without blocking
            apply_monitor_enter_immediately(*ts.get());
            break;
        default:
            assert(0);
        }

        return retval;
    }

    assert(ts->global_seqno() > last_committed());
    assert(ts->depends_seqno() >= 0);

    TX_SET_STATE(trx, TrxHandle::S_APPLYING);

    ApplyOrder ao(*ts);
    bool interrupted(false);

    try
    {
        trx.unlock();
        GU_DBUG_SYNC_WAIT("before_certify_apply_monitor_enter");
        gu_trace(apply_monitor_.enter(ao));
        GU_DBUG_SYNC_WAIT("after_certify_apply_monitor_enter");
        trx.lock();
        assert(trx.state() == TrxHandle::S_APPLYING ||
               trx.state() == TrxHandle::S_MUST_ABORT);
    }
    catch (gu::Exception& e)
    {
        trx.lock();
        if (e.get_errno() == EINTR)
        {
            interrupted = true;
        }
        else throw;
    }

    if (gu_unlikely(interrupted || trx.state() == TrxHandle::S_MUST_ABORT))
    {
        assert(trx.state() == TrxHandle::S_MUST_ABORT);
        if (ts->flags() & TrxHandle::F_COMMIT)
        {
            TX_SET_STATE(trx, TrxHandle::S_MUST_REPLAY);

            if (!interrupted)
                TX_SET_STATE(*ts, TrxHandle::S_APPLYING);
            else
                assert(ts->state() == TrxHandle::S_CERTIFYING);
        }
        else
        {
            TX_SET_STATE(*ts, TrxHandle::S_ABORTING);
            TX_SET_STATE(trx, TrxHandle::S_ABORTING);

            if (interrupted == true)
            {
                assert(!apply_monitor_.entered(ao));
                apply_monitor_enter_immediately(*ts);
            }
            else
            {
                assert(apply_monitor_.entered(ao));
            }
        }
        retval = WSREP_BF_ABORT;
    }
    else
    {
        assert(apply_monitor_.entered(ao));
        TX_SET_STATE(*ts, TrxHandle::S_APPLYING);
    }

    assert(trx.state() != TrxHandle::S_MUST_ABORT);

    assert((retval == WSREP_OK && (trx.state() == TrxHandle::S_APPLYING ||
                                   trx.state() == TrxHandle::S_EXECUTING))
           ||
           (retval == WSREP_BF_ABORT && (
               trx.state() == TrxHandle::S_MUST_REPLAY ||
               trx.state() == TrxHandle::S_ABORTING))
        );

    if (meta) meta->depends_on = ts->depends_seqno();

    return retval;
}


wsrep_status_t galera::ReplicatorSMM::replay_trx(TrxHandleMaster& trx,
                                                 TrxHandleLock& lock,
                                                 void* const      trx_ctx)
{
    TrxHandleSlavePtr tsp(trx.ts());
    assert(tsp);
    TrxHandleSlave& ts(*tsp);

    assert(ts.global_seqno() > last_committed());

    log_debug << "replay trx: " << trx << " ts: " << ts;

    if (trx.state() == TrxHandle::S_MUST_ABORT)
    {
        /* Aborted after certify() returned (meaning apply monitor entered) */
#ifndef NDEBUG
        ApplyOrder ao(ts);
        assert(apply_monitor_.entered(ao));
#endif
        TX_SET_STATE(trx, TrxHandle::S_MUST_REPLAY);
    }

    assert(trx.state() == TrxHandle::S_MUST_REPLAY);
    assert(trx.trx_id() != static_cast<wsrep_trx_id_t>(-1));

    wsrep_status_t retval(WSREP_OK);

    // Note: We set submit NULL trx pointer below to avoid
    // interrupting replaying in any monitor during replay.

    switch (ts.state())
    {
    case TrxHandle::S_REPLICATING:
        retval = cert_and_catch(&trx, tsp);
        if (retval != WSREP_OK)
        {
            assert(retval == WSREP_TRX_FAIL);
            assert(ts.state() == TrxHandle::S_ABORTING);
            apply_monitor_enter_immediately(ts);
            break;
        }
        assert(ts.state() == TrxHandle::S_CERTIFYING);
        // fall through
    case TrxHandle::S_CERTIFYING:
    {
        assert(ts.state() == TrxHandle::S_CERTIFYING);
        // safety measure to make sure that all preceding trxs finish before
        // replaying
        wsrep_seqno_t const ds(ts.depends_seqno());
        ts.set_depends_seqno(ts.global_seqno() - 1);

        ApplyOrder ao(ts);
        assert(apply_monitor_.entered(ao) == false);
        gu_trace(apply_monitor_.enter(ao));

        // restore dependency info
        ts.set_depends_seqno(WSREP_SEQNO_UNDEFINED);
        ts.set_depends_seqno(ds);
        TX_SET_STATE(ts, TrxHandle::S_APPLYING);
    }
    // fall through
    case TrxHandle::S_APPLYING:
        //
        // Commit monitor will be entered from commit_order_enter_remote.
        //
        // fall through
    case TrxHandle::S_COMMITTING:
        ++local_replays_;

        TX_SET_STATE(trx, TrxHandle::S_REPLAYING);
        try
        {
<<<<<<< HEAD
            wsrep_trx_meta_t meta = {{state_uuid_, trx->global_seqno() },
                                     trx->depends_seqno()};

            gu_trace(apply_trx_ws(trx_ctx, apply_cb_, commit_cb_, *trx, meta));

            wsrep_bool_t unused(false);
            wsrep_cb_status_t rcode(
                commit_cb_(
                    trx_ctx,
                    NULL,
                    TrxHandle::trx_flags_to_wsrep_flags(trx->flags()),
                    &meta,
                    &unused,
                    true));

            if (gu_unlikely(rcode != WSREP_CB_SUCCESS))
                gu_throw_fatal << "Commit failed. Trx: " << trx;
        }
        catch (gu::Exception& e)
        {
            st_.mark_corrupt();

            /* Ideally this shouldn't fail but if it does then we need
            to ensure clean shutdown with termination of all mysql threads
            and galera replication and rollback threads.
            Currently wsrep part of the code just invokes unireg_abort
            which doesn't ensure this clean shutdown.
            So for now we take the same approach like we do with normal
            apply transaction failure. */
            log_fatal << "Failed to re-apply trx: " << *trx;
            log_fatal << e.what();
            log_fatal << "Node consistency compromized, aborting...";

            /* Before doing a graceful exit ensure that node isolate itself
            from the cluster. This will cause the quorum to re-evaluate
            and if minority nodes are left with different set of data
            they can turn non-Primary to avoid further data consistency issue. */
            param_set("gmcast.isolate", "1");

            abort();
=======
            // Only committing transactions should be replayed
            assert(ts.flags() & TrxHandle::F_COMMIT);

            wsrep_trx_meta_t meta = {{ state_uuid_,    ts.global_seqno() },
                                     { ts.source_id(), ts.trx_id(),
                                       ts.conn_id()                      },
                                     ts.depends_seqno()};

            /* failure to replay own trx is certainly a sign of inconsistency,
             * not trying to catch anything here */
            assert(trx.owned());
            bool unused(false);
            lock.unlock();
            gu_trace(ts.apply(trx_ctx, apply_cb_, meta, unused));
            lock.lock();
            assert(false == unused);
            log_debug << "replayed " << ts.global_seqno();
            assert(ts.state() == TrxHandle::S_COMMITTED);
            assert(trx.state() == TrxHandle::S_COMMITTED);
        }
        catch (gu::Exception& e)
        {
            mark_corrupt_and_close();
            return WSREP_NODE_FAIL;
>>>>>>> ba337dd0
        }

        // apply, commit monitors are released in post commit
        return WSREP_OK;
    default:
        assert(0);
        gu_throw_fatal << "Invalid state in replay for trx " << trx;
    }

    log_debug << "replaying failed for trx " << trx;
    assert(trx.state() == TrxHandle::S_ABORTING);

    return retval;
}

<<<<<<< HEAD

wsrep_status_t galera::ReplicatorSMM::interim_commit(TrxHandle* trx)
=======
static void
dump_buf(std::ostream& os, const void* const buf, size_t const buf_len)
{
    std::ios_base::fmtflags const saved_flags(os.flags());
    char                    const saved_fill (os.fill('0'));

    os << std::oct;

    const char* const str(static_cast<const char*>(buf));
    for (size_t i(0); i < buf_len; ++i)
    {
        char const c(str[i]);

        if ('\0' == c) break;

        try
        {
            if (isprint(c) || isspace(c))
            {
                os.put(c);
            }
            else
            {
                os << '\\' << std::setw(2) << int(c);
            }
        }
        catch (std::ios_base::failure& f)
        {
            log_warn << "Failed to dump " << i << "th byte: " << f.what();
            break;
        }
    }

    os.flags(saved_flags);
    os.fill (saved_fill);
}

wsrep_status_t
galera::ReplicatorSMM::handle_commit_interrupt(TrxHandleMaster& trx,
                                               const TrxHandleSlave& ts)
{
    assert(trx.state() == TrxHandle::S_MUST_ABORT);

    if (ts.flags() & TrxHandle::F_COMMIT)
    {
        TX_SET_STATE(trx, TrxHandle::S_MUST_REPLAY);
        return WSREP_BF_ABORT;
    }
    else
    {
        TX_SET_STATE(trx, TrxHandle::S_ABORTING);
        return WSREP_TRX_FAIL;
    }
}

wsrep_status_t
galera::ReplicatorSMM::commit_order_enter_local(TrxHandleMaster& trx)
{
    assert(trx.local());
    assert(trx.ts() && trx.ts()->global_seqno() > 0);
    assert(trx.locked());

    assert(trx.state() == TrxHandle::S_APPLYING  ||
           trx.state() == TrxHandle::S_ABORTING  ||
           trx.state() == TrxHandle::S_REPLAYING);

    TrxHandle::State const next_state
        (trx.state() == TrxHandle::S_ABORTING ?
         TrxHandle::S_ROLLING_BACK : TrxHandle::S_COMMITTING);

    TX_SET_STATE(trx, next_state);

    if (gu_likely(co_mode_ != CommitOrder::BYPASS))
    {
        TrxHandleSlavePtr tsp(trx.ts());
        TrxHandleSlave& ts(*tsp);

#ifndef NDEBUG
        {
            ApplyOrder ao(ts);
            assert(apply_monitor_.entered(ao));
        }
#endif

        CommitOrder co(ts, co_mode_);
        if (ts.state() < TrxHandle::S_COMMITTING)
        {
            assert(!commit_monitor_.entered(co));
        }
        else
        {
            /* was BF'ed after having entered commit monitor */
            assert(commit_monitor_.entered(co));
            return WSREP_OK;
        }

        try
        {
            trx.unlock();
            GU_DBUG_SYNC_WAIT("before_local_commit_monitor_enter");
            gu_trace(commit_monitor_.enter(co));
            assert(commit_monitor_.entered(co));
            trx.lock();

            TX_SET_STATE(ts, ts.state() == TrxHandle::S_APPLYING ?
                         TrxHandle::S_COMMITTING : TrxHandle::S_ROLLING_BACK);

            /* non-committing fragments may be interrupted after having entered
             * commit_monitor_ */
            if (0 == (ts.flags() & TrxHandle::F_COMMIT) &&
                trx.state() == TrxHandle::S_MUST_ABORT)
                return handle_commit_interrupt(trx, ts);

            assert(trx.state() == TrxHandle::S_COMMITTING ||
                   trx.state() == TrxHandle::S_ROLLING_BACK);

        }
        catch (gu::Exception& e)
        {
            assert(!commit_monitor_.entered(co));
            assert(next_state != TrxHandle::S_ROLLING_BACK);
            trx.lock();
            if (e.get_errno() == EINTR)
            {
                return handle_commit_interrupt(trx, ts);
            }
            else throw;
        }
        assert(ts.global_seqno() > last_committed());
    }
    assert(trx.locked());

    assert(trx.state() == TrxHandle::S_COMMITTING ||
           trx.state() == TrxHandle::S_ROLLING_BACK);

    return WSREP_OK;
}

wsrep_status_t
galera::ReplicatorSMM::commit_order_enter_remote(TrxHandleSlave& trx)
{
    assert(trx.global_seqno() > 0);
    assert(trx.state() == TrxHandle::S_APPLYING  ||
           trx.state() == TrxHandle::S_ABORTING);

#ifndef NDEBUG
    if (trx.state() == TrxHandle::S_REPLAYING)
    {
        assert(trx.local());
        assert((trx.flags() & TrxHandle::F_ROLLBACK) == 0);

        ApplyOrder ao(trx);
        assert(apply_monitor_.entered(ao));
    }
#endif /* NDEBUG */

    CommitOrder co(trx, co_mode_);

    assert(!commit_monitor_.entered(co));

    if (gu_likely(co_mode_ != CommitOrder::BYPASS))
    {
        gu_trace(commit_monitor_.enter(co));
    }

    TX_SET_STATE(trx, trx.state() == TrxHandle::S_ABORTING ?
                  TrxHandle::S_ROLLING_BACK : TrxHandle::S_COMMITTING);

    assert(trx.state() == TrxHandle::S_COMMITTING ||
           trx.state() == TrxHandle::S_ROLLING_BACK);

    return WSREP_OK;
}

void galera::ReplicatorSMM::process_apply_error(TrxHandleSlave& trx,
                                                const wsrep_buf_t& error)
{
    gu::GTID const gtid(state_uuid_, trx.global_seqno());
    int res;

    if (trx.local_seqno() != -1 || trx.nbo_end())
    {
        /* this must be done IN ORDER to avoid multiple elections, hence
         * anything else but LOCAL_OOOC and NO_OOOC is potentially broken */
        res = gcs_.vote(gtid, -1, error.ptr, error.len);
    }
    else res = 2;

    if (res != 0)
    {
        std::ostringstream os;

        switch (res)
        {
        case 2:
            os << "Failed on preordered " << gtid << ": inconsistency.";
            break;
        case 1:
            os << "Inconsistent by consensus on " << gtid;
            break;
        default:
            os << "Could not reach consensus on " << gtid
               << " (rcode: " << res << "), assuming inconsistency.";
        }

        galera::ApplyException ae(os.str(), NULL, error.ptr, error.len);
        GU_TRACE(ae);
        throw ae;
    }
    else
    {
        /* mark action as invalid (skip seqno) and return normally */
        gcache_.seqno_skip(trx.action().first,
                           trx.global_seqno(), GCS_ACT_WRITESET);
    }
}

void
galera::ReplicatorSMM::handle_apply_error(TrxHandleSlave&    ts,
                                          const wsrep_buf_t& error,
                                          const std::string& custom_msg)
{
    assert(error.len > 0);

    std::ostringstream os;

    os << custom_msg << ts.global_seqno() << ", error: ";

    dump_buf(os, error.ptr, error.len);

    try
    {
        if (!st_.corrupt())
            gu_trace(process_apply_error(ts, error));
    }
    catch (ApplyException& e)
    {
        log_error << "Inconsistency detected: "
                  << e.what();
        mark_corrupt_and_close();
    }
    catch (gu::Exception& e)
    {
        log_error << "Unexpected exception: " << e.what();
            assert(0);
            abort();
    }
    catch (...)
    {
        log_error << "Unknown exception";
        assert(0);
        abort();
    }
}

wsrep_status_t
galera::ReplicatorSMM::commit_order_leave(TrxHandleSlave&          trx,
                                          const wsrep_buf_t* const error)
>>>>>>> ba337dd0
{
    if (trx.state() == TrxHandle::S_MUST_ABORT &&
        (trx.flags() & TrxHandle::F_COMMIT))
    {
        assert(0);
        // This is possible in case of ALG: BF applier BF aborts
        // trx that has already grabbed commit monitor and is committing.
        // However, this should be acceptable assuming that commit
        // operation does not reserve any more resources and is able
        // to release already reserved resources.
        log_debug << "trx was BF aborted during commit: " << trx;
        // manipulate state to avoid crash
        TX_SET_STATE(trx, TrxHandle::S_MUST_REPLAY);
        TX_SET_STATE(trx, TrxHandle::S_REPLAYING);
    }

<<<<<<< HEAD
    CommitOrder co(*trx, co_mode_);
    if (co_mode_ != CommitOrder::BYPASS)
    {
        commit_monitor_.leave(co);

        // Allow tests to block the applier thread using the DBUG facilities
        GU_DBUG_SYNC_WAIT("sync.interim_commit.after_commit_leave");
    }
    trx->mark_interim_committed(true);

    return WSREP_OK;
}


wsrep_status_t galera::ReplicatorSMM::post_commit(TrxHandle* trx)
{
    if (trx->state() == TrxHandle::S_MUST_ABORT)
    {
        // This is possible in case of ALG: BF applier BF aborts
        // trx that has already grabbed commit monitor and is committing.
        // However, this should be acceptable assuming that commit
        // operation does not reserve any more resources and is able
        // to release already reserved resources.
        log_debug << "trx was BF aborted during commit: " << *trx;
        // manipulate state to avoid crash
        trx->set_state(TrxHandle::S_MUST_REPLAY);
        trx->set_state(TrxHandle::S_REPLAYING);
    }
    assert(trx->state() == TrxHandle::S_COMMITTING ||
           trx->state() == TrxHandle::S_REPLAYING);
    assert(trx->local_seqno() > -1 && trx->global_seqno() > -1);

    if (!(trx->is_interim_committed()))
    {
        CommitOrder co(*trx, co_mode_);
        if (co_mode_ != CommitOrder::BYPASS) commit_monitor_.leave(co);

        // Allow tests to block the applier thread using the DBUG facilities
        GU_DBUG_SYNC_WAIT("sync.post_commit.after_commit_leave");
    }
    trx->mark_interim_committed(false);
=======
    assert(trx.state() == TrxHandle::S_COMMITTING ||
           trx.state() == TrxHandle::S_REPLAYING  ||
           trx.state() == TrxHandle::S_ABORTING   ||
           trx.state() == TrxHandle::S_ROLLING_BACK);

#ifndef NDEBUG
    {
        CommitOrder co(trx, co_mode_);
        assert(co_mode_ != CommitOrder::BYPASS || commit_monitor_.entered(co));
    }
#endif

    TrxHandle::State end_state(trx.state() == TrxHandle::S_ROLLING_BACK ?
                               TrxHandle::S_ROLLED_BACK :TrxHandle::S_COMMITTED);
    wsrep_status_t retval(WSREP_OK);

    if (gu_unlikely(error != NULL && error->ptr != NULL))
    {
        end_state = TrxHandle::S_ROLLED_BACK;
        handle_apply_error(trx, *error, "Failed to apply writeset ");
    }
>>>>>>> ba337dd0

    if (gu_likely(co_mode_ != CommitOrder::BYPASS))
    {
        CommitOrder co(trx, co_mode_);
        commit_monitor_.leave(co);
    }

    TX_SET_STATE(trx, end_state);
    /* master state will be set upon release */

    return retval;
}

wsrep_status_t galera::ReplicatorSMM::release_commit(TrxHandleMaster& trx)
{
    TrxHandleSlavePtr tsp(trx.ts());
    assert(tsp);
    TrxHandleSlave& ts(*tsp);

#ifndef NDEBUG
    {
        CommitOrder co(ts, co_mode_);
        assert(co_mode_ == CommitOrder::BYPASS ||
               commit_monitor_.entered(co) == false);
    }
#endif

    log_debug << "release_commit() for trx: " << trx << " ts: " << ts;

    assert((ts.flags() & TrxHandle::F_ROLLBACK) == 0);
    assert(ts.local_seqno() > 0 && ts.global_seqno() > 0);
    assert(ts.state() == TrxHandle::S_COMMITTED);
    // Streaming transaction may enter here in aborting state if the
    // BF abort happens during fragment commit ordering. Otherwise
    // should always be committed.
    assert(trx.state() == TrxHandle::S_COMMITTED ||
           (trx.state() == TrxHandle::S_ABORTING &&
            (ts.flags() & TrxHandle::F_COMMIT) == 0));
    assert(!ts.is_committed());

    wsrep_seqno_t const safe_to_discard(cert_.set_trx_committed(ts));

    ApplyOrder ao(ts);
    apply_monitor_.leave(ao);

    if ((ts.flags() & TrxHandle::F_COMMIT) == 0 &&
        trx.state() == TrxHandle::S_COMMITTED)
    {
        // continue streaming
        TX_SET_STATE(trx, TrxHandle::S_EXECUTING);
    }

    trx.reset_ts();

    ++local_commits_;

    report_last_committed(safe_to_discard);

    return WSREP_OK;
}


wsrep_status_t galera::ReplicatorSMM::release_rollback(TrxHandleMaster& trx)
{
    assert(trx.locked());

    if (trx.state() == TrxHandle::S_MUST_ABORT) // BF abort before replicaiton
        TX_SET_STATE(trx, TrxHandle::S_ABORTING);

    if (trx.state() == TrxHandle::S_ABORTING ||
        trx.state() == TrxHandle::S_EXECUTING)
        TX_SET_STATE(trx, TrxHandle::S_ROLLED_BACK);

    assert(trx.state() == TrxHandle::S_ROLLED_BACK);

    TrxHandleSlavePtr tsp(trx.ts());
    if (tsp)
    {
        TrxHandleSlave& ts(*tsp);

        log_debug << "release_rollback() trx: " << trx << ", ts: " << ts;

        if (ts.global_seqno() > 0)
        {
            // ts.depends_seqno() may be invalid here
            ApplyOrder ao(ts.global_seqno(), 0, ts.local());
            assert(apply_monitor_.entered(ao));

            if (ts.state() < TrxHandle::S_COMMITTED)
            {
                CommitOrder co(ts, co_mode_);

                if (ts.state() < TrxHandle::S_COMMITTING)
                {
                    assert(!commit_monitor_.entered(co));
                    commit_monitor_.enter(co);
                }

                assert(commit_monitor_.entered(co));
                commit_monitor_.leave(co);
            } //committed
            else
            {
                assert(trx.state() == TrxHandle::S_ROLLED_BACK);
                assert(ts.state() == TrxHandle::S_ROLLED_BACK ||
                       ts.state() == TrxHandle::S_COMMITTED);
                assert(ts.global_seqno() <= commit_monitor_.last_left());
            }

            assert(commit_monitor_.last_left() >= ts.global_seqno());

            /* Queued transactions will be set committed in the queue */
            wsrep_seqno_t const safe_to_discard
                (ts.queued() ?
                 WSREP_SEQNO_UNDEFINED : cert_.set_trx_committed(ts));

            apply_monitor_.leave(ao);
            report_last_committed(safe_to_discard);
        }
        else
        {
            assert(0); // remove this if()
        }
    }
    else
    {
        log_debug << "release_rollback() trx: " << trx << ", ts: nil";
    }

    // Trx was either rolled back by user or via certification failure,
    // last committed report not needed since cert index state didn't change.
    // report_last_committed();

    trx.reset_ts();
    ++local_rollbacks_;

    return WSREP_OK;
}


wsrep_status_t galera::ReplicatorSMM::sync_wait(wsrep_gtid_t* upto,
                                                int           tout,
                                                wsrep_gtid_t* gtid)
{
    gu::GTID wait_gtid;
    gu::datetime::Date wait_until(gu::datetime::Date::calendar() +
                                  ((tout == -1) ?
                                   gu::datetime::Period(causal_read_timeout_) :
                                   gu::datetime::Period(tout * gu::datetime::Sec)));

    if (upto == 0)
    {
        try
        {
            gcs_.caused(wait_gtid, wait_until);
        }
        catch (gu::Exception& e)
        {
            log_warn << "gcs_caused() returned " << -e.get_errno()
                     << " (" << strerror(e.get_errno()) << ")";
            return WSREP_TRX_FAIL;
        }
    }
    else
    {
        wait_gtid.set(upto->uuid, upto->seqno);
    }

    try
    {
        // @note: Using timed wait for monitor is currently a hack
        // to avoid deadlock resulting from race between monitor wait
        // and drain during configuration change. Instead of this,
        // monitor should have proper mechanism to interrupt waiters
        // at monitor drain and disallowing further waits until
        // configuration change related operations (SST etc) have been
        // finished.

<<<<<<< HEAD
        // With PXC performance optimization, commit monitor is released
        // once transaction is added to MySQL Commit Queue (Group Commit
        // Protocol Queue). This effectively means even though commit
        // monitor is freed, transaction is not yet committed so it is not
        // safe to allow caused read statement to proceed.
        // With the new framework, safe point is to proceed once apply
        // monitor is released.
        apply_monitor_.wait(cseq, wait_until);
=======
        // Note: Since wsrep API 26 application may request release of
        // commit monitor before the commit actually happens (commit
        // may have been ordered/queued on application side for later
        // processing). Therefore we now rely on apply_monitor on sync
        // wait. This is sufficient since apply_monitor is always released
        // only after the whole transaction is over.
        apply_monitor_.wait(wait_gtid, wait_until);
>>>>>>> ba337dd0

        if (gtid != 0)
        {
            (void)last_committed_id(gtid);
        }
        ++causal_reads_;
        return WSREP_OK;
    }
    catch (gu::NotFound& e)
    {
        log_debug << "monitor wait failed for sync_wait: UUID mismatch";
        return WSREP_TRX_MISSING;
    }
    catch (gu::Exception& e)
    {
<<<<<<< HEAD
        log_info << "monitor wait failed for causal read (repl.causal_read_timeout): " << e.what();
=======
        log_debug << "monitor wait failed for sync_wait: " << e.what();
>>>>>>> ba337dd0
        return WSREP_TRX_FAIL;
    }
}


wsrep_status_t galera::ReplicatorSMM::last_committed_id(wsrep_gtid_t* gtid) const
{
    // Note that we need to use apply monitor to determine last committed
    // here. Due to group commit implementation, the commit monitor may
    // be released before the commit has finished and the changes
    // made by the transaction have become visible. Therefore we rely
    // on apply monitor since it remains grabbed until the whole
    // commit is over.
    apply_monitor_.last_left_gtid(*gtid);
    return WSREP_OK;
}


wsrep_status_t galera::ReplicatorSMM::wait_nbo_end(TrxHandleMaster* trx,
                                                   wsrep_trx_meta_t* meta)
{
    gu::shared_ptr<NBOCtx>::type
        nbo_ctx(cert_.nbo_ctx(meta->gtid.seqno));

    // Send end message
    trx->set_state(TrxHandle::S_REPLICATING);

    WriteSetNG::GatherVector actv;
    size_t const actv_size(
        trx->write_set_out().gather(trx->source_id(),
                                    trx->conn_id(),
                                    trx->trx_id(),
                                    actv));
  resend:
    wsrep_seqno_t lc(last_committed());
    if (lc == WSREP_SEQNO_UNDEFINED)
    {
        // Provider has been closed
        return WSREP_NODE_FAIL;
    }
    trx->finalize(lc);

    trx->unlock();
    int err(gcs_.sendv(actv, actv_size, GCS_ACT_WRITESET, false, false));
    trx->lock();

    if (err == -EAGAIN || err == -ENOTCONN || err == -EINTR)
    {
        // Send was either interrupted due to states excahnge (EAGAIN),
        // due to non-prim (ENOTCONN) or due to timeout in send monitor
        // (EINTR).
        return WSREP_CONN_FAIL;
    }
    else if (err < 0)
    {
        log_error << "Failed to send NBO-end: " << err << ": "
                  << ::strerror(-err);
        return WSREP_NODE_FAIL;
    }

    TrxHandleSlavePtr end_ts;
    while ((end_ts = nbo_ctx->wait_ts()) == 0)
    {
        if (closing_ || state_() == S_CLOSED)
        {
            log_error << "Closing during nonblocking operation. "
                "Node will be left in inconsistent state and must be "
                "re-initialized either by full SST or from backup.";
            return WSREP_FATAL;
        }

        if (nbo_ctx->aborted())
        {
            log_debug << "NBO wait aborted, retrying send";
            // Wait was aborted by view change, resend message
            goto resend;
        }
    }

    assert(end_ts->ends_nbo() != WSREP_SEQNO_UNDEFINED);

    trx->add_replicated(end_ts);

    meta->gtid.uuid  = state_uuid_;
    meta->gtid.seqno = end_ts->global_seqno();
    meta->depends_on = end_ts->depends_seqno();

    ApplyOrder ao(*end_ts);
    apply_monitor_.enter(ao);

    CommitOrder co(*end_ts, co_mode_);
    if (co_mode_ != CommitOrder::BYPASS)
    {
        commit_monitor_.enter(co);
    }
    end_ts->set_state(TrxHandle::S_APPLYING);
    end_ts->set_state(TrxHandle::S_COMMITTING);

    trx->set_state(TrxHandle::S_CERTIFYING);
    trx->set_state(TrxHandle::S_APPLYING);
    trx->set_state(TrxHandle::S_COMMITTING);

    // Unref
    cert_.erase_nbo_ctx(end_ts->ends_nbo());

    return WSREP_OK;
}


wsrep_status_t galera::ReplicatorSMM::to_isolation_begin(TrxHandleMaster&  trx,
                                                         wsrep_trx_meta_t* meta)
{
    assert(trx.locked());

    if (trx.nbo_end())
    {
        return wait_nbo_end(&trx, meta);
    }

    TrxHandleSlavePtr ts_ptr(trx.ts());
    TrxHandleSlave& ts(*ts_ptr);

    if (meta != 0)
    {
        assert(meta->gtid.seqno > 0);
        assert(meta->gtid.seqno == ts.global_seqno());
        assert(meta->depends_on == ts.depends_seqno());
    }

    assert(trx.state() == TrxHandle::S_REPLICATING);
    assert(trx.trx_id() == static_cast<wsrep_trx_id_t>(-1));
    assert(ts.local_seqno() > -1 && ts.global_seqno() > -1);
    assert(ts.global_seqno() > last_committed());

    CommitOrder co(ts, co_mode_);
    wsrep_status_t const retval(cert_and_catch(&trx, ts_ptr));
#if 0
    if (ts.nbo_start() == true || ts.nbo_end() == true)
    {
        log_info << "\n     MASTER processing NBO_"
                 << (ts.nbo_start() ? "START(" : "END(")
                 << ts.global_seqno() << ")"
                 << (WSREP_OK == retval ? ", must apply" : ", skip")
                 << ", ends NBO: " << ts.ends_nbo();
    }
#endif
    switch (retval)
    {
    case WSREP_OK:
    {
        TX_SET_STATE(trx, TrxHandle::S_APPLYING);
        TX_SET_STATE(ts, TrxHandle::S_APPLYING);

        ApplyOrder ao(ts);
        gu_trace(apply_monitor_.enter(ao));

        TX_SET_STATE(trx, TrxHandle::S_COMMITTING);
        TX_SET_STATE(ts, TrxHandle::S_COMMITTING);
        break;
    }
    case WSREP_TRX_FAIL:
        assert(ts.state() == TrxHandle::S_ABORTING);
        apply_monitor_enter_immediately(ts);
        break;
    default:
        assert(0);
        gu_throw_fatal << "unrecognized retval " << retval
                       << " for to isolation certification for " << ts;
        break;
    }

    if (co_mode_ != CommitOrder::BYPASS)
        try
        {
            commit_monitor_.enter(co);

            if (ts.state() == TrxHandle::S_COMMITTING)
            {
                log_debug << "Executing TO isolated action: " << ts;
                st_.mark_unsafe();
            }
            else
            {
                log_debug << "Grabbed TO for failed isolated action: " << ts;
                assert(trx.state() == TrxHandle::S_ABORTING);
            }
        }
        catch (...)
        {
            gu_throw_fatal << "unable to enter commit monitor: " << ts;
        }

    return retval;
}


wsrep_status_t
galera::ReplicatorSMM::to_isolation_end(TrxHandleMaster&         trx,
                                        const wsrep_buf_t* const err)
{
    TrxHandleSlavePtr ts_ptr(trx.ts());
    TrxHandleSlave& ts(*ts_ptr);

    log_debug << "Done executing TO isolated action: " << ts;

    assert(trx.state() == TrxHandle::S_COMMITTING ||
           trx.state() == TrxHandle::S_ABORTING);
    assert(ts.state() == TrxHandle::S_COMMITTING ||
           ts.state() == TrxHandle::S_ABORTING);

    if (NULL != err && NULL != err->ptr)
    {
        log_debug << "TO error message: " << gu::Hexdump(err->ptr, err->len, true);
        handle_apply_error(ts, *err, "Failed to execute TOI action ");
    }

<<<<<<< HEAD
    CommitOrder co(*trx, co_mode_);
    if (co_mode_ != CommitOrder::BYPASS)
    {
        commit_monitor_.leave(co);
        GU_DBUG_SYNC_WAIT("sync.to_isolation_end.after_commit_leave");
    }
    ApplyOrder ao(*trx);
    report_last_committed(cert_.set_trx_committed(trx));
=======
    CommitOrder co(ts, co_mode_);
    if (co_mode_ != CommitOrder::BYPASS) commit_monitor_.leave(co);

    wsrep_seqno_t const safe_to_discard(cert_.set_trx_committed(ts));

    ApplyOrder ao(ts);
>>>>>>> ba337dd0
    apply_monitor_.leave(ao);

    if (ts.state() == TrxHandle::S_COMMITTING)
    {
        assert(trx.state() == TrxHandle::S_COMMITTING);
        TX_SET_STATE(trx, TrxHandle::S_COMMITTED);
        TX_SET_STATE(ts, TrxHandle::S_COMMITTED);

        if (trx.nbo_start() == false) st_.mark_safe();
    }
    else
    {
        assert(trx.state() == TrxHandle::S_ABORTING);
        assert(ts.state() == TrxHandle::S_ABORTING);
        TX_SET_STATE(trx, TrxHandle::S_ROLLED_BACK);
        TX_SET_STATE(ts, TrxHandle::S_ROLLING_BACK);
        TX_SET_STATE(ts, TrxHandle::S_ROLLED_BACK);
    }

    report_last_committed(safe_to_discard);

    return WSREP_OK;
}


namespace galera
{

static WriteSetOut*
writeset_from_handle (wsrep_po_handle_t&             handle,
                      const TrxHandleMaster::Params& trx_params)
{
    WriteSetOut* ret = static_cast<WriteSetOut*>(handle.opaque);

    if (NULL == ret)
    {
        try
        {
            ret = new WriteSetOut(
//                gu::String<256>(trx_params.working_dir_) << '/' << &handle,
                trx_params.working_dir_, wsrep_trx_id_t(&handle),
                /* key format is not essential since we're not adding keys */
                KeySet::version(trx_params.key_format_), NULL, 0, 0,
                trx_params.record_set_ver_,
                WriteSetNG::MAX_VERSION, DataSet::MAX_VERSION, DataSet::MAX_VERSION,
                trx_params.max_write_set_size_);

            handle.opaque = ret;
        }
        catch (std::bad_alloc& ba)
        {
            gu_throw_error(ENOMEM) << "Could not create WriteSetOut";
        }
    }

    return ret;
}

} /* namespace galera */

wsrep_status_t
galera::ReplicatorSMM::preordered_collect(wsrep_po_handle_t&            handle,
                                          const struct wsrep_buf* const data,
                                          size_t                  const count,
                                          bool                    const copy)
{
    WriteSetOut* const ws(writeset_from_handle(handle, trx_params_));

    for (size_t i(0); i < count; ++i)
    {
        ws->append_data(data[i].ptr, data[i].len, copy);
    }

    return WSREP_OK;
}


wsrep_status_t
galera::ReplicatorSMM::preordered_commit(wsrep_po_handle_t&         handle,
                                         const wsrep_uuid_t&        source,
                                         uint64_t             const flags,
                                         int                  const pa_range,
                                         bool                 const commit)
{
    WriteSetOut* const ws(writeset_from_handle(handle, trx_params_));

    if (gu_likely(true == commit))
    {
        assert(source != WSREP_UUID_UNDEFINED);

        ws->set_flags (WriteSetNG::wsrep_flags_to_ws_flags(flags) |
                       WriteSetNG::F_PREORDERED);

        /* by loooking at trx_id we should be able to detect gaps / lost events
         * (however resending is not implemented yet). Something like
         *
         * wsrep_trx_id_t const trx_id(cert_.append_preordered(source, ws));
         *
         * begs to be here. */
        wsrep_trx_id_t const trx_id(preordered_id_.add_and_fetch(1));

        WriteSetNG::GatherVector actv;

        size_t const actv_size(ws->gather(source, 0, trx_id, actv));

        ws->finalize_preordered(pa_range); // also adds checksum

        int rcode;
        do
        {
            rcode = gcs_.sendv(actv, actv_size, GCS_ACT_WRITESET, false, false);
        }
        while (rcode == -EAGAIN && (usleep(1000), true));

        if (rcode < 0)
            gu_throw_error(-rcode)
                << "Replication of preordered writeset failed.";
    }

    delete ws; // cleanup regardless of commit flag

    handle.opaque = NULL;

    return WSREP_OK;
}


wsrep_status_t
galera::ReplicatorSMM::sst_sent(const wsrep_gtid_t& state_id, int rcode)
{
    assert (rcode <= 0);
    assert (rcode == 0 || state_id.seqno == WSREP_SEQNO_UNDEFINED);
    assert (rcode != 0 || state_id.seqno >= 0);

    GU_DBUG_SYNC_WAIT("sst_sent");

    if (state_() != S_DONOR)
    {
        log_error << "sst sent called when not SST donor, state " << state_();
        /* If sst-sent fails node should restore itself back to joined state.
        sst-sent can fail commonly due to n/w error where-in DONOR may loose
        connectivity to JOINER (or existing cluster) but on re-join it should
        restore the original state (DONOR->JOINER->JOINED->SYNCED) without
        waiting for JOINER. sst-failure on JOINER will gracefully shutdown the
        joiner. */
        gcs_.join_notification();
        return WSREP_CONN_FAIL;
    }

    if (state_id.uuid != state_uuid_ && rcode >= 0)
    {
        // state we have sent no longer corresponds to the current group state
        // mark an error
        rcode = -EREMCHG;
    }

    try {
        if (rcode == 0)
            gcs_.join(gu::GTID(state_id.uuid, state_id.seqno), rcode);
        else
            /* stamp error message with the current state */
            gcs_.join(gu::GTID(state_uuid_, commit_monitor_.last_left()), rcode);

        return WSREP_OK;
    }
    catch (gu::Exception& e)
    {
        log_error << "failed to recover from DONOR state: " << e.what();
        return WSREP_CONN_FAIL;
    }
}

void galera::ReplicatorSMM::process_trx(void* recv_ctx,
                                        const TrxHandleSlavePtr& ts_ptr)
{
    assert(recv_ctx != 0);
    assert(ts_ptr != 0);

    TrxHandleSlave& ts(*ts_ptr);

<<<<<<< HEAD
    // If the SST has been canceled, then ignore any other
    // incoming transactions, as the node should be shutting down
    if (sst_state_ == SST_CANCELED)
    {
        log_info << "Ignoring trx(" << trx->global_seqno() << ") due to SST failure";
        return;
    }

    wsrep_status_t const retval(cert_and_catch(trx));
=======
    assert(ts.local_seqno() > 0);
    assert(ts.global_seqno() > 0);
    assert(ts.last_seen_seqno() >= 0);
    assert(ts.depends_seqno() == -1 || ts.version() >= 4);
    assert(ts.state() == TrxHandle::S_REPLICATING);
>>>>>>> ba337dd0

    wsrep_status_t const retval(cert_and_catch(0, ts_ptr));
#if 0
    if (ts.nbo_start() == true || ts.nbo_end() == true)
    {
        log_info << "\n     SLAVE processing NBO_"
                 << (ts.nbo_start() ? "START(" : "END(")
                 << ts.global_seqno() << ")"
                 << (WSREP_OK == retval ? ", must apply" : ", skip")
                 << ", ends NBO: " << ts.ends_nbo();
    }
#endif
    switch (retval)
    {
    case WSREP_TRX_FAIL:
        assert(ts.state() == TrxHandle::S_ABORTING);
        /* fall through to apply_trx() */
    case WSREP_OK:
        try
        {
            if (ts.nbo_end() == true)
            {
                // NBO-end events are for internal operation only, not to be
                // consumed by application. If the NBO end happens with
                // different seqno than the current event's global seqno,
                // release monitors. In other case monitors will be grabbed
                // by local NBO handler threads.
                if (ts.ends_nbo() == WSREP_SEQNO_UNDEFINED)
                {
                    assert(WSREP_OK != retval);
                    assert(ts.state() == TrxHandle::S_ABORTING);
                }
                else
                {
                    assert(WSREP_OK == retval);
                    assert(ts.ends_nbo() > 0);
                    // Signal NBO waiter here after leaving local ordering
                    // critical section.
                    gu::shared_ptr<NBOCtx>::type nbo_ctx(
                        cert_.nbo_ctx(ts.ends_nbo()));
                    assert(nbo_ctx != 0);
                    nbo_ctx->set_ts(ts_ptr);
                    break;
                }
            }

            gu_trace(apply_trx(recv_ctx, ts));
        }
        catch (std::exception& e)
        {
            log_fatal << "Failed to apply trx: " << ts;
            log_fatal << e.what();
<<<<<<< HEAD
            log_fatal << "Node consistency compromised, aborting...";

            /* Before doing a graceful exit ensure that node isolate itself
            from the cluster. This will cause the quorum to re-evaluate
            and if minority nodes are left with different set of data
            they can turn non-Primary to avoid further data consistency issue. */
            param_set("gmcast.isolate", "1");

            abort();
=======
            log_fatal << "Node consistency compromized, leaving cluster...";
            mark_corrupt_and_close();
            assert(0); // this is an unexpected exception
            // keep processing events from the queue until provider is closed
>>>>>>> ba337dd0
        }
        break;
    case WSREP_TRX_MISSING: // must be skipped due to SST
        assert(ts.state() == TrxHandle::S_ABORTING);
        break;
    default:
        // this should not happen for remote actions
        gu_throw_error(EINVAL)
            << "unrecognized retval for remote trx certification: "
            << retval << " trx: " << ts;
    }
}


void galera::ReplicatorSMM::process_commit_cut(wsrep_seqno_t const seq,
                                               wsrep_seqno_t const seqno_l)
{
    assert(seq > 0);
    assert(seqno_l > 0);

    LocalOrder lo(seqno_l);

    gu_trace(local_monitor_.enter(lo));

    if (seq >= cc_seqno_) /* Refs #782. workaround for
                           * assert(seqno >= seqno_released_) in gcache. */
        cert_.purge_trxs_upto(seq, true);

    local_monitor_.leave(lo);
    log_debug << "Got commit cut from GCS: " << seq;
}


/* NB: the only use for this method is in cancel_seqnos() below */
void galera::ReplicatorSMM::cancel_seqno(wsrep_seqno_t const seqno)
{
    assert(seqno > 0);

    ApplyOrder ao(seqno, seqno - 1);
    apply_monitor_.self_cancel(ao);

    if (co_mode_ != CommitOrder::BYPASS)
    {
        CommitOrder co(seqno, co_mode_);
        commit_monitor_.self_cancel(co);
    }
}

/* NB: the only use for this method is to dismiss the slave queue
 *     in corrupt state */
void galera::ReplicatorSMM::cancel_seqnos(wsrep_seqno_t const seqno_l,
                                          wsrep_seqno_t const seqno_g)
{
    if (seqno_l > 0)
    {
        LocalOrder lo(seqno_l);
        local_monitor_.self_cancel(lo);
    }

    if (seqno_g > 0) cancel_seqno(seqno_g);
}


void galera::ReplicatorSMM::drain_monitors(wsrep_seqno_t const upto)
{
    apply_monitor_.drain(upto);
    if (co_mode_ != CommitOrder::BYPASS) commit_monitor_.drain(upto);
}


void galera::ReplicatorSMM::process_vote(wsrep_seqno_t const seqno_g,
                                         wsrep_seqno_t const seqno_l,
                                         int64_t       const code)
{
    assert(seqno_g > 0);
    assert(seqno_l > 0);

    std::ostringstream msg;

    LocalOrder lo(seqno_l);
    gu_trace(local_monitor_.enter(lo));

    gu::GTID const gtid(state_uuid_, seqno_g);

    if (code > 0)  /* vote request */
    {
        assert(GCS_VOTE_REQUEST == code);
        log_info << "Got vote request for seqno " << gtid; //remove
        /* make sure WS was either successfully applied or already voted */
        drain_monitors(seqno_g);
        if (st_.corrupt()) goto out;

        int const ret(gcs_.vote(gtid, 0, NULL, 0));

        switch (ret)
        {
        case 0:         /* majority agrees */
            log_info << "Vote 0 (success) on " << gtid
                     << " is consistent with group. Continue.";
            goto out;
        case -EALREADY: /* already voted */
            log_info << gtid << " already voted on. Continue.";
            goto out;
        case 1:         /* majority disagrees */
            msg << "Vote 0 (success) on " << gtid
                << " is inconsistent with group. Leaving cluster.";
            goto fail;
        default:        /* general error */
            assert(ret < 0);
            msg << "Failed to vote on request for " << gtid << ": "
                << -ret << " (" << ::strerror(-ret) << "). "
                "Assuming inconsistency";
            goto fail;
        }
    }
    else if (code < 0)
    {
        msg << "Got negative vote on successfully applied " << gtid;
    fail:
        log_error << msg.str();
        mark_corrupt_and_close();
    }
    else
    {
        /* seems we are in majority */
    }
out:
    local_monitor_.leave(lo);
}


void galera::ReplicatorSMM::set_initial_position(const wsrep_uuid_t&  uuid,
                                                 wsrep_seqno_t const seqno)
{
    update_state_uuid(uuid);

    apply_monitor_.set_initial_position(uuid, seqno);
    if (co_mode_ != CommitOrder::BYPASS)
        commit_monitor_.set_initial_position(uuid, seqno);
}

void galera::ReplicatorSMM::establish_protocol_versions (int proto_ver)
{
    trx_params_.record_set_ver_ = gu::RecordSet::VER1;

    switch (proto_ver)
    {
    case 1:
        trx_params_.version_ = 1;
        str_proto_ver_ = 0;
        break;
    case 2:
        trx_params_.version_ = 1;
        str_proto_ver_ = 1;
        break;
    case 3:
    case 4:
        trx_params_.version_ = 2;
        str_proto_ver_ = 1;
        break;
    case 5:
        trx_params_.version_ = 3;
        str_proto_ver_ = 1;
        break;
    case 6:
        trx_params_.version_  = 3;
        str_proto_ver_ = 2; // gcs intelligent donor selection.
        // include handling dangling comma in donor string.
        break;
    case 7:
        // Protocol upgrade to handle IST SSL backwards compatibility,
        // no effect to TRX or STR protocols.
        trx_params_.version_ = 3;
        str_proto_ver_ = 2;
        break;
    case 8:
        // Protocol upgrade to enforce 8-byte alignment in writesets and CCs
        trx_params_.version_ = 3;
        trx_params_.record_set_ver_ = gu::RecordSet::VER2;
        str_proto_ver_ = 2;
        break;
    case 9:
        // Protocol upgrade to enable support for semi-shared key type.
        trx_params_.version_ = 4;
        trx_params_.record_set_ver_ = gu::RecordSet::VER2;
        str_proto_ver_ = 2;
        break;
    case 10:
        // Protocol upgrade to enable support for:
        trx_params_.version_ = 5;// PA range preset in the writeset,
                                 // WSREP_KEY_UPDATE support (API v26)
        trx_params_.record_set_ver_ = gu::RecordSet::VER2;
        str_proto_ver_ = 3; // CC events in IST.
        break;
    default:
        log_fatal << "Configuration change resulted in an unsupported protocol "
            "version: " << proto_ver << ". Can't continue.";
        abort();
    };

    protocol_version_ = proto_ver;
    log_info << "REPL Protocols: " << protocol_version_ << " ("
             << trx_params_.version_ << ", " << str_proto_ver_ << ")";
}

void galera::ReplicatorSMM::record_cc_seqnos(wsrep_seqno_t cc_seqno,
                                             const char* source)
{
    cc_seqno_ = cc_seqno;
    cc_lowest_trx_seqno_ = cert_.lowest_trx_seqno();
    log_info << "Lowest cert indnex boundary for CC from " << source
             << ": " << cc_lowest_trx_seqno_;;
    log_info << "Min available from gcache for CC from " << source
             << ": " << gcache_.seqno_min();
    // GCache must contain some actions, at least this CC
    assert(gcache_.seqno_min() > 0);
    // Lowest TRX must not have been released from gcache at this
    // point.
    assert(cc_lowest_trx_seqno_ >= gcache_.seqno_min());
}

void
galera::ReplicatorSMM::update_incoming_list(const wsrep_view_info_t& view)
{
    static char const separator(',');

    ssize_t new_size(0);

    if (view.memb_num > 0)
    {
        new_size += view.memb_num - 1; // separators

        for (int i = 0; i < view.memb_num; ++i)
        {
            new_size += strlen(view.members[i].incoming);
        }
    }

    gu::Lock lock(incoming_mutex_);

    incoming_list_.clear();
    incoming_list_.resize(new_size);

    if (new_size <= 0) return;

    incoming_list_ = view.members[0].incoming;

    for (int i = 1; i < view.memb_num; ++i)
    {
        incoming_list_ += separator;
        incoming_list_ += view.members[i].incoming;
    }
}

static galera::Replicator::State state2repl(gcs_node_state const my_state,
                                            int const            my_idx)
{
    switch (my_state)
    {
    case GCS_NODE_STATE_NON_PRIM:
    case GCS_NODE_STATE_PRIM:
        return galera::Replicator::S_CONNECTED;
    case GCS_NODE_STATE_JOINER:
        return galera::Replicator::S_JOINING;
    case GCS_NODE_STATE_JOINED:
        return galera::Replicator::S_JOINED;
    case GCS_NODE_STATE_SYNCED:
        return galera::Replicator::S_SYNCED;
    case GCS_NODE_STATE_DONOR:
        return galera::Replicator::S_DONOR;
    case GCS_NODE_STATE_MAX:
        assert(0);
    }

    gu_throw_fatal << "unhandled gcs state: " << my_state;
    GU_DEBUG_NORETURN;
}

void
galera::ReplicatorSMM::submit_view_info(void*                    recv_ctx,
                                        const wsrep_view_info_t* view_info)
{
    wsrep_cb_status_t const rcode
        (view_cb_(app_ctx_, recv_ctx, view_info, 0, 0));

    if (WSREP_CB_SUCCESS != rcode)
    {
        gu_throw_fatal << "View callback failed. "
            "This is unrecoverable, restart required.";
    }
}

void
galera::ReplicatorSMM::process_conf_change(void*                    recv_ctx,
                                           const struct gcs_action& cc)
{
    static int const ORDERED_CC = 10; /* repl protocol version which orders CC */
    assert(cc.seqno_l > -1);

    gcs_act_cchange const conf(cc.buf, cc.size);

<<<<<<< HEAD
    // If SST operation was canceled, we shall immediately
    // return from the function to avoid hang-up in the monitor
    // drain code and avoid restart of the SST.
    if (sst_state_ == SST_CANCELED)
    {
        // We must resume receiving messages from gcs.
        gcs_.resume_recv();
        return;
    }

    LocalOrder lo(seqno_l);
    gu_trace(local_monitor_.enter(lo));
=======
    bool const from_IST(0 == cc.seqno_l);
    bool const ordered(conf.repl_proto_ver >= ORDERED_CC);

    log_info << "####### processing CC " << conf.seqno
             << (from_IST ? ", from IST" : ", local")
             << (ordered ? ", ordered" : ", unordered");

    LocalOrder lo(cc.seqno_l);

    if (!from_IST)
    {
        gu_trace(local_monitor_.enter(lo));
        gu_trace(process_pending_queue(cc.seqno_g));
    }
>>>>>>> ba337dd0

    wsrep_seqno_t const upto(cert_.position());
    log_info << "####### drain monitors upto " << upto;
    gu_trace(drain_monitors(upto));

    int const prev_protocol_version(protocol_version_);

    if (conf.conf_id >= 0) // Primary configuration
    {
        assert(!from_IST || conf.repl_proto_ver >= ORDERED_CC);
        establish_protocol_versions (conf.repl_proto_ver);
    }

    // if CC comes from IST uuid_ must be already defined
    assert(!from_IST       || WSREP_UUID_UNDEFINED != uuid_);
    // we must have either my_idx (passed in seqno_g) or uuid_ defined
    assert(cc.seqno_g >= 0 || WSREP_UUID_UNDEFINED != uuid_);

    wsrep_uuid_t new_uuid(uuid_);
    wsrep_view_info_t* const view_info
        (galera_view_info_create(conf,
                                 capabilities(conf.repl_proto_ver),
                                 (!from_IST ? cc.seqno_g : -1), new_uuid));

    if (view_info->status == WSREP_VIEW_PRIMARY)
    {
        safe_to_bootstrap_ = (view_info->memb_num == 1);
    }

    int const my_idx(view_info->my_idx);
    gcs_node_state_t const my_state
        (my_idx >= 0 ? conf.memb[my_idx].state_ : GCS_NODE_STATE_NON_PRIM);

    assert(my_state >= GCS_NODE_STATE_NON_PRIM);
    assert(my_state < GCS_NODE_STATE_MAX);

    wsrep_seqno_t const group_seqno(view_info->state_id.seqno);
    const wsrep_uuid_t& group_uuid (view_info->state_id.uuid);
    assert(group_seqno == conf.seqno);

    if (!from_IST)
    {
        bool first_view(false);
        if (WSREP_UUID_UNDEFINED == uuid_)
        {
            uuid_ = new_uuid;
            first_view = true;
        }
        else
        {
            if (view_info-> memb_num > 0 && view_info->my_idx < 0)
                // something went wrong, member must be present in own view
            {
                std::ostringstream msg;

                msg << "Node UUID " << uuid_ << " is absent from the view:\n";

                for (int m(0); m < view_info->memb_num; ++m)
                {
                    msg << '\t' << view_info->members[m].id << '\n';
                }

                msg << "most likely due to unexpected node identity change. "
                    "Aborting.";

                log_fatal << msg.str();

                abort();
            }
        }

        log_info << "####### My UUID: " << uuid_;

        // First view from the group or group uuid has changed,
        // call connected callback to notify application.
        if ((first_view || state_uuid_ != group_uuid) && connected_cb_)
        {
            wsrep_cb_status_t cret(connected_cb_(app_ctx_, view_info));
            if (cret != WSREP_CB_SUCCESS)
            {
                log_fatal << "Application returned error "
                          << cret
                          << " from connect callback, aborting";
                abort();
            }
        }

        if (conf.seqno != WSREP_SEQNO_UNDEFINED &&
            conf.seqno <= sst_seqno_)
        {
            assert(!from_IST);
            log_info << "####### skipping CC " << conf.seqno
                     << (from_IST ? ", from IST" : ", local");

            // applied already in SST/IST, skip
            gu_trace(local_monitor_.leave(lo));
            resume_recv();
            gcache_.free(const_cast<void*>(cc.buf));
            ::free(view_info);
            return;
        }
    } // !from_IST

    update_incoming_list(*view_info);

    bool const st_required
        (state_transfer_required(*view_info, my_state == GCS_NODE_STATE_PRIM));

    void*  app_req(0);
    size_t app_req_len(0);
#ifndef NDEBUG
    bool   app_waits_sst(false);
#endif

<<<<<<< HEAD
    const_cast<wsrep_view_info_t&>(view_info).state_gap = st_required;

    // We need to set the protocol version BEFORE the view callback, so that
    // any version-dependent code is run using the correct version instead of -1.
    if (view_info.view >= 0) // Primary configuration
        establish_protocol_versions (repl_proto);

    wsrep_cb_status_t const rcode(
        view_cb_(app_ctx_, recv_ctx, &view_info, 0, 0, &app_req, &app_req_len));

    if (WSREP_CB_SUCCESS != rcode)
    {
        assert(app_req_len <= 0);
        log_fatal << "View callback failed. This is unrecoverable, "
                  << "restart required.";
        local_monitor_.leave(lo);
        close();
        abort();
    }
    else if (st_required && 0 == app_req_len && state_uuid_ != group_uuid)
    {
        log_fatal << "Local state UUID " << state_uuid_
                  << " is different from group state UUID " << group_uuid
                  << ", and SST request is null: restart required.";
        local_monitor_.leave(lo);
        close();
        abort();
    }

    if (view_info.view >= 0) // Primary configuration
    {
        // we have to reset cert initial position here, SST does not contain
        // cert index yet (see #197).
        // Also this must be done before releasing GCache buffers.
        cert_.assign_initial_position(group_seqno, trx_params_.version_);
=======
    if (st_required)
    {
        log_info << "State transfer required: "
                 << "\n\tGroup state: " << group_uuid << ":" << group_seqno
                 << "\n\tLocal state: " << state_uuid_<< ":" << last_committed();

        assert(!from_IST);

        if (S_CONNECTED != state_()) state_.shift_to(S_CONNECTED);
>>>>>>> ba337dd0

        wsrep_cb_status_t const rcode(sst_request_cb_(app_ctx_,
                                                      &app_req, &app_req_len));

        if (WSREP_CB_SUCCESS != rcode)
        {
            assert(app_req_len <= 0);
            log_fatal << "SST request callback failed. This is unrecoverable, "
                      << "restart required.";
            abort();
        }
        else if (0 == app_req_len && state_uuid_ != group_uuid)
        {
            log_fatal << "Local state UUID " << state_uuid_
                      << " is different from group state UUID " << group_uuid
                      << ", and SST request is null: restart required.";
            abort();
        }
#ifndef NDEBUG
        app_waits_sst = (app_req_len > 0) &&
            (app_req_len != (strlen(WSREP_STATE_TRANSFER_NONE) + 1) ||
             memcmp(app_req, WSREP_STATE_TRANSFER_NONE, app_req_len));
#endif
    }
    else
    {
        log_info << "####### ST not required";
    }

    Replicator::State const next_state(state2repl(my_state, my_idx));

    if (conf.conf_id >= 0) // Primary configuration
    {
        // if protocol version >= ORDERED_CC, first CC already carries seqno 1,
        // so it can't be less than 1. For older protocols it can be 0.
        assert(group_seqno >= (protocol_version_ >= ORDERED_CC));

        //
        // Starting from protocol_version_ 8 joiner's cert index is rebuilt
        // from IST.
        //
        // The reasons to reset cert index:
        // - Protocol version lower than ORDERED_CC (ALL)
        // - Protocol upgrade                       (ALL)
        // - State transfer will take a place       (JOINER)
        //
        bool index_reset(protocol_version_ < ORDERED_CC ||
                         prev_protocol_version != protocol_version_ ||
                         // this last condition is a bit too strict. In fact
                         // checking for app_waits_sst would be enough, but in
                         // that case we'd have to skip cert index rebuilding
                         // when there is none.
                         // This would complicate the logic with little to no
                         // benefits...
                         st_required);

        if (index_reset)
        {
            gu::GTID position;

            if (protocol_version_ < ORDERED_CC)
            {
                position.set(group_uuid, group_seqno);
            }
            else
            {
                position.set(GU_UUID_NIL, 0);
            }

            /* 2 reasons for this here:
             * 1 - compatibility with protocols < ORDERED_CC
             * 2 - preparing cert index for preloading by setting seqno to 0 */
            log_info << "Cert index reset to " << position << " (proto: "
                     << protocol_version_ << "), state transfer needed: "
                     << (st_required ? "yes" : "no");
            /* flushes service thd, must be called before gcache_.seqno_reset()*/
            cert_.assign_initial_position(position, trx_params_.version_);
        }
        else
        {
            log_info << "Skipping cert index reset";
        }

        // This event can be processed 2 times:
        // 1) out-of-order when state transfer is required
        // 2) in-order (either when no state transfer or IST)
        // When doing it out of order, the event buffer is simply discarded
        if (st_required)
        {
<<<<<<< HEAD
            // GCache::Seqno_reset() happens here
            long ret =
                request_state_transfer (recv_ctx,
                                        group_uuid, group_seqno,
                                        app_req, app_req_len);

            if (ret < 0 || sst_state_ == SST_CANCELED)
            {
                // If the IST/SST request was canceled due to error
                // at the GCS level or if request was canceled by another
                // thread (by initiative of the server), and if the node
                // remain in the S_JOINING state, then we must return it
                // to the S_CONNECTED state (to the original state, which
                // exist before the request_state_transfer started).
                // In other words, if state transfer failed, then we
                // need to move node back to the original state, because
                // joining was canceled:

                if (state_() == S_JOINING)
                {
                    state_.shift_to(S_CONNECTED);
                }
            }
=======
            assert(!from_IST); // make sure we are never here from IST

            gu_trace(gcache_.free(const_cast<void*>(cc.buf)));

            // GCache::seqno_reset() happens here
            request_state_transfer (recv_ctx,
                                    group_uuid, group_seqno, app_req,
                                    app_req_len);
>>>>>>> ba337dd0
        }
        else if (conf.seqno > cert_.position())
        {
<<<<<<< HEAD
            if (view_info.view == 1 || !app_wants_st)
            {
                update_state_uuid (group_uuid, group_seqno);
                gcache_.seqno_reset(to_gu_uuid(group_uuid), group_seqno);
                apply_monitor_.set_initial_position(group_seqno);
                if (co_mode_ != CommitOrder::BYPASS)
                    commit_monitor_.set_initial_position(group_seqno);
            }
=======
            assert(!app_waits_sst);

            /* since CC does not pass certification, need to adjust cert
             * position explicitly (when processed in order) */
            /* flushes service thd, must be called before gcache_.seqno_reset()*/
            cert_.adjust_position(*view_info, gu::GTID(group_uuid, group_seqno),
                                  trx_params_.version_);
>>>>>>> ba337dd0

            // Note: Monitor release/cancel happens after view event has been
            // processed.
            log_info << "####### Setting monitor position to " << group_seqno;
            set_initial_position(group_uuid, group_seqno - 1);

            if (!from_IST)
            {
                /* CCs from IST already have seqno assigned and cert. position
                 * adjusted */
                if (protocol_version_ >= ORDERED_CC)
                {
                    gu_trace(gcache_.seqno_assign(cc.buf, conf.seqno,
                                                  GCS_ACT_CCHANGE, false));
                }
                else /* before protocol ver 10 conf changes are not ordered */
                {
                    gu_trace(gcache_.free(const_cast<void*>(cc.buf)));
                }

                if (state_() == S_CONNECTED || state_() == S_DONOR)
                {
                    switch (next_state)
                    {
                    case S_JOINING:
                        state_.shift_to(S_JOINING);
                        break;
                    case S_DONOR:
                        if (state_() == S_CONNECTED)
                        {
                            state_.shift_to(S_DONOR);
                        }
                        break;
                    case S_JOINED:
                        state_.shift_to(S_JOINED);
                        break;
                    case S_SYNCED:
                        state_.shift_to(S_SYNCED);
                        if (synced_cb_(app_ctx_) != WSREP_CB_SUCCESS)
                        {
                            log_fatal << "Synced callback failed. This is "
                                      << "unrecoverable, restart required.";
                            abort();
                        }
                        break;
                    default:
                        log_debug << "next_state " << next_state;
                        break;
                    }
                }
            }

            // record CC related state seqnos, needed for IST on DONOR
            record_cc_seqnos(group_seqno, "group");

            st_.set(state_uuid_, WSREP_SEQNO_UNDEFINED, safe_to_bootstrap_);
        }
        else
        {
            assert(!from_IST);
        }

<<<<<<< HEAD
        // We should not try to joining the cluster at the GCS level,
        // if the node is not in the S_JOINING state, or if we did not
        // sent the IST/SST request, or if it is failed. In other words,
        // any state other than SST_WAIT (f.e. SST_NONE or SST_CANCELED)
        // not require us to sending the JOIN message at the GCS level:

        if (sst_state_ == SST_WAIT && state_() == S_JOINING)
=======
        if (!from_IST && state_() == S_JOINING && sst_state_ != SST_NONE)
>>>>>>> ba337dd0
        {
            /* There are two reasons we can be here:
             * 1) we just got state transfer in request_state_transfer() above;
             * 2) we failed here previously (probably due to partition).
             */
            try {
                gcs_.join(gu::GTID(state_uuid_, sst_seqno_), 0);
                sst_state_ = SST_NONE;
            }
            catch (gu::Exception& e)
            {
                log_error << "Failed to JOIN the cluster after SST";
            }
        }
    }
    else
    {
        // Non-primary configuration
        assert(conf.seqno == WSREP_SEQNO_UNDEFINED);
        assert(!from_IST);

        // reset sst_seqno_ every time we disconnct from PC
        sst_seqno_ = WSREP_SEQNO_UNDEFINED;

        gcache_.free(const_cast<void*>(cc.buf));

        gu::Lock lock(closing_mutex_);

        if (S_CONNECTED != next_state)
        {
            log_fatal << "Internal error: unexpected next state for "
<<<<<<< HEAD
                      << "non-prim: " << next_state << ". Restart required.";
            local_monitor_.leave(lo);
            close();
=======
                      << "non-prim: " << next_state
                      << ". Current state: " << state_() <<". Restart required.";
>>>>>>> ba337dd0
            abort();
        }

        if (state_() > S_CONNECTED)
        {
            assert(S_CONNECTED == next_state);
            state_.shift_to(S_CONNECTED);
        }
    }

    free(app_req);

    if (!from_IST /* A separate view from IST will be passed to ISTEventQueue */
        &&
        !st_required /* in-order processing  */)
    {
        try
        {
            submit_view_info(recv_ctx, view_info);
        }
        catch (gu::Exception& e)
        {
            log_fatal << e.what();
            abort();
        }
    }

    free(view_info);

    // Cancel monitors after view event has been processed by the
    // application. Otherwise last_committed_id() will return incorrect
    // value if called from view callback.
    // IST will release monitors after its view is processed
    if (ordered && !from_IST && !st_required && group_seqno > 0)
        cancel_seqno(group_seqno);

    if (!from_IST)
    {
        double foo, bar;
        size_t index_size;
        cert_.stats_get(foo, bar, index_size);
        local_monitor_.leave(lo);
        resume_recv();
    }

    if (conf.conf_id < 0 && conf.memb.size() == 0) {
        assert(!from_IST);
        log_debug << "Received SELF-LEAVE. Connection closed.";
        assert(cc.seqno_l > 0);

        gu::Lock lock(closing_mutex_);

        shift_to_CLOSED();
    }
}


void galera::ReplicatorSMM::process_join(wsrep_seqno_t seqno_j,
                                         wsrep_seqno_t seqno_l)
{
    LocalOrder lo(seqno_l);

    gu_trace(local_monitor_.enter(lo));

    wsrep_seqno_t const upto(cert_.position());
    drain_monitors(upto);

    if (seqno_j < 0 && S_JOINING == state_())
    {
        // #595, @todo: find a way to re-request state transfer
        log_fatal << "Failed to receive state transfer: " << seqno_j
                  << " (" << strerror (-seqno_j) << "), need to restart.";
        abort();
    }
    else
    {
        state_.shift_to(S_JOINED);
    }

    local_monitor_.leave(lo);
}


void galera::ReplicatorSMM::process_sync(wsrep_seqno_t seqno_l)
{
    LocalOrder lo(seqno_l);

    gu_trace(local_monitor_.enter(lo));

    wsrep_seqno_t const upto(cert_.position());
    drain_monitors(upto);

    state_.shift_to(S_SYNCED);
    if (synced_cb_(app_ctx_) != WSREP_CB_SUCCESS)
    {
        log_fatal << "Synced callback failed. This is unrecoverable, "
                  << "restart required.";
        abort();
    }
    local_monitor_.leave(lo);
}

wsrep_seqno_t galera::ReplicatorSMM::pause()
{
    // Grab local seqno for local_monitor_
    wsrep_seqno_t const local_seqno(
        static_cast<wsrep_seqno_t>(gcs_.local_sequence()));
    LocalOrder lo(local_seqno);
    local_monitor_.enter(lo);

    // Local monitor should take care that concurrent
    // pause requests are enqueued
    assert(pause_seqno_ == WSREP_SEQNO_UNDEFINED);
    pause_seqno_ = local_seqno;

    // Get drain seqno from cert index
    wsrep_seqno_t const upto(cert_.position());
    drain_monitors(upto);

    assert (apply_monitor_.last_left() >= upto);
    if (co_mode_ != CommitOrder::BYPASS)
    {
        assert (commit_monitor_.last_left() >= upto);
        assert (commit_monitor_.last_left() == apply_monitor_.last_left());
    }

    wsrep_seqno_t const ret(last_committed());
    st_.set(state_uuid_, ret, safe_to_bootstrap_);

    log_info << "Provider paused at " << state_uuid_ << ':' << ret
             << " (" << pause_seqno_ << ")";

    return ret;
}

void galera::ReplicatorSMM::resume()
{
    if (pause_seqno_ == WSREP_SEQNO_UNDEFINED)
    {
        log_warn << "tried to resume unpaused provider";
        return;
    }

    st_.set(state_uuid_, WSREP_SEQNO_UNDEFINED, safe_to_bootstrap_);
    log_info << "resuming provider at " << pause_seqno_;
    LocalOrder lo(pause_seqno_);
    pause_seqno_ = WSREP_SEQNO_UNDEFINED;
    local_monitor_.leave(lo);
    log_info << "Provider resumed.";
}

void galera::ReplicatorSMM::desync()
{
    wsrep_seqno_t seqno_l;

<<<<<<< HEAD
    ssize_t ret(gcs_.desync(&seqno_l));
=======
    ssize_t const ret(gcs_.desync(seqno_l));
>>>>>>> ba337dd0

    if (seqno_l > 0)
    {
        LocalOrder lo(seqno_l); // need to process it regardless of ret value

        if (ret == 0)
        {
/* #706 - the check below must be state request-specific. We are not holding
          any locks here and must be able to wait like any other action.
          However practice may prove different, leaving it here as a reminder.
            if (local_monitor_.would_block(seqno_l))
            {
                gu_throw_error (-EDEADLK) << "Ran out of resources waiting to "
                                          << "desync the node. "
                                          << "The node must be restarted.";
            }
*/
            local_monitor_.enter(lo);
            if (state_() != S_DONOR) state_.shift_to(S_DONOR);
            local_monitor_.leave(lo);
            GU_DBUG_SYNC_WAIT("wsrep_desync_left_local_monitor");
        }
        else if (ret != -EAGAIN)
        {
            local_monitor_.self_cancel(lo);
        }
    }

    if (ret)
    {
        gu_throw_error (-ret) << "Node desync failed.";
    }
}

void galera::ReplicatorSMM::resync()
{
    gcs_.join(gu::GTID(state_uuid_, commit_monitor_.last_left()), 0);
}


//////////////////////////////////////////////////////////////////////
//////////////////////////////////////////////////////////////////////
////                           Private
//////////////////////////////////////////////////////////////////////
//////////////////////////////////////////////////////////////////////

/* process pending queue events scheduled before seqno */
void galera::ReplicatorSMM::process_pending_queue(wsrep_seqno_t seqno)
{
    // pending_cert_queue_ contains all writesets that:
    //   a) were BF aborted before being certified
    //   b) are not going to be replayed even though
    //      cert_for_aborted() returned TEST_OK for them
    //
    // Before certifying the current seqno, check if
    // pending_cert_queue contains any smaller seqno.
    // This avoids the certification index to diverge
    // across nodes.
    TrxHandleSlavePtr queued_ts;
    while ((queued_ts = pending_cert_queue_.must_cert_next(seqno)) != NULL)
    {
        log_debug << "must cert next " << seqno << " aborted ts " << *queued_ts;

        Certification::TestResult const result(cert_.append_trx(queued_ts));

        log_debug << "trx in pending cert queue certified, result: " << result;

        assert(!queued_ts->cert_bypass() ||
               Certification::TestResult::TEST_OK == result);

        bool const skip(Certification::TestResult::TEST_FAILED == result &&
                        !(queued_ts->cert_bypass()/* expl. ROLLBACK */));

        /* at this point we are still assigning seqno to buffer in order */
        gcache_.seqno_assign(queued_ts->action().first,
                             queued_ts->global_seqno(),
                             GCS_ACT_WRITESET, skip);

        cert_.set_trx_committed(*queued_ts);
    }
}

/* don't use this directly, use cert_and_catch() instead */
inline
wsrep_status_t galera::ReplicatorSMM::cert(TrxHandleMaster* trx,
                                           const TrxHandleSlavePtr& ts)
{
    assert(trx == 0 ||
           (trx->state() == TrxHandle::S_REPLICATING ||
            trx->state() == TrxHandle::S_MUST_REPLAY));
    assert(ts->state() == TrxHandle::S_REPLICATING);

    assert(ts->local_seqno()     != WSREP_SEQNO_UNDEFINED);
    assert(ts->global_seqno()    != WSREP_SEQNO_UNDEFINED);
    assert(ts->last_seen_seqno() >= 0);
    assert(ts->last_seen_seqno() < ts->global_seqno());

    LocalOrder lo(*ts);
    bool       interrupted(false);
    bool       in_replay(trx != 0 &&
                         trx->state() == TrxHandle::S_MUST_REPLAY);

    try
    {
        if (trx != 0)
        {
            if (in_replay == false) TX_SET_STATE(*trx, TrxHandle::S_CERTIFYING);
            trx->unlock();
        }

        if (in_replay == false || local_monitor_.entered(lo) == false)
        {
            gu_trace(local_monitor_.enter(lo));
        }

        if (trx != 0) trx->lock();

        assert(trx == 0 ||
               (trx->state() == TrxHandle::S_CERTIFYING ||
                trx->state() == TrxHandle::S_MUST_ABORT ||
                trx->state() == TrxHandle::S_MUST_REPLAY));

        TX_SET_STATE(*ts, TrxHandle::S_CERTIFYING);
    }
    catch (gu::Exception& e)
    {
        if (trx != 0) trx->lock();
        if (e.get_errno() == EINTR) { interrupted = true; }
        else throw;
    }

    wsrep_status_t retval(WSREP_OK);
    bool const applicable(ts->global_seqno() > last_committed());
    assert(!ts->local() || applicable); // applicable can't be false for locals

    if (gu_unlikely (interrupted))
    {
        assert(trx != 0);
        retval = cert_for_aborted(ts);

        if (WSREP_TRX_FAIL != retval)
        {
            assert(ts->state() == TrxHandle::S_REPLICATING ||
                   ts->state() == TrxHandle::S_CERTIFYING);
            assert(WSREP_BF_ABORT == retval);
            assert(trx != 0);

            // If the transaction was committing, it must replay.
            if (ts->flags() & TrxHandle::F_COMMIT)
            {
                TX_SET_STATE(*trx, TrxHandle::S_MUST_REPLAY);
                return retval;
            }
            // if not - we need to rollback, so pretend that ceritficaiton
            // failed, but still update cert index to match slaves
            else
            {
                pending_cert_queue_.push(ts);
                TX_SET_STATE(*ts, TrxHandle::S_ABORTING);

                retval = WSREP_TRX_FAIL;
            }
        }
        else
        {
            assert(WSREP_TRX_FAIL == retval);
            assert(WSREP_SEQNO_UNDEFINED == ts->depends_seqno());
            pending_cert_queue_.push(ts);
        }

        assert(WSREP_TRX_FAIL == retval);
        assert(TrxHandle::S_ABORTING == ts->state());

        TX_SET_STATE(*trx, TrxHandle::S_ABORTING);

        local_monitor_.self_cancel(lo);
    }
    else
    {
        assert(ts->state() == TrxHandle::S_CERTIFYING);

        gu_trace(process_pending_queue(ts->global_seqno()));

        switch (cert_.append_trx(ts))
        {
        case Certification::TEST_OK:
            // NBO_END should certify positively only if it ends NBO
            assert(ts->ends_nbo() > 0 || !ts->nbo_end());
            if (gu_likely(applicable))
            {
                if (trx != 0 && trx->state() == TrxHandle::S_MUST_ABORT)
                {
                    if (ts->flags() & TrxHandle::F_COMMIT)
                    {
                        TX_SET_STATE(*trx, TrxHandle::S_MUST_REPLAY);
                        // apply monitor will be entered during replay
                    }
                    else
                    {
                        // Abort the transaction if non-committing
                        // fragment was BF aborted during certification.
                        TX_SET_STATE(*trx, TrxHandle::S_ABORTING);
                        TX_SET_STATE(*ts, TrxHandle::S_ABORTING);
                        apply_monitor_enter_immediately(*ts);
                    }
                    retval = WSREP_BF_ABORT;
                }
                else
                {
                    retval = WSREP_OK;
                }
                assert(ts->depends_seqno() >= 0);
            }
            else
            {
                // this can happen after SST position has been submitted
                // but not all actions preceding SST initial position
                // have been processed
                if (trx != 0) TX_SET_STATE(*trx, TrxHandle::S_ABORTING);
                TX_SET_STATE(*ts, TrxHandle::S_ABORTING);
                retval = WSREP_TRX_MISSING;
            }
            break;
        case Certification::TEST_FAILED:
<<<<<<< HEAD
#if 0
            if (gu_unlikely(trx->is_toi() && applicable)) // small sanity check
            {
                // In some rare scenarios (e.g., when we have multiple
                // transactions awaiting certification, and the last
                // node remaining in the cluster becomes PRIMARY due
                // to the failure of the previous primary node and
                // the assign_initial_position() was called), sequence
                // number mismatch occurs on configuration change and
                // then certification was failed. We cannot move server
                // forward (with last_seen_seqno < initial_position,
                // see galera::Certification::do_test() for details)
                // to avoid potential data loss, and hence will have
                // to shut it down. Before shutting it down, we need
                // to mark state as unsafe to trigger SST at next
                // server restart.
                log_fatal << "Certification failed for TO isolated action: "
                          << *trx;
                st_.mark_unsafe();
                local_monitor_.leave(lo);
                abort();
            }
#endif
            /* Code above fails to handle TOI (read DDL) transaction
            as DDL are non-atomic and so can't be rolled back in case of
            certification failure. But given the TOI flow, certification
            checks are done well before the real-action starts and so
            error returned at stage shouldn't cause any rollback for TOI/DDL. */
            if (gu_unlikely(trx->is_toi() && applicable))
                log_info << "Certification failed for TO isolated action: "
                          << *trx;
            else
                log_debug << "Certification failed for replicated action: "
                          << *trx;

            local_cert_failures_ += trx->is_local();
            trx->set_state(TrxHandle::S_MUST_ABORT);
            retval = WSREP_TRX_FAIL;
=======
            if (ts->nbo_end()) assert(ts->ends_nbo() == WSREP_SEQNO_UNDEFINED);
            assert(ts->state() == TrxHandle::S_ABORTING );
            // This check is not valid anymore. NBO may reserve resource
            // access for longer period, which must cause certification
            // to fail for all operations until the operation is over.
            // if (gu_unlikely(trx->is_toi() && applicable)) //small sanity check
            // {
            // may happen on configuration change
            //     log_warn << "Certification failed for TO isolated action: "
            //<< *trx;
            // assert(0);
            // }

            local_cert_failures_ += ts->local();
            if (trx != 0) TX_SET_STATE(*trx, TrxHandle::S_ABORTING);
            retval = applicable ? WSREP_TRX_FAIL : WSREP_TRX_MISSING;
>>>>>>> ba337dd0
            break;
        }

        // at this point we are about to leave local_monitor_. Make sure
        // trx checksum was alright before that.
        ts->verify_checksum();

        // we must do seqno assignment 'in order' for std::map reasons,
        // so keeping it inside the monitor. NBO end should never be skipped.
        bool const skip(ts->depends_seqno() < 0 && !ts->nbo_end());
        gcache_.seqno_assign (ts->action().first, ts->global_seqno(),
                              GCS_ACT_WRITESET, skip);

        if (gu_unlikely(WSREP_TRX_MISSING == retval))
        {
            assert(!applicable);
            /* this trx will never go through application chain */
            report_last_committed(cert_.set_trx_committed(*ts));
        }

        local_monitor_.leave(lo);
    }

    assert(WSREP_OK == retval || WSREP_TRX_FAIL == retval ||
           WSREP_TRX_MISSING == retval || WSREP_BF_ABORT == retval);

    if (gu_unlikely(WSREP_TRX_FAIL == retval))
    {
        assert(ts->state() == TrxHandle::S_ABORTING);
    }
    else
    {
        assert(WSREP_OK != retval || ts->depends_seqno() >= 0);
        if (WSREP_OK != retval && ts->local())
        {
            log_debug << "#############" << "Skipped cancel_monitors(): retval: "
                      << retval << ", trx: " << trx << ", ts: " << *ts;
        }
    }

#if 0
    uint16_t const sid(*reinterpret_cast<const uint16_t*>(&ts->source_id()));
    log_info << "######## certified g: " << ts->global_seqno()
             << ", s: " << ts->last_seen_seqno()
             << ", d: " << ts->depends_seqno()
             << ", sid: " << sid
             << ", retval: " << (retval == WSREP_OK);
#endif

    return retval;
}

/* pretty much any exception in cert() is fatal as it blocks local_monitor_ */
wsrep_status_t galera::ReplicatorSMM::cert_and_catch(
    TrxHandleMaster* trx,
    const TrxHandleSlavePtr& ts)
{
    try
    {
        return cert(trx, ts);
    }
    catch (std::exception& e)
    {
        log_fatal << "Certification exception: " << e.what();
    }
    catch (...)
    {
        log_fatal << "Unknown certification exception";
    }
    assert(0);
    abort();
}

/* This must be called BEFORE local_monitor_.self_cancel() due to
 * gcache_.seqno_assign() */
wsrep_status_t galera::ReplicatorSMM::cert_for_aborted(
    const TrxHandleSlavePtr& ts)
{
    // trx was BF aborted either while it was replicating or
    // while it was waiting for local monitor
    assert(ts->state() == TrxHandle::S_REPLICATING ||
           ts->state() == TrxHandle::S_CERTIFYING);

    Certification::TestResult const res(cert_.test(ts, false));

    switch (res)
    {
    case Certification::TEST_OK:
        return WSREP_BF_ABORT;

    case Certification::TEST_FAILED:
        // Next step will be monitors release. Make sure that ws was not
        // corrupted and cert failure is real before proceeding with that.
 //gcf788 - this must be moved to cert(), the caller method
        assert(ts->is_dummy());
        ts->verify_checksum();
        assert(!ts->nbo_end()); // should never be skipped in seqno_assign()
        return WSREP_TRX_FAIL;

    default:
        log_fatal << "Unexpected return value from Certification::test(): "
                  << res;
        abort();
    }
}


void
galera::ReplicatorSMM::update_state_uuid (const wsrep_uuid_t& uuid,
                                          const wsrep_seqno_t seqno)
{
    if (state_uuid_ != uuid)
    {
        *(const_cast<wsrep_uuid_t*>(&state_uuid_)) = uuid;

        std::ostringstream os; os << state_uuid_;
        // Copy only non-nil terminated part of the source string
        // and terminate the string explicitly to silence a warning
        // generated by Wstringop-truncation
        char* str(const_cast<char*>(state_uuid_str_));
        strncpy(str, os.str().c_str(), sizeof(state_uuid_str_) - 1);
        str[sizeof(state_uuid_str_) - 1] = '\0';
    }

    st_.set(uuid, seqno, safe_to_bootstrap_);
}

void
galera::ReplicatorSMM::abort()
{
<<<<<<< HEAD
    close();
=======
    log_info << "ReplicatorSMM::abort()";
    gcs_.close();
>>>>>>> ba337dd0
    gu_abort();
}<|MERGE_RESOLUTION|>--- conflicted
+++ resolved
@@ -34,28 +34,7 @@
                                   WSREP_CAP_UNORDERED            |
                                   WSREP_CAP_PREORDERED);
 
-<<<<<<< HEAD
-                if (err > 0)
-                {
-                    /* It is safe to call commit_cb w/o entering commit monitor
-                    as callback is with commit = false there-by invoking
-                    rollback action. */
-                    wsrep_bool_t unused(false);
-                    wsrep_cb_status const rcode(
-                        commit_cb(
-                            recv_ctx,
-                            NULL,
-                            TrxHandle::trx_flags_to_wsrep_flags(trx.flags()),
-                            &meta,
-                            &unused,
-                            false));
-                    if (WSREP_CB_SUCCESS != rcode)
-                    {
-                        gu_throw_fatal << "Rollback failed. Trx: " << trx;
-                    }
-=======
     static uint64_t const v8_caps(WSREP_CAP_STREAMING);
->>>>>>> ba337dd0
 
     static uint64_t const v9_caps(WSREP_CAP_NBO);
 
@@ -97,13 +76,13 @@
 
 galera::ReplicatorSMM::ReplicatorSMM(const struct wsrep_init_args* args)
     :
-<<<<<<< HEAD
+    ist_event_queue_    (),
+#ifdef PXC
     init_lib_           (reinterpret_cast<gu_log_cb_t>(args->logger_cb),
                          reinterpret_cast<gu_pfs_instr_cb_t>(args->pfs_instr_cb)),
-=======
-    ist_event_queue_    (),
+#else
     init_lib_           (reinterpret_cast<gu_log_cb_t>(args->logger_cb)),
->>>>>>> ba337dd0
+#endif /* PXC */
     config_             (),
     init_config_        (config_, args->node_address, args->data_dir),
     parse_options_      (*this, config_, args->options),
@@ -140,32 +119,45 @@
     unordered_cb_       (args->unordered_cb),
     sst_donate_cb_      (args->sst_donate_cb),
     synced_cb_          (args->synced_cb),
+#ifdef PXC
     abort_cb_           (args->abort_cb),
+#endif /* PXC */
     sst_donor_          (),
     sst_uuid_           (WSREP_UUID_UNDEFINED),
     sst_seqno_          (WSREP_SEQNO_UNDEFINED),
+#ifdef PXC
 #ifdef HAVE_PSI_INTERFACE
     sst_mutex_          (WSREP_PFS_INSTR_TAG_SST_MUTEX),
     sst_cond_           (WSREP_PFS_INSTR_TAG_SST_CONDVAR),
 #else
+     sst_mutex_          (),
+     sst_cond_           (),
+#endif /* HAVE_PSI_INTERFACE */
+#else
     sst_mutex_          (),
     sst_cond_           (),
-#endif /* HAVE_PSI_INTERFACE */
+#endif /* PXC */
     sst_retry_sec_      (1),
     sst_received_       (false),
     gcache_             (config_, config_.get(BASE_DIR)),
     gcs_                (config_, gcache_, proto_max_, args->proto_ver,
                          args->node_name, args->node_incoming),
     service_thd_        (gcs_, gcache_),
-<<<<<<< HEAD
-    slave_pool_         (sizeof(TrxHandle), 1024, "SlaveTrxHandle"),
-    as_                 (0),
-    gcs_as_             (slave_pool_, gcs_, *this, gcache_),
-    ist_receiver_       (config_, slave_pool_, args->node_address),
+    slave_pool_         (sizeof(TrxHandleSlave), 1024, "TrxHandleSlave"),
+    as_                 (new GcsActionSource(slave_pool_, gcs_, *this, gcache_)),
+    ist_receiver_       (config_, gcache_, slave_pool_,*this,args->node_address),
+#ifdef PXC
     ist_prepared_       (false),
-    ist_senders_        (gcs_, gcache_),
+#endif /* PXC */
+    ist_senders_        (gcache_),
     wsdb_               (),
-    cert_               (config_, service_thd_, gcache_),
+#ifdef PXC
+    cert_               (config_, &service_thd_, &gcache_),
+#else
+    cert_               (config_, &service_thd_),
+#endif /* PXC */
+    pending_cert_queue_ (),
+#ifdef PXC
 #ifdef HAVE_PSI_INTERFACE
     local_monitor_      (WSREP_PFS_INSTR_TAG_LOCAL_MONITOR_MUTEX,
                          WSREP_PFS_INSTR_TAG_LOCAL_MONITOR_CONDVAR),
@@ -174,19 +166,15 @@
     commit_monitor_     (WSREP_PFS_INSTR_TAG_COMMIT_MONITOR_MUTEX,
                          WSREP_PFS_INSTR_TAG_COMMIT_MONITOR_CONDVAR),
 #else
-=======
-    slave_pool_         (sizeof(TrxHandleSlave), 1024, "TrxHandleSlave"),
-    as_                 (new GcsActionSource(slave_pool_, gcs_, *this, gcache_)),
-    ist_receiver_       (config_, gcache_, slave_pool_,*this,args->node_address),
-    ist_senders_        (gcache_),
-    wsdb_               (),
-    cert_               (config_, &service_thd_),
-    pending_cert_queue_ (),
->>>>>>> ba337dd0
+     local_monitor_      (),
+     apply_monitor_      (),
+     commit_monitor_     (),
+#endif /* HAVE_PSI_INTERFACE */
+#else
     local_monitor_      (),
     apply_monitor_      (),
     commit_monitor_     (),
-#endif /* HAVE_PSI_INTERFACE */
+#endif /* PXC */
     causal_read_timeout_(config_.get(Param::causal_read_timeout)),
     receivers_          (),
     replicated_         (),
@@ -202,21 +190,25 @@
     causal_reads_       (),
     preordered_id_      (),
     incoming_list_      (""),
+#ifdef PXC
 #ifdef HAVE_PSI_INTERFACE
     incoming_mutex_     (WSREP_PFS_INSTR_TAG_INCOMING_MUTEX),
 #else
+     incoming_mutex_     (),
+#endif /* HAVE_PSI_INTERFACE */
+#else
     incoming_mutex_     (),
-#endif /* HAVE_PSI_INTERFACE */
+#endif /* PXC */
     wsrep_stats_        ()
 {
+
+#ifdef PXC
     /*
       Register the application callback that should be called
       if the wsrep provider will teminated abnormally:
     */
-    if (abort_cb_)
-    {
-        gu_abort_register_cb(abort_cb_);
-    }
+    if (abort_cb_) gu_abort_register_cb(abort_cb_);
+#endif /* PXC */
 
     // @todo add guards (and perhaps actions)
     state_.add_transition(Transition(S_CLOSED,  S_DESTROYED));
@@ -270,17 +262,6 @@
 
     log_debug << "End state: " << uuid << ':' << seqno << " #################";
 
-<<<<<<< HEAD
-    // We need to set the current value of uuid and update
-    // stored seqno value, if the non-trivial recovery
-    // information provided on startup:
-
-    update_state_uuid (uuid, seqno);
-    gcache_.seqno_reset(to_gu_uuid(uuid), seqno);
-    // update gcache position to one supplied by app.
-
-=======
->>>>>>> ba337dd0
     cc_seqno_ = seqno; // is it needed here?
 
     set_initial_position(uuid, seqno);
@@ -348,14 +329,10 @@
 
 galera::ReplicatorSMM::~ReplicatorSMM()
 {
-<<<<<<< HEAD
-    log_debug << "dtor state: " << state_();
-=======
     log_info << "dtor state: " << state_();
 
     gu::Lock lock(closing_mutex_);
 
->>>>>>> ba337dd0
     switch (state_())
     {
     case S_CONNECTED:
@@ -431,21 +408,22 @@
 
 wsrep_status_t galera::ReplicatorSMM::close()
 {
-<<<<<<< HEAD
-    // We must be sure that IST receiver will be stopped,
-    // even if the IST during the execution:
+
+#if PXC 
+    /* If IST is prepared waiting for SST to complete and if SST fails
+    then ensure that IST is signaled about the interruption or failure.
+    IST is waiting on condition variable to get signaled after SST
+    completion. If SST is not going to complete ensure IST is signaled. */
     if (ist_prepared_)
     {
         ist_prepared_ = false;
         sst_seqno_ = ist_receiver_.finished();
     }
-
-    if (state_() != S_CLOSED)
-=======
+#endif /* PXC */
+
     gu::Lock lock(closing_mutex_);
 
     if (state_() > S_CLOSED)
->>>>>>> ba337dd0
     {
         start_closing();
         wait_for_CLOSED(lock);
@@ -550,14 +528,11 @@
         assert(ts.nbo_end() == false || ts.is_dummy());
     }
 
-<<<<<<< HEAD
+    ApplyException ae;
+
+#ifdef PXC
     GU_DBUG_SYNC_WAIT("sync.apply_trx.start_of_apply_trx");
-
-    ApplyOrder ao(*trx);
-    CommitOrder co(*trx, co_mode_);
-=======
-    ApplyException ae;
->>>>>>> ba337dd0
+#endif /* PXC */
 
     ApplyOrder ao(ts);
     CommitOrder co(ts, co_mode_);
@@ -577,44 +552,19 @@
                               { ts.source_id(), ts.trx_id(), ts.conn_id() },
                               ts.depends_seqno() };
 
-<<<<<<< HEAD
-    TrxHandle* commit_trx_handle = trx;
-    if (gu_likely(co_mode_ != CommitOrder::BYPASS) && trx->is_toi())
-    {
-        /* TOI action are fully serialized so it is make sense to
-        enforce commit ordering at this stage. For non-TOI action
-        commit ordering is delayed to take advantage of full parallelism. */
-        gu_trace(commit_monitor_.enter(co));
-        commit_trx_handle = NULL;
-=======
+#ifdef PXC
+    /* Till 3.x, TOI flow use to enter commit monitor before invoking
+    commit and leave post commit but with 4.x commit callback are part
+    of apply action. */
+#endif /* PXC */
+
     if (ts.is_toi())
     {
         log_debug << "Executing TO isolated action: " << ts;
         st_.mark_unsafe();
->>>>>>> ba337dd0
     }
 
     wsrep_bool_t exit_loop(false);
-<<<<<<< HEAD
-    wsrep_cb_status_t const rcode(
-        commit_cb_(
-            recv_ctx,
-            commit_trx_handle,
-            TrxHandle::trx_flags_to_wsrep_flags(trx->flags()),
-            &meta,
-            &exit_loop,
-            true));
-
-    if (gu_unlikely (rcode != WSREP_CB_SUCCESS))
-        gu_throw_fatal << "Commit failed. Trx: " << trx;
-
-    if (gu_likely(co_mode_ != CommitOrder::BYPASS) && trx->is_toi())
-    {
-        gu_trace(commit_monitor_.leave(co));
-
-        // Allow tests to block the applier thread using the DBUG facilities
-        GU_DBUG_SYNC_WAIT("sync.apply_trx.after_commit_leave");
-=======
 
     try { gu_trace(ts.apply(recv_ctx, apply_cb_, meta, exit_loop)); }
     catch (ApplyException& e)
@@ -624,7 +574,6 @@
         assert(0 != e.data_len() || NULL == e.data());
 
         if (!st_.corrupt()) mark_corrupt_and_close();
->>>>>>> ba337dd0
     }
     /* at this point any other exception is fatal, not catching anything else.*/
 
@@ -908,12 +857,6 @@
     {
         assert(trx.state() == TrxHandle::S_REPLICATING);
         retval = WSREP_OK;
-        if (meta != 0)
-        {
-            meta->gtid.uuid  = state_uuid_;
-            meta->gtid.seqno = trx->global_seqno();
-            meta->depends_on = trx->depends_seqno();
-        }
     }
 
 out:
@@ -1068,44 +1011,6 @@
 wsrep_status_t galera::ReplicatorSMM::certify(TrxHandleMaster&  trx,
                                               wsrep_trx_meta_t* meta)
 {
-<<<<<<< HEAD
-    /* Replicate and pre-commit action are 2 different actions now.
-    This means transaction can get aborted on completion of replicate
-    before pre-commit action start. This condition capture that scenario
-    and ensure that resources are released. */
-    if (trx->state() == TrxHandle::S_MUST_ABORT)
-    {
-        wsrep_status_t retval(WSREP_PRECOMMIT_ABORT);
-        retval = cert_for_aborted(trx);
-
-        if (retval != WSREP_BF_ABORT)
-        {
-            LocalOrder  lo(*trx);
-            ApplyOrder  ao(*trx);
-            CommitOrder co(*trx, co_mode_);
-            local_monitor_.self_cancel(lo);
-            apply_monitor_.self_cancel(ao);
-            if (co_mode_ !=CommitOrder::BYPASS) commit_monitor_.self_cancel(co);
-        }
-        else if (meta != 0)
-        {
-            meta->gtid.uuid  = state_uuid_;
-            meta->gtid.seqno = trx->global_seqno();
-            meta->depends_on = trx->depends_seqno();
-        }
-
-        if (trx->state() == TrxHandle::S_MUST_ABORT)
-            trx->set_state(TrxHandle::S_ABORTING);
-
-        return retval;
-    }
-
-    assert(trx->state() == TrxHandle::S_REPLICATING);
-    assert(trx->local_seqno()  > -1);
-    assert(trx->global_seqno() > -1);
-    assert(trx->last_seen_seqno() >= 0);
-
-=======
     assert(trx.state() == TrxHandle::S_REPLICATING);
 
     TrxHandleSlavePtr ts(trx.ts());
@@ -1125,7 +1030,6 @@
         assert(meta->gtid.seqno == ts->global_seqno());
         assert(meta->depends_on == ts->depends_seqno());
     }
->>>>>>> ba337dd0
     // State should not be checked here: If trx has been replicated,
     // it has to be certified and potentially applied. #528
     // if (state_() < S_JOINED) return WSREP_TRX_FAIL;
@@ -1314,48 +1218,6 @@
         TX_SET_STATE(trx, TrxHandle::S_REPLAYING);
         try
         {
-<<<<<<< HEAD
-            wsrep_trx_meta_t meta = {{state_uuid_, trx->global_seqno() },
-                                     trx->depends_seqno()};
-
-            gu_trace(apply_trx_ws(trx_ctx, apply_cb_, commit_cb_, *trx, meta));
-
-            wsrep_bool_t unused(false);
-            wsrep_cb_status_t rcode(
-                commit_cb_(
-                    trx_ctx,
-                    NULL,
-                    TrxHandle::trx_flags_to_wsrep_flags(trx->flags()),
-                    &meta,
-                    &unused,
-                    true));
-
-            if (gu_unlikely(rcode != WSREP_CB_SUCCESS))
-                gu_throw_fatal << "Commit failed. Trx: " << trx;
-        }
-        catch (gu::Exception& e)
-        {
-            st_.mark_corrupt();
-
-            /* Ideally this shouldn't fail but if it does then we need
-            to ensure clean shutdown with termination of all mysql threads
-            and galera replication and rollback threads.
-            Currently wsrep part of the code just invokes unireg_abort
-            which doesn't ensure this clean shutdown.
-            So for now we take the same approach like we do with normal
-            apply transaction failure. */
-            log_fatal << "Failed to re-apply trx: " << *trx;
-            log_fatal << e.what();
-            log_fatal << "Node consistency compromized, aborting...";
-
-            /* Before doing a graceful exit ensure that node isolate itself
-            from the cluster. This will cause the quorum to re-evaluate
-            and if minority nodes are left with different set of data
-            they can turn non-Primary to avoid further data consistency issue. */
-            param_set("gmcast.isolate", "1");
-
-            abort();
-=======
             // Only committing transactions should be replayed
             assert(ts.flags() & TrxHandle::F_COMMIT);
 
@@ -1380,7 +1242,6 @@
         {
             mark_corrupt_and_close();
             return WSREP_NODE_FAIL;
->>>>>>> ba337dd0
         }
 
         // apply, commit monitors are released in post commit
@@ -1396,10 +1257,6 @@
     return retval;
 }
 
-<<<<<<< HEAD
-
-wsrep_status_t galera::ReplicatorSMM::interim_commit(TrxHandle* trx)
-=======
 static void
 dump_buf(std::ostream& os, const void* const buf, size_t const buf_len)
 {
@@ -1658,7 +1515,6 @@
 wsrep_status_t
 galera::ReplicatorSMM::commit_order_leave(TrxHandleSlave&          trx,
                                           const wsrep_buf_t* const error)
->>>>>>> ba337dd0
 {
     if (trx.state() == TrxHandle::S_MUST_ABORT &&
         (trx.flags() & TrxHandle::F_COMMIT))
@@ -1675,49 +1531,6 @@
         TX_SET_STATE(trx, TrxHandle::S_REPLAYING);
     }
 
-<<<<<<< HEAD
-    CommitOrder co(*trx, co_mode_);
-    if (co_mode_ != CommitOrder::BYPASS)
-    {
-        commit_monitor_.leave(co);
-
-        // Allow tests to block the applier thread using the DBUG facilities
-        GU_DBUG_SYNC_WAIT("sync.interim_commit.after_commit_leave");
-    }
-    trx->mark_interim_committed(true);
-
-    return WSREP_OK;
-}
-
-
-wsrep_status_t galera::ReplicatorSMM::post_commit(TrxHandle* trx)
-{
-    if (trx->state() == TrxHandle::S_MUST_ABORT)
-    {
-        // This is possible in case of ALG: BF applier BF aborts
-        // trx that has already grabbed commit monitor and is committing.
-        // However, this should be acceptable assuming that commit
-        // operation does not reserve any more resources and is able
-        // to release already reserved resources.
-        log_debug << "trx was BF aborted during commit: " << *trx;
-        // manipulate state to avoid crash
-        trx->set_state(TrxHandle::S_MUST_REPLAY);
-        trx->set_state(TrxHandle::S_REPLAYING);
-    }
-    assert(trx->state() == TrxHandle::S_COMMITTING ||
-           trx->state() == TrxHandle::S_REPLAYING);
-    assert(trx->local_seqno() > -1 && trx->global_seqno() > -1);
-
-    if (!(trx->is_interim_committed()))
-    {
-        CommitOrder co(*trx, co_mode_);
-        if (co_mode_ != CommitOrder::BYPASS) commit_monitor_.leave(co);
-
-        // Allow tests to block the applier thread using the DBUG facilities
-        GU_DBUG_SYNC_WAIT("sync.post_commit.after_commit_leave");
-    }
-    trx->mark_interim_committed(false);
-=======
     assert(trx.state() == TrxHandle::S_COMMITTING ||
            trx.state() == TrxHandle::S_REPLAYING  ||
            trx.state() == TrxHandle::S_ABORTING   ||
@@ -1739,7 +1552,6 @@
         end_state = TrxHandle::S_ROLLED_BACK;
         handle_apply_error(trx, *error, "Failed to apply writeset ");
     }
->>>>>>> ba337dd0
 
     if (gu_likely(co_mode_ != CommitOrder::BYPASS))
     {
@@ -1918,16 +1730,6 @@
         // configuration change related operations (SST etc) have been
         // finished.
 
-<<<<<<< HEAD
-        // With PXC performance optimization, commit monitor is released
-        // once transaction is added to MySQL Commit Queue (Group Commit
-        // Protocol Queue). This effectively means even though commit
-        // monitor is freed, transaction is not yet committed so it is not
-        // safe to allow caused read statement to proceed.
-        // With the new framework, safe point is to proceed once apply
-        // monitor is released.
-        apply_monitor_.wait(cseq, wait_until);
-=======
         // Note: Since wsrep API 26 application may request release of
         // commit monitor before the commit actually happens (commit
         // may have been ordered/queued on application side for later
@@ -1935,7 +1737,6 @@
         // wait. This is sufficient since apply_monitor is always released
         // only after the whole transaction is over.
         apply_monitor_.wait(wait_gtid, wait_until);
->>>>>>> ba337dd0
 
         if (gtid != 0)
         {
@@ -1951,11 +1752,12 @@
     }
     catch (gu::Exception& e)
     {
-<<<<<<< HEAD
-        log_info << "monitor wait failed for causal read (repl.causal_read_timeout): " << e.what();
-=======
+#ifdef PXC
+        log_debug << "monitor wait failed for sync_wait"
+                  << " (repl.causal_read_timeout): " << e.what();
+#else
         log_debug << "monitor wait failed for sync_wait: " << e.what();
->>>>>>> ba337dd0
+#endif /* PXC */
         return WSREP_TRX_FAIL;
     }
 }
@@ -2172,23 +1974,20 @@
         handle_apply_error(ts, *err, "Failed to execute TOI action ");
     }
 
-<<<<<<< HEAD
-    CommitOrder co(*trx, co_mode_);
+    CommitOrder co(ts, co_mode_);
+#ifdef PXC
     if (co_mode_ != CommitOrder::BYPASS)
     {
         commit_monitor_.leave(co);
         GU_DBUG_SYNC_WAIT("sync.to_isolation_end.after_commit_leave");
     }
-    ApplyOrder ao(*trx);
-    report_last_committed(cert_.set_trx_committed(trx));
-=======
-    CommitOrder co(ts, co_mode_);
+#else
     if (co_mode_ != CommitOrder::BYPASS) commit_monitor_.leave(co);
+#endif /* PXC */
 
     wsrep_seqno_t const safe_to_discard(cert_.set_trx_committed(ts));
 
     ApplyOrder ao(ts);
->>>>>>> ba337dd0
     apply_monitor_.leave(ao);
 
     if (ts.state() == TrxHandle::S_COMMITTING)
@@ -2323,11 +2122,14 @@
     assert (rcode == 0 || state_id.seqno == WSREP_SEQNO_UNDEFINED);
     assert (rcode != 0 || state_id.seqno >= 0);
 
+#ifdef PXC
     GU_DBUG_SYNC_WAIT("sst_sent");
+#endif /* PXC */
 
     if (state_() != S_DONOR)
     {
         log_error << "sst sent called when not SST donor, state " << state_();
+#ifdef PXC
         /* If sst-sent fails node should restore itself back to joined state.
         sst-sent can fail commonly due to n/w error where-in DONOR may loose
         connectivity to JOINER (or existing cluster) but on re-join it should
@@ -2335,6 +2137,7 @@
         waiting for JOINER. sst-failure on JOINER will gracefully shutdown the
         joiner. */
         gcs_.join_notification();
+#endif /* PXC */
         return WSREP_CONN_FAIL;
     }
 
@@ -2369,23 +2172,21 @@
 
     TrxHandleSlave& ts(*ts_ptr);
 
-<<<<<<< HEAD
-    // If the SST has been canceled, then ignore any other
-    // incoming transactions, as the node should be shutting down
-    if (sst_state_ == SST_CANCELED)
-    {
-        log_info << "Ignoring trx(" << trx->global_seqno() << ") due to SST failure";
-        return;
-    }
-
-    wsrep_status_t const retval(cert_and_catch(trx));
-=======
     assert(ts.local_seqno() > 0);
     assert(ts.global_seqno() > 0);
     assert(ts.last_seen_seqno() >= 0);
     assert(ts.depends_seqno() == -1 || ts.version() >= 4);
     assert(ts.state() == TrxHandle::S_REPLICATING);
->>>>>>> ba337dd0
+
+#ifdef PXC
+    // If the SST has been canceled, then ignore any other
+    // incoming transactions, as the node should be shutting down
+    if (sst_state_ == SST_CANCELED)
+    {
+        log_info << "Ignoring trx(" << ts.global_seqno() << ") due to SST failure";
+        return;
+    }
+#endif /* PXC */
 
     wsrep_status_t const retval(cert_and_catch(0, ts_ptr));
 #if 0
@@ -2438,22 +2239,10 @@
         {
             log_fatal << "Failed to apply trx: " << ts;
             log_fatal << e.what();
-<<<<<<< HEAD
-            log_fatal << "Node consistency compromised, aborting...";
-
-            /* Before doing a graceful exit ensure that node isolate itself
-            from the cluster. This will cause the quorum to re-evaluate
-            and if minority nodes are left with different set of data
-            they can turn non-Primary to avoid further data consistency issue. */
-            param_set("gmcast.isolate", "1");
-
-            abort();
-=======
             log_fatal << "Node consistency compromized, leaving cluster...";
             mark_corrupt_and_close();
             assert(0); // this is an unexpected exception
             // keep processing events from the queue until provider is closed
->>>>>>> ba337dd0
         }
         break;
     case WSREP_TRX_MISSING: // must be skipped due to SST
@@ -2588,7 +2377,22 @@
 void galera::ReplicatorSMM::set_initial_position(const wsrep_uuid_t&  uuid,
                                                  wsrep_seqno_t const seqno)
 {
+#ifdef PXC
+    // Original flow marks state = unsafe immediately on starting the
+    // the node waiting for SST or IST. (While node is operational state
+    // continue to remain unsafe).
+    // PXC changed this flow to set state = safe on start and PXC marks
+    // state = unsafe only before starting SST or IST.
+    // Failure before SST or IST will continue to retain state of the node.
+
+    // TODO: this is over-optimization and could be removed.
+
+    // Set uuid and update stored seqno value, if the non-trivial recovery
+    // information provided on startup. (--wsrep-recover).
+    update_state_uuid(uuid, seqno);
+#else
     update_state_uuid(uuid);
+#endif
 
     apply_monitor_.set_initial_position(uuid, seqno);
     if (co_mode_ != CommitOrder::BYPASS)
@@ -2753,9 +2557,7 @@
     static int const ORDERED_CC = 10; /* repl protocol version which orders CC */
     assert(cc.seqno_l > -1);
 
-    gcs_act_cchange const conf(cc.buf, cc.size);
-
-<<<<<<< HEAD
+#ifdef PXC
     // If SST operation was canceled, we shall immediately
     // return from the function to avoid hang-up in the monitor
     // drain code and avoid restart of the SST.
@@ -2765,10 +2567,10 @@
         gcs_.resume_recv();
         return;
     }
-
-    LocalOrder lo(seqno_l);
-    gu_trace(local_monitor_.enter(lo));
-=======
+#endif /* PXC */
+
+    gcs_act_cchange const conf(cc.buf, cc.size);
+
     bool const from_IST(0 == cc.seqno_l);
     bool const ordered(conf.repl_proto_ver >= ORDERED_CC);
 
@@ -2783,7 +2585,6 @@
         gu_trace(local_monitor_.enter(lo));
         gu_trace(process_pending_queue(cc.seqno_g));
     }
->>>>>>> ba337dd0
 
     wsrep_seqno_t const upto(cert_.position());
     log_info << "####### drain monitors upto " << upto;
@@ -2898,43 +2699,6 @@
     bool   app_waits_sst(false);
 #endif
 
-<<<<<<< HEAD
-    const_cast<wsrep_view_info_t&>(view_info).state_gap = st_required;
-
-    // We need to set the protocol version BEFORE the view callback, so that
-    // any version-dependent code is run using the correct version instead of -1.
-    if (view_info.view >= 0) // Primary configuration
-        establish_protocol_versions (repl_proto);
-
-    wsrep_cb_status_t const rcode(
-        view_cb_(app_ctx_, recv_ctx, &view_info, 0, 0, &app_req, &app_req_len));
-
-    if (WSREP_CB_SUCCESS != rcode)
-    {
-        assert(app_req_len <= 0);
-        log_fatal << "View callback failed. This is unrecoverable, "
-                  << "restart required.";
-        local_monitor_.leave(lo);
-        close();
-        abort();
-    }
-    else if (st_required && 0 == app_req_len && state_uuid_ != group_uuid)
-    {
-        log_fatal << "Local state UUID " << state_uuid_
-                  << " is different from group state UUID " << group_uuid
-                  << ", and SST request is null: restart required.";
-        local_monitor_.leave(lo);
-        close();
-        abort();
-    }
-
-    if (view_info.view >= 0) // Primary configuration
-    {
-        // we have to reset cert initial position here, SST does not contain
-        // cert index yet (see #197).
-        // Also this must be done before releasing GCache buffers.
-        cert_.assign_initial_position(group_seqno, trx_params_.version_);
-=======
     if (st_required)
     {
         log_info << "State transfer required: "
@@ -2944,7 +2708,14 @@
         assert(!from_IST);
 
         if (S_CONNECTED != state_()) state_.shift_to(S_CONNECTED);
->>>>>>> ba337dd0
+
+#if 0 
+        // We need to set the protocol version BEFORE the view callback, so that
+        // any version-dependent code is run using the correct version instead
+        // of -1.
+        if (view_info->view >= 0) // Primary configuration
+            establish_protocol_versions (repl_proto);
+#endif /* 0 */
 
         wsrep_cb_status_t const rcode(sst_request_cb_(app_ctx_,
                                                       &app_req, &app_req_len));
@@ -2954,6 +2725,9 @@
             assert(app_req_len <= 0);
             log_fatal << "SST request callback failed. This is unrecoverable, "
                       << "restart required.";
+#ifdef PXC
+            local_monitor_.leave(lo);
+#endif /* PXC */
             abort();
         }
         else if (0 == app_req_len && state_uuid_ != group_uuid)
@@ -2961,6 +2735,9 @@
             log_fatal << "Local state UUID " << state_uuid_
                       << " is different from group state UUID " << group_uuid
                       << ", and SST request is null: restart required.";
+#ifdef PXC
+            local_monitor_.leave(lo);
+#endif /* PXC */
             abort();
         }
 #ifndef NDEBUG
@@ -3034,17 +2811,19 @@
         // When doing it out of order, the event buffer is simply discarded
         if (st_required)
         {
-<<<<<<< HEAD
-            // GCache::Seqno_reset() happens here
-            long ret =
-                request_state_transfer (recv_ctx,
-                                        group_uuid, group_seqno,
-                                        app_req, app_req_len);
+            assert(!from_IST); // make sure we are never here from IST
+
+            gu_trace(gcache_.free(const_cast<void*>(cc.buf)));
+
+#ifdef PXC
+            long ret = request_state_transfer (recv_ctx,
+                                               group_uuid, group_seqno, app_req,
+                                               app_req_len);
 
             if (ret < 0 || sst_state_ == SST_CANCELED)
             {
-                // If the IST/SST request was canceled due to error
-                // at the GCS level or if request was canceled by another
+                // If the IST/SST request was cancelled due to error
+                // at the GCS level or if request was cancelled by another
                 // thread (by initiative of the server), and if the node
                 // remain in the S_JOINING state, then we must return it
                 // to the S_CONNECTED state (to the original state, which
@@ -3058,29 +2837,15 @@
                     state_.shift_to(S_CONNECTED);
                 }
             }
-=======
-            assert(!from_IST); // make sure we are never here from IST
-
-            gu_trace(gcache_.free(const_cast<void*>(cc.buf)));
-
+#else
             // GCache::seqno_reset() happens here
             request_state_transfer (recv_ctx,
                                     group_uuid, group_seqno, app_req,
                                     app_req_len);
->>>>>>> ba337dd0
+#endif /* PXC */
         }
         else if (conf.seqno > cert_.position())
         {
-<<<<<<< HEAD
-            if (view_info.view == 1 || !app_wants_st)
-            {
-                update_state_uuid (group_uuid, group_seqno);
-                gcache_.seqno_reset(to_gu_uuid(group_uuid), group_seqno);
-                apply_monitor_.set_initial_position(group_seqno);
-                if (co_mode_ != CommitOrder::BYPASS)
-                    commit_monitor_.set_initial_position(group_seqno);
-            }
-=======
             assert(!app_waits_sst);
 
             /* since CC does not pass certification, need to adjust cert
@@ -3088,7 +2853,6 @@
             /* flushes service thd, must be called before gcache_.seqno_reset()*/
             cert_.adjust_position(*view_info, gu::GTID(group_uuid, group_seqno),
                                   trx_params_.version_);
->>>>>>> ba337dd0
 
             // Note: Monitor release/cancel happens after view event has been
             // processed.
@@ -3151,17 +2915,16 @@
             assert(!from_IST);
         }
 
-<<<<<<< HEAD
+#ifdef PXC
         // We should not try to joining the cluster at the GCS level,
         // if the node is not in the S_JOINING state, or if we did not
         // sent the IST/SST request, or if it is failed. In other words,
         // any state other than SST_WAIT (f.e. SST_NONE or SST_CANCELED)
         // not require us to sending the JOIN message at the GCS level:
-
-        if (sst_state_ == SST_WAIT && state_() == S_JOINING)
-=======
+        if (!from_IST && state_() == S_JOINING && sst_state_ == SST_WAIT)
+#else
         if (!from_IST && state_() == S_JOINING && sst_state_ != SST_NONE)
->>>>>>> ba337dd0
+#endif /* PXC */
         {
             /* There are two reasons we can be here:
              * 1) we just got state transfer in request_state_transfer() above;
@@ -3193,14 +2956,11 @@
         if (S_CONNECTED != next_state)
         {
             log_fatal << "Internal error: unexpected next state for "
-<<<<<<< HEAD
-                      << "non-prim: " << next_state << ". Restart required.";
-            local_monitor_.leave(lo);
-            close();
-=======
                       << "non-prim: " << next_state
                       << ". Current state: " << state_() <<". Restart required.";
->>>>>>> ba337dd0
+#ifdef PXC
+            local_monitor_.leave(lo);
+#endif /* PXC */
             abort();
         }
 
@@ -3356,11 +3116,7 @@
 {
     wsrep_seqno_t seqno_l;
 
-<<<<<<< HEAD
-    ssize_t ret(gcs_.desync(&seqno_l));
-=======
     ssize_t const ret(gcs_.desync(seqno_l));
->>>>>>> ba337dd0
 
     if (seqno_l > 0)
     {
@@ -3381,9 +3137,15 @@
             local_monitor_.enter(lo);
             if (state_() != S_DONOR) state_.shift_to(S_DONOR);
             local_monitor_.leave(lo);
+#ifdef PXC
             GU_DBUG_SYNC_WAIT("wsrep_desync_left_local_monitor");
-        }
+#endif /* PXC */
+        }
+#ifdef PXC
         else if (ret != -EAGAIN)
+#else
+        else
+#endif /* PXC */
         {
             local_monitor_.self_cancel(lo);
         }
@@ -3585,46 +3347,6 @@
             }
             break;
         case Certification::TEST_FAILED:
-<<<<<<< HEAD
-#if 0
-            if (gu_unlikely(trx->is_toi() && applicable)) // small sanity check
-            {
-                // In some rare scenarios (e.g., when we have multiple
-                // transactions awaiting certification, and the last
-                // node remaining in the cluster becomes PRIMARY due
-                // to the failure of the previous primary node and
-                // the assign_initial_position() was called), sequence
-                // number mismatch occurs on configuration change and
-                // then certification was failed. We cannot move server
-                // forward (with last_seen_seqno < initial_position,
-                // see galera::Certification::do_test() for details)
-                // to avoid potential data loss, and hence will have
-                // to shut it down. Before shutting it down, we need
-                // to mark state as unsafe to trigger SST at next
-                // server restart.
-                log_fatal << "Certification failed for TO isolated action: "
-                          << *trx;
-                st_.mark_unsafe();
-                local_monitor_.leave(lo);
-                abort();
-            }
-#endif
-            /* Code above fails to handle TOI (read DDL) transaction
-            as DDL are non-atomic and so can't be rolled back in case of
-            certification failure. But given the TOI flow, certification
-            checks are done well before the real-action starts and so
-            error returned at stage shouldn't cause any rollback for TOI/DDL. */
-            if (gu_unlikely(trx->is_toi() && applicable))
-                log_info << "Certification failed for TO isolated action: "
-                          << *trx;
-            else
-                log_debug << "Certification failed for replicated action: "
-                          << *trx;
-
-            local_cert_failures_ += trx->is_local();
-            trx->set_state(TrxHandle::S_MUST_ABORT);
-            retval = WSREP_TRX_FAIL;
-=======
             if (ts->nbo_end()) assert(ts->ends_nbo() == WSREP_SEQNO_UNDEFINED);
             assert(ts->state() == TrxHandle::S_ABORTING );
             // This check is not valid anymore. NBO may reserve resource
@@ -3641,7 +3363,6 @@
             local_cert_failures_ += ts->local();
             if (trx != 0) TX_SET_STATE(*trx, TrxHandle::S_ABORTING);
             retval = applicable ? WSREP_TRX_FAIL : WSREP_TRX_MISSING;
->>>>>>> ba337dd0
             break;
         }
 
@@ -3750,8 +3471,12 @@
 
 
 void
+#ifdef PXC
 galera::ReplicatorSMM::update_state_uuid (const wsrep_uuid_t& uuid,
                                           const wsrep_seqno_t seqno)
+#else
+galera::ReplicatorSMM::update_state_uuid (const wsrep_uuid_t& uuid)
+#endif /* PXC */
 {
     if (state_uuid_ != uuid)
     {
@@ -3766,17 +3491,22 @@
         str[sizeof(state_uuid_str_) - 1] = '\0';
     }
 
+#ifdef PXC
     st_.set(uuid, seqno, safe_to_bootstrap_);
+#else
+    st_.set(uuid, WSREP_SEQNO_UNDEFINED, safe_to_bootstrap_);
+#endif /* PXC */
 }
 
 void
 galera::ReplicatorSMM::abort()
 {
-<<<<<<< HEAD
+    log_info << "ReplicatorSMM::abort()";
+#ifdef PXC
+    /* close sequence also ensure SST and IST signalling */
     close();
-=======
-    log_info << "ReplicatorSMM::abort()";
+#else
     gcs_.close();
->>>>>>> ba337dd0
+#endif /* PXC */
     gu_abort();
 }