--- conflicted
+++ resolved
@@ -1607,38 +1607,28 @@
                                                 int           tout,
                                                 wsrep_gtid_t* gtid)
 {
-<<<<<<< HEAD
     gu::GTID wait_gtid;
+    gu::datetime::Date wait_until(gu::datetime::Date::calendar() +
+                                  ((tout == -1) ?
+                                   gu::datetime::Period(causal_read_timeout_) :
+                                   gu::datetime::Period(tout * gu::datetime::Sec)));
 
     if (upto == 0)
     {
-        long ret = gcs_.caused(wait_gtid);
-        if (ret < 0)
-        {
-            log_warn << "gcs_caused() returned " << ret
-                     << " ("  << strerror(-ret) << ')';
+        try
+        {
+            gcs_.caused(wait_gtid, wait_until);
+        }
+        catch (gu::Exception& e)
+        {
+            log_warn << "gcs_caused() returned " << -e.get_errno()
+                     << " (" << strerror(e.get_errno()) << ")";
             return WSREP_TRX_FAIL;
         }
     }
     else
     {
         wait_gtid.set(upto->uuid, upto->seqno);
-=======
-    wsrep_seqno_t cseq;
-    gu::datetime::Date wait_until(gu::datetime::Date::calendar() +
-                                  causal_read_timeout_);
-
-    try
-    {
-        gcs_.caused(cseq, wait_until);
-        assert(cseq >= 0);
-    }
-    catch (gu::Exception& e)
-    {
-        log_warn << "gcs_caused() returned " << -e.get_errno()
-                 << " (" << strerror(e.get_errno()) << ")";
-        return WSREP_TRX_FAIL;
->>>>>>> a932fc20
     }
 
     try
@@ -1650,20 +1640,6 @@
         // at monitor drain and disallowing further waits until
         // configuration change related operations (SST etc) have been
         // finished.
-<<<<<<< HEAD
-        gu::datetime::Period timeout(causal_read_timeout_);
-        if (tout != -1)
-=======
-        if (gu_likely(co_mode_ != CommitOrder::BYPASS))
-        {
-            commit_monitor_.wait(cseq, wait_until);
-        }
-        else
->>>>>>> a932fc20
-        {
-            timeout = gu::datetime::Period(tout * gu::datetime::Sec);
-        }
-        gu::datetime::Date wait_until(gu::datetime::Date::calendar() + timeout);
 
         // Note: Since wsrep API 26 application may request release of
         // commit monitor before the commit actually happens (commit
