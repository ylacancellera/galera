--- conflicted
+++ resolved
@@ -162,12 +162,8 @@
     sst_mutex_          (),
     sst_cond_           (),
     sst_retry_sec_      (1),
-<<<<<<< HEAD
     sst_received_       (false),
-    gcache_             (config_, data_dir_),
-=======
     gcache_             (config_, config_.get(BASE_DIR)),
->>>>>>> 65da5f63
     gcs_                (config_, gcache_, proto_max_, args->proto_ver,
                          args->node_name, args->node_incoming),
     service_thd_        (gcs_, gcache_),
