//
// Copyright (C) 2010-2017 Codership Oy <info@codership.com>
//

#include "galera_common.hpp"
#include "replicator_smm.hpp"
#include "gcs_action_source.hpp"
#include "galera_exception.hpp"

#include "galera_info.hpp"

#include <gu_debug_sync.hpp>
#include <gu_abort.h>

#include <sstream>
#include <iostream>

std::ostream& galera::operator<<(std::ostream& os, ReplicatorSMM::State state)
{
    switch (state)
    {
    case ReplicatorSMM::S_DESTROYED: return (os << "DESTROYED");
    case ReplicatorSMM::S_CLOSED:    return (os << "CLOSED");
    case ReplicatorSMM::S_CONNECTED: return (os << "CONNECTED");
    case ReplicatorSMM::S_JOINING:   return (os << "JOINING");
    case ReplicatorSMM::S_JOINED:    return (os << "JOINED");
    case ReplicatorSMM::S_SYNCED:    return (os << "SYNCED");
    case ReplicatorSMM::S_DONOR:     return (os << "DONOR");
    }

    gu_throw_fatal << "invalid state " << static_cast<int>(state);
}

//////////////////////////////////////////////////////////////////////
//////////////////////////////////////////////////////////////////////
//                           Public
//////////////////////////////////////////////////////////////////////
//////////////////////////////////////////////////////////////////////

galera::ReplicatorSMM::ReplicatorSMM(const struct wsrep_init_args* args)
    :
    ist_event_queue_    (),
    init_lib_           (reinterpret_cast<gu_log_cb_t>(args->logger_cb)),
    config_             (),
    init_config_        (config_, args->node_address, args->data_dir),
    parse_options_      (*this, config_, args->options),
    init_ssl_           (config_),
    str_proto_ver_      (-1),
    protocol_version_   (-1),
    proto_max_          (gu::from_string<int>(config_.get(Param::proto_max))),
    state_              (S_CLOSED),
    closing_mutex_      (),
    closing_cond_       (),
    closing_            (false),
    sst_state_          (SST_NONE),
    co_mode_            (CommitOrder::from_string(
                             config_.get(Param::commit_order))),
    state_file_         (config_.get(BASE_DIR)+'/'+GALERA_STATE_FILE),
    st_                 (state_file_),
    safe_to_bootstrap_  (true),
    trx_params_         (config_.get(BASE_DIR), -1,
                         KeySet::version(config_.get(Param::key_format)),
                         TrxHandle::Defaults.record_set_ver_,
                         gu::from_string<int>(config_.get(
                             Param::max_write_set_size))),
    uuid_               (WSREP_UUID_UNDEFINED),
    state_uuid_         (WSREP_UUID_UNDEFINED),
    state_uuid_str_     (),
    cc_seqno_           (WSREP_SEQNO_UNDEFINED),
    cc_lowest_trx_seqno_(WSREP_SEQNO_UNDEFINED),
    pause_seqno_        (WSREP_SEQNO_UNDEFINED),
    app_ctx_            (args->app_ctx),
    connected_cb_       (args->connected_cb),
    view_cb_            (args->view_cb),
    sst_request_cb_     (args->sst_request_cb),
    apply_cb_           (args->apply_cb),
    commit_cb_          (args->commit_cb),
    unordered_cb_       (args->unordered_cb),
    sst_donate_cb_      (args->sst_donate_cb),
    synced_cb_          (args->synced_cb),
    sst_donor_          (),
    sst_uuid_           (WSREP_UUID_UNDEFINED),
    sst_seqno_          (WSREP_SEQNO_UNDEFINED),
    sst_mutex_          (),
    sst_cond_           (),
    sst_retry_sec_      (1),
    sst_received_       (false),
    gcache_             (config_, config_.get(BASE_DIR)),
    gcs_                (config_, gcache_, proto_max_, args->proto_ver,
                         args->node_name, args->node_incoming),
    service_thd_        (gcs_, gcache_),
    slave_pool_         (sizeof(TrxHandleSlave), 1024, "TrxHandleSlave"),
    as_                 (new GcsActionSource(slave_pool_, gcs_, *this, gcache_)),
    ist_receiver_       (config_, gcache_, slave_pool_, *this, args->node_address),
    ist_senders_        (gcache_),
    wsdb_               (),
    cert_               (config_, &service_thd_),
    pending_cert_queue_ (),
    local_monitor_      (),
    apply_monitor_      (),
    commit_monitor_     (),
    causal_read_timeout_(config_.get(Param::causal_read_timeout)),
    receivers_          (),
    replicated_         (),
    replicated_bytes_   (),
    keys_count_         (),
    keys_bytes_         (),
    data_bytes_         (),
    unrd_bytes_         (),
    local_commits_      (),
    local_rollbacks_    (),
    local_cert_failures_(),
    local_replays_      (),
    causal_reads_       (),
    preordered_id_      (),
    incoming_list_      (""),
    incoming_mutex_     (),
    wsrep_stats_        ()
{
    // @todo add guards (and perhaps actions)
    state_.add_transition(Transition(S_CLOSED,  S_DESTROYED));
    state_.add_transition(Transition(S_CLOSED,  S_CONNECTED));

    state_.add_transition(Transition(S_CONNECTED, S_CLOSED));
    state_.add_transition(Transition(S_CONNECTED, S_CONNECTED));
    state_.add_transition(Transition(S_CONNECTED, S_JOINING));
    // the following is possible only when bootstrapping new cluster
    // (trivial wsrep_cluster_address)
    state_.add_transition(Transition(S_CONNECTED, S_JOINED));
    // the following are possible on PC remerge
    state_.add_transition(Transition(S_CONNECTED, S_DONOR));
    state_.add_transition(Transition(S_CONNECTED, S_SYNCED));

    state_.add_transition(Transition(S_JOINING, S_CLOSED));
    // the following is possible if one non-prim conf follows another
    state_.add_transition(Transition(S_JOINING, S_CONNECTED));
    state_.add_transition(Transition(S_JOINING, S_JOINED));

    state_.add_transition(Transition(S_JOINED, S_CLOSED));
    state_.add_transition(Transition(S_JOINED, S_CONNECTED));
    state_.add_transition(Transition(S_JOINED, S_SYNCED));
    // the following is possible if one desync() immediately follows another
    state_.add_transition(Transition(S_JOINED, S_DONOR));

    state_.add_transition(Transition(S_SYNCED, S_CLOSED));
    state_.add_transition(Transition(S_SYNCED, S_CONNECTED));
    state_.add_transition(Transition(S_SYNCED, S_DONOR));

    state_.add_transition(Transition(S_DONOR, S_CLOSED));
    state_.add_transition(Transition(S_DONOR, S_CONNECTED));
    state_.add_transition(Transition(S_DONOR, S_JOINED));

    local_monitor_.set_initial_position(WSREP_UUID_UNDEFINED, 0);

    wsrep_uuid_t  uuid;
    wsrep_seqno_t seqno;

    st_.get (uuid, seqno, safe_to_bootstrap_);

    if (0 != args->state_id &&
        args->state_id->uuid != WSREP_UUID_UNDEFINED &&
        args->state_id->uuid == uuid                 &&
        seqno                == WSREP_SEQNO_UNDEFINED)
    {
        /* non-trivial recovery information provided on startup, and db is safe
         * so use recovered seqno value */
        seqno = args->state_id->seqno;
    }

    log_debug << "End state: " << uuid << ':' << seqno << " #################";

    cc_seqno_ = seqno; // is it needed here?

    set_initial_position(uuid, seqno);
    gcache_.seqno_reset(gu::GTID(uuid, seqno));
    // update gcache position to one supplied by app.

    build_stats_vars(wsrep_stats_);
}

void galera::ReplicatorSMM::start_closing()
{
    assert(closing_mutex_.locked());
    assert(state_() >= S_CONNECTED);
    if (!closing_)
    {
        closing_ = true;
        gcs_.close();
    }
}

void galera::ReplicatorSMM::shift_to_CLOSED()
{
    assert(closing_mutex_.locked());
    assert(closing_);

    state_.shift_to(S_CLOSED);

    /* Cleanup for re-opening. */
    uuid_ = WSREP_UUID_UNDEFINED;
    closing_ = false;
    if (st_.corrupt())
    {
        /* this is a synchronization hack to make sure all receivers are done
         * with their work and won't access cert module any more. The usual
         * monitor drain is not enough here. */
        while (receivers_() > 1) usleep(1000);

        // this should erase the memory of a pre-existing state.
        set_initial_position(WSREP_UUID_UNDEFINED, WSREP_SEQNO_UNDEFINED);
        cert_.assign_initial_position(gu::GTID(GU_UUID_NIL, -1),
                                      trx_params_.version_);
        sst_uuid_            = WSREP_UUID_UNDEFINED;
        sst_seqno_           = WSREP_SEQNO_UNDEFINED;
        cc_seqno_            = WSREP_SEQNO_UNDEFINED;
        cc_lowest_trx_seqno_ = WSREP_SEQNO_UNDEFINED;
        pause_seqno_         = WSREP_SEQNO_UNDEFINED;
    }

    closing_cond_.broadcast();
}

void galera::ReplicatorSMM::wait_for_CLOSED(gu::Lock& lock)
{
    assert(closing_mutex_.locked());
    assert(closing_);
    while (state_() > S_CLOSED) lock.wait(closing_cond_);
    assert(!closing_);
    assert(WSREP_UUID_UNDEFINED == uuid_);
}

galera::ReplicatorSMM::~ReplicatorSMM()
{
    log_info << "dtor state: " << state_();

    gu::Lock lock(closing_mutex_);

    switch (state_())
    {
    case S_CONNECTED:
    case S_JOINING:
    case S_JOINED:
    case S_SYNCED:
    case S_DONOR:
        start_closing();
        wait_for_CLOSED(lock);
        // fall through
    case S_CLOSED:
        ist_senders_.cancel();
        break;
    case S_DESTROYED:
        break;
    }

    delete as_;
}


wsrep_status_t galera::ReplicatorSMM::connect(const std::string& cluster_name,
                                              const std::string& cluster_url,
                                              const std::string& state_donor,
                                              bool  const        bootstrap)
{
    sst_donor_ = state_donor;
    service_thd_.reset();

    // make sure there was a proper initialization/cleanup
    assert(WSREP_UUID_UNDEFINED == uuid_);

    ssize_t err = 0;
    wsrep_status_t ret(WSREP_OK);
    wsrep_seqno_t const seqno(STATE_SEQNO());
    wsrep_uuid_t  const gcs_uuid(seqno < 0 ? WSREP_UUID_UNDEFINED :state_uuid_);
    gu::GTID      const inpos(gcs_uuid, seqno);

    log_info << "Setting GCS initial position to " << inpos;

    if ((bootstrap == true || cluster_url == "gcomm://")
        && safe_to_bootstrap_ == false)
    {
        log_error << "It may not be safe to bootstrap the cluster from this node. "
                  << "It was not the last one to leave the cluster and may "
                  << "not contain all the updates. To force cluster bootstrap "
                  << "with this node, edit the grastate.dat file manually and "
                  << "set safe_to_bootstrap to 1 .";
        ret = WSREP_NODE_FAIL;
    }

    if (ret == WSREP_OK && (err = gcs_.set_initial_position(inpos)) != 0)
    {
        log_error << "gcs init failed:" << strerror(-err);
        ret = WSREP_NODE_FAIL;
    }

    if (ret == WSREP_OK &&
        (err = gcs_.connect(cluster_name, cluster_url, bootstrap)) != 0)
    {
        log_error << "gcs connect failed: " << strerror(-err);
        ret = WSREP_NODE_FAIL;
    }

    if (ret == WSREP_OK)
    {
        state_.shift_to(S_CONNECTED);
    }

    return ret;
}


wsrep_status_t galera::ReplicatorSMM::close()
{
    gu::Lock lock(closing_mutex_);

    if (state_() > S_CLOSED)
    {
        start_closing();
        wait_for_CLOSED(lock);
    }

    return WSREP_OK;
}


wsrep_status_t galera::ReplicatorSMM::async_recv(void* recv_ctx)
{
    assert(recv_ctx != 0);

    if (state_() <= S_CLOSED)
    {
        log_error <<"async recv cannot start, provider in CLOSED state";
        return WSREP_FATAL;
    }

    ++receivers_;

    bool exit_loop(false);
    wsrep_status_t retval(WSREP_OK);

    while (WSREP_OK == retval && state_() > S_CLOSED)
    {
        ssize_t rc;

        while (gu_unlikely((rc = as_->process(recv_ctx, exit_loop))
                           == -ECANCELED))
        {
            recv_IST(recv_ctx);
            // hack: prevent fast looping until ist controlling thread
            // resumes gcs prosessing
            usleep(10000);
        }

        if (gu_unlikely(rc <= 0))
        {
            retval = WSREP_CONN_FAIL;
        }
        else if (gu_unlikely(exit_loop == true))
        {
            assert(WSREP_OK == retval);

            if (receivers_.sub_and_fetch(1) > 0)
            {
                log_info << "Slave thread exiting on request.";
                break;
            }

            ++receivers_;
            log_warn << "Refusing exit for the last slave thread.";
        }
    }

    /* exiting loop already did proper checks */
    if (!exit_loop && receivers_.sub_and_fetch(1) == 0)
    {
        gu::Lock lock(closing_mutex_);

        if (state_() > S_CLOSED && !closing_)
        {
            assert(WSREP_CONN_FAIL == retval);
            /* Last recv thread exiting due to error but replicator is not
             * closed. We need to at least gracefully leave the cluster.*/

            log_warn << "Broken shutdown sequence, provider state: "
                     << state_() << ", retval: " << retval;
            assert (0);

            /* avoid abort in production */
            start_closing();

            // Generate zero view before exit to notify application
            gcs_act_cchange const cc;
            wsrep_uuid_t tmp(uuid_);
            wsrep_view_info_t* const err_view
                (galera_view_info_create(cc, -1, tmp));
            view_cb_(app_ctx_, recv_ctx, err_view, 0, 0);
            free(err_view);

            shift_to_CLOSED();
        }
    }

    log_debug << "Slave thread exit. Return code: " << retval;

    return retval;
}

void galera::ReplicatorSMM::apply_trx(void* recv_ctx, TrxHandleSlave& ts)
{
    assert(ts.global_seqno() > 0);
    if (!ts.skip_event())
    {
        assert(ts.trx_id() != uint64_t(-1) || ts.is_toi());
        assert(ts.certified() /*Repl*/ || ts.preordered() /*IST*/);
        assert(ts.local() == false ||
               (ts.flags() & TrxHandle::F_ROLLBACK));
    }

    ApplyException ae;

    ApplyOrder ao(ts);
    CommitOrder co(ts, co_mode_);

    uint32_t commit_flags(TrxHandle::trx_flags_to_wsrep_flags(ts.flags()));
    bool const aborting(TrxHandle::S_ABORTING == ts.state());
    bool const applying(!aborting || ts.pa_unsafe());

    if (gu_likely(applying))
    {
        gu_trace(apply_monitor_.enter(ao));
    }

    ts.set_state(TrxHandle::S_APPLYING);

    wsrep_trx_meta_t meta = { { state_uuid_,    ts.global_seqno() },
                              { ts.source_id(), ts.trx_id(), ts.conn_id() },
                              ts.depends_seqno() };

    if (ts.is_toi())
    {
        log_debug << "Executing TO isolated action: " << ts;
        st_.mark_unsafe();
    }

    try { gu_trace(ts.apply(recv_ctx, apply_cb_, meta)); }
    catch (ApplyException& e)
    {
        assert(0 != e.status());
        assert(NULL != e.data() || 0 == e.data_len());
        assert(0 != e.data_len() || NULL == e.data());

        if (ts.is_toi())
        {
            log_warn << "Ignoring error for TO isolated action: " << ts;
            e.free();
        }
        else
        {
            ae = e;
        }
    }
    /* at this point any other exception is fatal, not catching anything else. */

    wsrep_bool_t exit_loop(false);

    if (gu_likely(co_mode_ != CommitOrder::BYPASS))
    {
        gu_trace(commit_monitor_.enter(co));
        assert(ts.global_seqno() > STATE_SEQNO());
    }
    ts.set_state(TrxHandle::S_COMMITTING);

    TrxHandle::State end_state(aborting ?
                               TrxHandle::S_ROLLED_BACK :TrxHandle::S_COMMITTED);

    if (gu_likely(0 == ae.status()))
    {
        assert(NULL == ae.data());
        assert(0    == ae.data_len());
    }
    else
    {
        assert(NULL == ae.data() || ae.data_len() > 0);
        commit_flags |= WSREP_FLAG_ROLLBACK;
        end_state = TrxHandle::S_ROLLED_BACK;

        if (!st_.corrupt()) mark_corrupt_and_close();

        ae.free();
    }

    wsrep_cb_status_t const rcode(commit_cb_(recv_ctx, commit_flags,
                                             &meta, &exit_loop));

    if (gu_unlikely (rcode != WSREP_CB_SUCCESS))
        gu_throw_fatal << (commit_flags & WSREP_FLAG_ROLLBACK ?
                           "Rollback" : "Commit")
                       << " failed. Trx: " << ts;

    log_debug << "Slave " << (commit_flags & WSREP_FLAG_ROLLBACK ?
                              "rolled back " : "committed ")
              << ts.global_seqno();

    if (gu_likely(co_mode_ != CommitOrder::BYPASS))
    {
        commit_monitor_.leave(co);
    }

    ts.set_state(end_state);

    if (ts.local() == false)
    {
        GU_DBUG_SYNC_WAIT("after_commit_slave_sync");
    }

    wsrep_seqno_t const safe_to_discard(cert_.set_trx_committed(ts));
    if (gu_likely(ts.local_seqno() != -1 && 0 == ae.status()))
    {
        // trx with local seqno -1 originates from IST (or other source not gcs)
        report_last_committed(safe_to_discard);
    }

    if (gu_likely(applying))
    {
        /* For now need to keep it inside apply monitor to ensure all processing
         * ends by the time monitors are drained because of potential gcache
         * cleanup (and loss of the writeset buffer). Perhaps unordered monitor
         * is needed here. */
        ts.unordered(recv_ctx, unordered_cb_);

        apply_monitor_.leave(ao);
    }

    if (ts.is_toi())
    {
        log_debug << "Done executing TO isolated action: "
                  << ts.global_seqno();
        st_.mark_safe();
    }

    ts.set_exit_loop(exit_loop);
}


wsrep_status_t galera::ReplicatorSMM::send(TrxHandleMaster* trx,
                                           wsrep_trx_meta_t* meta)
{
    assert(trx->locked());
    if (state_() < S_JOINED) return WSREP_TRX_FAIL;

    // SR rollback
    const bool rollback(trx->flags() & TrxHandle::F_ROLLBACK);

    if (rollback)
    {
        assert(trx->state() == TrxHandle::S_ABORTING);
        assert((trx->flags() & TrxHandle::F_BEGIN) == 0);
        TrxHandleSlavePtr ts(TrxHandleSlave::New(true, slave_pool_),
                             TrxHandleSlaveDeleter());
        ts->set_global_seqno(0);
        trx->add_replicated(ts);
    }

    WriteSetNG::GatherVector actv;

    size_t act_size = trx->gather(actv);

    ssize_t rcode(0);
    do
    {
        const bool scheduled(!rollback);

        if (scheduled)
        {
            const ssize_t gcs_handle(gcs_.schedule());

            if (gu_unlikely(gcs_handle < 0))
            {
                log_debug << "gcs schedule " << strerror(-gcs_handle);
                rcode = gcs_handle;
                goto out;
            }
            trx->set_gcs_handle(gcs_handle);
        }

        trx->finalize(last_committed());
        trx->unlock();
        // On rollback fragment, we instruct sendv to use gcs_sm_grab()
        // to avoid the scenario where trx is BF aborted but can't send
        // ROLLBACK fragment due to flow control, which results in
        // deadlock.
        // Otherwise sendv call was scheduled above, and we instruct
        // the call to use regular gcs_sm_enter()
        const bool grab(rollback);
        rcode = gcs_.sendv(actv, act_size,
                           GCS_ACT_WRITESET,
                           scheduled, grab);
        GU_DBUG_SYNC_WAIT("after_send_sync");
        trx->lock();
    }
    // TODO: Break loop after some timeout
    while (rcode == -EAGAIN && (usleep(1000), true));

    trx->set_gcs_handle(-1);

out:

    if (rcode <= 0)
    {
        log_debug << "ReplicatorSMM::send failed: " << -rcode;
    }

    return (rcode > 0 ? WSREP_OK : WSREP_TRX_FAIL);
}


wsrep_status_t galera::ReplicatorSMM::replicate(TrxHandleMaster* trx,
                                                wsrep_trx_meta_t* meta)
{
    assert(trx->locked());

    assert(trx->state() == TrxHandle::S_EXECUTING ||
           trx->state() == TrxHandle::S_MUST_ABORT);

    if (state_() < S_JOINED || trx->state() == TrxHandle::S_MUST_ABORT)
    {
    must_abort:
        if (trx->state() == TrxHandle::S_EXECUTING ||
            trx->state() == TrxHandle::S_REPLICATING)
            trx->set_state(TrxHandle::S_MUST_ABORT);

        trx->set_state(TrxHandle::S_ABORTING);

        if (trx->ts() != 0)
        {
            assert(trx->ts()->state() == TrxHandle::S_COMMITTED);
            trx->reset_ts();
        }

        return (st_.corrupt() ? WSREP_NODE_FAIL : WSREP_CONN_FAIL);
    }

    WriteSetNG::GatherVector actv;

    gcs_action act;
    act.type = GCS_ACT_WRITESET;
#ifndef NDEBUG
    act.seqno_g = GCS_SEQNO_ILL;
#endif

    act.buf  = NULL;
    act.size = trx->gather(actv);
    trx->set_state(TrxHandle::S_REPLICATING);

    ssize_t rcode(-1);

    do
    {
        assert(act.seqno_g == GCS_SEQNO_ILL);

        const ssize_t gcs_handle(gcs_.schedule());

        if (gu_unlikely(gcs_handle < 0))
        {
            log_debug << "gcs schedule " << strerror(-gcs_handle);
            goto must_abort;
        }

        trx->set_gcs_handle(gcs_handle);

        trx->finalize(last_committed());
        trx->unlock();
        assert (act.buf == NULL); // just a sanity check
        rcode = gcs_.replv(actv, act, true);

        GU_DBUG_SYNC_WAIT("after_replicate_sync")
        trx->lock();
    }
    while (rcode == -EAGAIN && trx->state() != TrxHandle::S_MUST_ABORT &&
           (usleep(1000), true));

    trx->set_gcs_handle(-1);

    if (rcode < 0)
    {
        if (rcode != -EINTR)
        {
            log_debug << "gcs_repl() failed with " << strerror(-rcode)
                      << " for trx " << *trx;
        }

        assert(rcode != -EINTR || trx->state() == TrxHandle::S_MUST_ABORT);
        assert(act.seqno_l == GCS_SEQNO_ILL && act.seqno_g == GCS_SEQNO_ILL);
        assert(NULL == act.buf);

        if (trx->state() != TrxHandle::S_MUST_ABORT)
        {
            trx->set_state(TrxHandle::S_MUST_ABORT);
        }

        goto must_abort;
    }

    assert(act.buf != NULL);
    assert(act.size == rcode);
    assert(act.seqno_l > 0);
    assert(act.seqno_g > 0);

    TrxHandleSlavePtr ts(TrxHandleSlave::New(true, slave_pool_),
                         TrxHandleSlaveDeleter());

    gu_trace(ts->unserialize<true>(act));
    ts->set_local(true);

    ts->update_stats(keys_count_, keys_bytes_, data_bytes_, unrd_bytes_);

    trx->add_replicated(ts);

    ++replicated_;
    replicated_bytes_ += rcode;

    assert(trx->source_id() == ts->source_id());
    assert(trx->conn_id()   == ts->conn_id());
    assert(trx->trx_id()    == ts->trx_id());

    assert(ts->global_seqno() == act.seqno_g);
    assert(ts->last_seen_seqno() >= 0);

    assert(trx->ts() == ts);

    wsrep_status_t retval(WSREP_TRX_FAIL);

    // ROLLBACK event shortcut to avoid blocking in monitors or
    // getting BF aborted inside provider
    if (gu_unlikely(trx->flags() & TrxHandle::F_ROLLBACK))
    {
        assert(ts->depends_seqno() > 0); // must be set at unserialization
        ts->cert_bypass(true);
        ts->mark_certified();
        gcache_.seqno_assign(ts->action().first, ts->global_seqno(),
                             GCS_ACT_WRITESET, false);
        cancel_monitors<true>(*ts);

        trx->set_state(TrxHandle::S_MUST_ABORT);
        trx->set_state(TrxHandle::S_ABORTING);
        ts->set_state(TrxHandle::S_ABORTING); // to pass asserts in post_rollback

        goto out;
    }

    if (gu_unlikely(trx->state() == TrxHandle::S_MUST_ABORT))
    {
        retval = cert_for_aborted(ts);

        if (retval != WSREP_BF_ABORT)
        {
            cancel_monitors<true>(*ts);

            assert(trx->state() == TrxHandle::S_MUST_ABORT);
            trx->set_state(TrxHandle::S_ABORTING);
            assert(ts->is_dummy());
            assert(WSREP_OK != retval);
        }
        else
        {
            // If the transaction was committing, it must replay.
            if (ts->flags() & TrxHandle::F_COMMIT)
            {
                trx->set_state(TrxHandle::S_MUST_CERT_AND_REPLAY);
            }
            else
            {
                trx->reset_ts();
                pending_cert_queue_.push(ts);

                LocalOrder lo(*ts);
                local_monitor_.self_cancel(lo);
                ApplyOrder ao(*ts);
                apply_monitor_.self_cancel(ao);
                if (co_mode_ != CommitOrder::BYPASS)
                {
                    CommitOrder co(*ts, co_mode_);
                    commit_monitor_.self_cancel(co);
                }

                ts->set_state(TrxHandle::S_ABORTING);
                trx->set_state(TrxHandle::S_ABORTING);

                retval = WSREP_TRX_FAIL;
            }
        }
    }
    else
    {
        assert(trx->state() == TrxHandle::S_REPLICATING);
        retval = WSREP_OK;
    }

out:
    assert(trx->state() != TrxHandle::S_MUST_ABORT);
    assert(ts->global_seqno() >  0);
    assert(ts->global_seqno() == act.seqno_g);

    if (meta != 0) // whatever the retval, we must update GTID in meta
    {
        meta->gtid.uuid  = state_uuid_;
        meta->gtid.seqno = ts->global_seqno();
        meta->depends_on = ts->depends_seqno();
    }

    return retval;
}

void
galera::ReplicatorSMM::abort_trx(TrxHandleMaster* trx, wsrep_seqno_t bf_seqno)
{
    assert(trx != 0);
    assert(trx->local() == true);
    assert(trx->locked());

    const TrxHandleSlavePtr ts(trx->ts());

    if (ts)
    {
        log_debug << "aborting ts  " << *ts;
        if (ts->global_seqno() < bf_seqno)
        {
            log_debug << "seqno " << bf_seqno
                      << " trying to abort seqno " << ts->global_seqno();

            if ((((ts->flags() & TrxHandle::F_BEGIN) == 0) &&
                 ((ts->flags() & TrxHandle::F_COMMIT) != 0)) &&
                (trx->state() == TrxHandle::S_APPLYING ||
                 trx->state() == TrxHandle::S_COMMITTING))
            {
                log_debug << "ts abort skipped";
                return;
            }
        }
    }
    else
    {
        log_debug << "aborting trx " << *trx;
    }

    switch (trx->state())
    {
    case TrxHandle::S_MUST_ABORT:
    case TrxHandle::S_ABORTING:
        // trx was aready BF aborted or it failed certification
        return;
    case TrxHandle::S_EXECUTING:
        trx->set_state(TrxHandle::S_MUST_ABORT);
        break;
    case TrxHandle::S_REPLICATING:
    {
        // @note: it is important to place set_state() into beginning of
        // every case, because state must be changed AFTER switch() and
        // BEFORE entering monitors or taking any other action.
        trx->set_state(TrxHandle::S_MUST_ABORT);
        int rc;
        if (trx->gcs_handle() > 0 &&
            ((rc = gcs_.interrupt(trx->gcs_handle()))) != 0)
        {
            log_debug << "gcs_interrupt(): handle "
                      << trx->gcs_handle()
                      << " trx id " << trx->trx_id()
                      << ": " << strerror(-rc);
        }
        break;
    }
    case TrxHandle::S_CERTIFYING:
    {
        // trx is waiting in local monitor
        assert(ts);
        assert(ts->global_seqno() > 0);
        log_debug << "aborting ts: " << *ts << "; BF seqno: " << bf_seqno
                  << "; local position: " << local_monitor_.last_left();
        trx->set_state(TrxHandle::S_MUST_ABORT);
        LocalOrder lo(*ts);
        local_monitor_.interrupt(lo);
        break;
    }
    case TrxHandle::S_APPLYING:
    {
        // trx is waiting in apply monitor
        assert(ts);
        assert(ts->global_seqno() > 0);
        log_debug << "aborting ts: " << *ts << "; BF seqno: " << bf_seqno
                  << "; apply window: " << apply_monitor_.last_left() << " - "
                  << apply_monitor_.last_entered();
        trx->set_state(TrxHandle::S_MUST_ABORT);
        ApplyOrder ao(*ts);
        apply_monitor_.interrupt(ao);
        break;
    }
    case TrxHandle::S_COMMITTING:
    {
        // Trx is waiting in commit monitor
        assert(ts);
        assert(ts->global_seqno() > 0);
        log_debug << "aborting ts: " << *ts << "; BF seqno: " << bf_seqno
                  << "; commit position: " << last_committed();
        if (co_mode_ != CommitOrder::BYPASS)
        {
            CommitOrder co(*ts, co_mode_);
            commit_monitor_.interrupt(co);
        }
        break;
    }
    default:
        log_warn << "invalid state " << trx->state()
                 << " in abort_trx for trx"
                 << *trx;
        assert(0);
    }
}


wsrep_status_t galera::ReplicatorSMM::pre_commit(TrxHandleMaster*  trx,
                                                 wsrep_trx_meta_t* meta)
{
    assert(trx->state() == TrxHandle::S_REPLICATING);

    TrxHandleSlavePtr ts(trx->ts());
    assert(ts->state() == TrxHandle::S_REPLICATING);

    // Rollback should complete with post_rollback
    assert((ts->flags() & TrxHandle::F_ROLLBACK) == 0);

    assert(ts->local_seqno()  > 0);
    assert(ts->global_seqno() > 0);
    assert(ts->last_seen_seqno() >= 0);
    assert(ts->depends_seqno() >= -1);

    if (meta != 0)
    {
        assert(meta->gtid.uuid  == state_uuid_);
        assert(meta->gtid.seqno == ts->global_seqno());
        assert(meta->depends_on == ts->depends_seqno());
    }
    // State should not be checked here: If trx has been replicated,
    // it has to be certified and potentially applied. #528
    // if (state_() < S_JOINED) return WSREP_TRX_FAIL;

    wsrep_status_t retval(cert_and_catch(trx, ts));

    assert((ts->flags() & TrxHandle::F_ROLLBACK) == 0 ||
           trx->state() == TrxHandle::S_ABORTING);

    if (gu_unlikely(retval != WSREP_OK))
    {
        switch(retval)
        {
        case WSREP_BF_ABORT:
            assert(ts->depends_seqno() >= 0);
            assert(trx->state() == TrxHandle::S_MUST_CERT_AND_REPLAY ||
                   trx->state() == TrxHandle::S_MUST_REPLAY_AM);
            break;
        case WSREP_TRX_FAIL:
            assert(trx->state() == TrxHandle::S_ABORTING);
            break;
        default:
            assert(0);
        }

        return retval;
    }

    assert(ts->global_seqno() > STATE_SEQNO());
    assert(ts->depends_seqno() >= 0);

    trx->set_state(TrxHandle::S_APPLYING);

    ApplyOrder  ao(*ts);
    CommitOrder co(*ts, co_mode_);
    bool interrupted(false);

    try
    {
        trx->unlock();
        GU_DBUG_SYNC_WAIT("before_pre_commit_apply_monitor_enter");
        gu_trace(apply_monitor_.enter(ao));
        GU_DBUG_SYNC_WAIT("after_pre_commit_apply_monitor_enter");
        trx->lock();
        assert(trx->state() == TrxHandle::S_APPLYING ||
               trx->state() == TrxHandle::S_MUST_ABORT);
    }
    catch (gu::Exception& e)
    {
        trx->lock();
        if (e.get_errno() == EINTR)
        {
            interrupted = true;
        }
        else throw;
    }

    if (gu_unlikely(interrupted || trx->state() == TrxHandle::S_MUST_ABORT))
    {
        assert(trx->state() == TrxHandle::S_MUST_ABORT);
        if (ts->flags() & TrxHandle::F_COMMIT)
        {
            trx->set_state(TrxHandle::S_MUST_REPLAY_AM);
        }
        else
        {
            if (interrupted == true)
            {
                apply_monitor_.self_cancel(ao);
            }
            else if (apply_monitor_.entered(ao))
            {
                apply_monitor_.leave(ao);
            }

            ts->set_state(TrxHandle::S_ABORTING);
            trx->set_state(TrxHandle::S_ABORTING);
        }
        retval = WSREP_BF_ABORT;
    }
    else
    {
        assert(apply_monitor_.entered(ao));
//gcf788        ts->set_state(TrxHandle::S_APPLYING);
        // this is a departure from the convention that ts state is set to
        // APPLYING as soon as apply_monitor_ is entered. But I'd hate to add
        // APPLYING->ABORTING transition that we need in one case below as we
        // already have ABORTING->APPLYING transition
        trx->set_state(TrxHandle::S_COMMITTING);

        if (co_mode_ != CommitOrder::BYPASS)
        {
            try
            {
                trx->unlock();
                GU_DBUG_SYNC_WAIT("before_pre_commit_commit_monitor_enter");
                gu_trace(commit_monitor_.enter(co));
                trx->lock();
                assert(trx->state() == TrxHandle::S_COMMITTING);
            }
            catch (gu::Exception& e)
            {
                trx->lock();
                if (e.get_errno() == EINTR)
                {
                    interrupted = true;
                }
                else throw;
            }

            assert(trx->state() == TrxHandle::S_COMMITTING);

            if (gu_unlikely(interrupted))
            {
                trx->set_state(TrxHandle::S_MUST_ABORT);

                if (ts->flags() & TrxHandle::F_COMMIT)
                {
                    ts->set_state(TrxHandle::S_APPLYING);
                    trx->set_state(TrxHandle::S_MUST_REPLAY_CM);
                    retval = WSREP_BF_ABORT;
                }
                else
                {
                    apply_monitor_.leave(ao);

                    ts->set_state(TrxHandle::S_ABORTING);
                    trx->set_state(TrxHandle::S_ABORTING);
                    retval = WSREP_TRX_FAIL;
                }
            }
            else
            {
                /* successfully entered TO critical section */
                ts->set_state(TrxHandle::S_APPLYING);
                ts->set_state(TrxHandle::S_COMMITTING);
            }
        }
    }

    assert((retval == WSREP_OK && (ts->state() == TrxHandle::S_COMMITTING ||
                                   trx->state() == TrxHandle::S_EXECUTING))
           ||
           (retval == WSREP_BF_ABORT && (
               trx->state() == TrxHandle::S_MUST_REPLAY_AM ||
               trx->state() == TrxHandle::S_MUST_REPLAY_CM ||
               trx->state() == TrxHandle::S_ABORTING))
           ||
           (retval == WSREP_TRX_FAIL && trx->state() == TrxHandle::S_ABORTING)
        );

    if (meta) meta->depends_on = ts->depends_seqno();

    return retval;
}


wsrep_status_t galera::ReplicatorSMM::replay_trx(TrxHandleMaster* trx,
                                                 void*            trx_ctx)
{
    assert(trx->state() == TrxHandle::S_MUST_CERT_AND_REPLAY ||
           trx->state() == TrxHandle::S_MUST_REPLAY_AM       ||
           trx->state() == TrxHandle::S_MUST_REPLAY_CM);
    assert(trx->trx_id() != static_cast<wsrep_trx_id_t>(-1));

    TrxHandleSlavePtr ts(trx->ts());
    assert(ts);
    assert(ts->global_seqno() > STATE_SEQNO());

    log_debug << "replay trx: " << *trx << " ts: " << *ts;

    wsrep_status_t retval(WSREP_OK);

    // Note: We set submit NULL trx pointer below to avoid
    // interrupting replaying in any monitor during replay.

    switch (trx->state())
    {
    case TrxHandle::S_MUST_CERT_AND_REPLAY:
        retval = cert_and_catch(trx, ts);
        if (retval != WSREP_OK)
        {
            assert(retval == WSREP_TRX_FAIL);
            assert(trx->state() == TrxHandle::S_ABORTING);
            // apply monitor is self canceled in cert
            break;
        }
        trx->set_state(TrxHandle::S_MUST_REPLAY_AM);
        // fall through
    case TrxHandle::S_MUST_REPLAY_AM:
    {
        // safety measure to make sure that all preceding trxs finish before
        // replaying
        ts->set_depends_seqno(ts->global_seqno() - 1);
        ApplyOrder ao(*ts);
        if (apply_monitor_.entered(ao) == false)
        {
            gu_trace(apply_monitor_.enter(ao));
        }
        ts->set_state(TrxHandle::S_APPLYING);
        trx->set_state(TrxHandle::S_MUST_REPLAY_CM);
    }
    // fall through
    case TrxHandle::S_MUST_REPLAY_CM:
        if (co_mode_ != CommitOrder::BYPASS)
        {
            CommitOrder co(*ts, co_mode_);
            if (commit_monitor_.entered(co) == false)
            {
                gu_trace(commit_monitor_.enter(co));
            }
        }
        ts->set_state(TrxHandle::S_COMMITTING);
        trx->set_state(TrxHandle::S_MUST_REPLAY);
        // fall through
    case TrxHandle::S_MUST_REPLAY:
        ++local_replays_;

        trx->set_state(TrxHandle::S_REPLAYING);
        try
        {
            // Only committing transactions should be replayed
            assert(trx->flags() & TrxHandle::F_COMMIT);
            TrxHandleSlavePtr ts(trx->ts());

            wsrep_trx_meta_t meta = {{ state_uuid_,     ts->global_seqno() },
                                     { ts->source_id(), ts->trx_id(),
                                       ts->conn_id()                       },
                                     ts->depends_seqno()};

            /* failure to replay own trx is certainly a sign of inconsistency,
             * not trying to catch anything here */
            gu_trace(ts->apply(trx_ctx, apply_cb_, meta));

            uint32_t const commit_flags
                (TrxHandle::trx_flags_to_wsrep_flags(ts->flags()));
            wsrep_bool_t unused(false);
            wsrep_cb_status_t const rcode
                (commit_cb_(trx_ctx, commit_flags, &meta, &unused));

            if (gu_unlikely(rcode != WSREP_CB_SUCCESS))
                gu_throw_fatal << (commit_flags & WSREP_FLAG_ROLLBACK ?
                                   "Rollback" : "Commit")
                               << " failed. Trx: " << *ts;

            log_debug << "replayed " << ts->global_seqno();
            // trx, ts states will be set to COMMITTED in post_commit()
        }
        catch (gu::Exception& e)
        {
            mark_corrupt_and_close();
            throw;
        }

        // apply, commit monitors are released in post commit
        return WSREP_OK;
    default:
        assert(0);
        gu_throw_fatal << "Invalid state in replay for trx " << *trx;
    }

    log_debug << "replaying failed for trx " << *trx;
    assert(trx->state() == TrxHandle::S_ABORTING);

    return retval;
}


wsrep_status_t galera::ReplicatorSMM::post_rollback(TrxHandleMaster* trx)
{
    // * Cert failure or BF abort while inside pre_commit() call or
    // * BF abort between pre_commit() and pre_rollback() call
    assert(trx->state() == TrxHandle::S_EXECUTING ||
           trx->state() == TrxHandle::S_ABORTING  ||
           trx->state() == TrxHandle::S_MUST_ABORT);

    if (trx->state() == TrxHandle::S_MUST_ABORT)
    {
        trx->set_state(TrxHandle::S_ABORTING);
    }

    TrxHandleSlavePtr ts(trx->ts());

    if (ts)
    {
        assert(ts->global_seqno() > 0); // BF'ed
        assert(trx->state() == TrxHandle::S_ABORTING);
        // We shold not care about ts state here, ts may have
        // been replicated succesfully and the transaction
        // has been BF aborted after ts has been applied.
        // assert(ts->state()  == TrxHandle::S_ABORTING);

        // There are two ways we can end up here:
        // 1) writeset must be skipped/trx rolled back
        // 2) trx passed certification and must commit,
        //    but was BF aborted and must replay
        assert((ts->flags() & TrxHandle::F_ROLLBACK) ||
               (ts->depends_seqno() >= 0));

        if (ts->pa_unsafe())
        {
            ApplyOrder ao(*ts);
            apply_monitor_.enter(ao);
        }

        if (co_mode_ != CommitOrder::BYPASS)
        {
            CommitOrder co(*ts, co_mode_);
            commit_monitor_.enter(co);
        }
    }

    return WSREP_OK;
}


wsrep_status_t galera::ReplicatorSMM::release_commit(TrxHandleMaster* trx)
{
    TrxHandleSlavePtr ts(trx->ts());

    assert(ts);

    log_debug << "release_commit() for trx: " << *trx << " ts: " << *ts;

    assert((ts->flags() & TrxHandle::F_ROLLBACK) == 0);
    assert(trx->state() == TrxHandle::S_COMMITTING ||
           trx->state() == TrxHandle::S_REPLAYING);
    assert(ts->state() == TrxHandle::S_COMMITTING);
    assert(ts->local_seqno() > -1 && ts->global_seqno() > -1);

    CommitOrder co(*ts, co_mode_);
    if (co_mode_ != CommitOrder::BYPASS) commit_monitor_.leave(co);

    ApplyOrder ao(*ts);
    apply_monitor_.leave(ao);

    ts->set_state(TrxHandle::S_COMMITTED);

    report_last_committed(cert_.set_trx_committed(*ts));

    if (gu_likely((ts->flags() & TrxHandle::F_COMMIT) != 0))
    {
        trx->set_state(TrxHandle::S_COMMITTED);
    }
    else
    {
        // continue streaming
        trx->set_state(TrxHandle::S_EXECUTING);
    }

    ++local_commits_;

    return WSREP_OK;
}


wsrep_status_t galera::ReplicatorSMM::release_rollback(TrxHandleMaster* trx)
{
    if (trx->state() == TrxHandle::S_MUST_ABORT) // BF abort before replicaiton
        trx->set_state(TrxHandle::S_ABORTING);

    assert(trx->state() == TrxHandle::S_EXECUTING || // voluntary rollback
           trx->state() == TrxHandle::S_ABORTING);   // BF abort / cert. failure

    TrxHandleSlavePtr ts(trx->ts());

    // Release monitors if ts was not committed. We may enter here
    // with ts->state() == TrxHandle::S_COMMITTED if transaction
    // replicated a fragment succesfully and then voluntarily rolled
    // back by sending async rollback event via ReplicatorSMM::send()
    if (ts && ts->state() != TrxHandle::S_COMMITTED)
    {
        log_debug << "release_rollback() trx: " << *trx << ", ts: " << *ts;
        assert(ts->global_seqno() > 0); // BF'ed
        assert(trx->state() == TrxHandle::S_ABORTING);
        // We shold not care about ts state here, ts may have
        // been replicated succesfully and the transaction
        // has been BF aborted after ts has been applied.
        // assert(ts->state()  == TrxHandle::S_ABORTING);

        log_debug << "Master rolled back " << ts->global_seqno();

        ApplyOrder ao(*ts);
        if (ts->pa_unsafe()) /* apply_monitor_ was entered */
        {
            assert(apply_monitor_.entered(ao));
            apply_monitor_.leave(ao);
        }
        else
        {
            assert(!apply_monitor_.entered(ao));
        }

        if (co_mode_ != CommitOrder::BYPASS)
        {
            CommitOrder co(*ts, co_mode_);
            assert(commit_monitor_.entered(co));
            commit_monitor_.leave(co);
        }

        ts->set_state(TrxHandle::S_ROLLED_BACK);

        report_last_committed(cert_.set_trx_committed(*ts));
    }
    else
    {
        log_debug << "release_rollback() trx: " << *trx;
    }

    trx->set_state(TrxHandle::S_ROLLED_BACK);

    // Trx was either rolled back by user or via certification failure,
    // last committed report not needed since cert index state didn't change.
    // report_last_committed();
    ++local_rollbacks_;

    return WSREP_OK;
}


wsrep_status_t galera::ReplicatorSMM::sync_wait(wsrep_gtid_t* upto,
                                                int           tout,
                                                wsrep_gtid_t* gtid)
{
    gu::GTID wait_gtid;

    if (upto == 0)
    {
        long ret = gcs_.caused(wait_gtid);
        if (ret < 0)
        {
            log_warn << "gcs_caused() returned " << ret
                     << " ("  << strerror(-ret) << ')';
            return WSREP_TRX_FAIL;
        }
    }
    else
    {
        wait_gtid.set(upto->uuid, upto->seqno);
    }

    try
    {
        // @note: Using timed wait for monitor is currently a hack
        // to avoid deadlock resulting from race between monitor wait
        // and drain during configuration change. Instead of this,
        // monitor should have proper mechanism to interrupt waiters
        // at monitor drain and disallowing further waits until
        // configuration change related operations (SST etc) have been
        // finished.
        gu::datetime::Period timeout(causal_read_timeout_);
        if (tout != -1)
        {
            timeout = gu::datetime::Period(tout * gu::datetime::Sec);
        }
        gu::datetime::Date wait_until(gu::datetime::Date::calendar() + timeout);

        if (gu_likely(co_mode_ != CommitOrder::BYPASS))
        {
            commit_monitor_.wait(wait_gtid, wait_until);
        }
        else
        {
            apply_monitor_.wait(wait_gtid, wait_until);
        }
        if (gtid != 0)
        {
            commit_monitor_.last_left_gtid(*gtid);
        }
        ++causal_reads_;
        return WSREP_OK;
    }
    catch (gu::NotFound& e)
    {
        log_debug << "monitor wait failed for sync_wait: UUID mismatch";
        return WSREP_TRX_MISSING;
    }
    catch (gu::Exception& e)
    {
        log_debug << "monitor wait failed for sync_wait: " << e.what();
        return WSREP_TRX_FAIL;
    }
}

wsrep_status_t galera::ReplicatorSMM::last_committed_id(wsrep_gtid_t* gtid)
{
    commit_monitor_.last_left_gtid(*gtid);
    return WSREP_OK;
}




wsrep_status_t galera::ReplicatorSMM::to_isolation_begin(TrxHandleMaster&  trx,
                                                         wsrep_trx_meta_t* meta)
{
    assert(trx.locked());

    TrxHandleSlavePtr ts_ptr(trx.ts());
    TrxHandleSlave& ts(*ts_ptr);

    if (meta != 0)
    {
        assert(meta->gtid.seqno > 0);
        assert(meta->gtid.seqno == ts.global_seqno());
        assert(meta->depends_on == ts.depends_seqno());
    }

    assert(trx.state() == TrxHandle::S_REPLICATING);
    assert(trx.trx_id() == static_cast<wsrep_trx_id_t>(-1));
    assert(ts.local_seqno() > -1 && ts.global_seqno() > -1);
    assert(ts.global_seqno() > STATE_SEQNO());

    CommitOrder co(ts, co_mode_);
    wsrep_status_t const retval(cert_and_catch(&trx, ts_ptr));
    switch (retval)
    {
    case WSREP_OK:
    {
        ApplyOrder ao(ts);
        gu_trace(apply_monitor_.enter(ao));

        trx.set_state(TrxHandle::S_APPLYING);
        ts.set_state(TrxHandle::S_APPLYING);
        trx.set_state(TrxHandle::S_COMMITTING);
        ts.set_state(TrxHandle::S_COMMITTING);
        break;
    }
    case WSREP_TRX_FAIL:
        // Apply monitor is released in cert() in case of failure.
        assert(trx.state() == TrxHandle::S_ABORTING);
        break;
    default:
        assert(0);
        gu_throw_fatal << "unrecognized retval " << retval
                       << " for to isolation certification for " << ts;
        break;
    }

    if (co_mode_ != CommitOrder::BYPASS)
        try
        {
            commit_monitor_.enter(co);

            if (ts.state() == TrxHandle::S_COMMITTING)
            {
                log_debug << "Executing TO isolated action: " << ts;
                st_.mark_unsafe();
            }
            else
            {
                log_debug << "Grabbed TO for failed isolated action: " << ts;
                assert(trx.state() == TrxHandle::S_ABORTING);
            }
        }
        catch (...)
        {
            gu_throw_fatal << "unable to enter commit monitor: " << ts;
        }

    return retval;
}


wsrep_status_t
galera::ReplicatorSMM::to_isolation_end(TrxHandleMaster&         trx,
                                        const wsrep_buf_t* const err)
{
    TrxHandleSlavePtr ts_ptr(trx.ts());
    TrxHandleSlave& ts(*ts_ptr);

    log_debug << "Done executing TO isolated action: " << ts
              << ", error message: " << gu::Hexdump(err->ptr, err->len, true);
    assert(trx.state() == TrxHandle::S_COMMITTING ||
           trx.state() == TrxHandle::S_ABORTING);
    assert(ts.state() == TrxHandle::S_COMMITTING ||
           ts.state() == TrxHandle::S_ABORTING);

    CommitOrder co(ts, co_mode_);
    if (co_mode_ != CommitOrder::BYPASS) commit_monitor_.leave(co);
    report_last_committed(cert_.set_trx_committed(ts));

    if (ts.state() == TrxHandle::S_COMMITTING)
    {
        ApplyOrder ao(ts);
        apply_monitor_.leave(ao);
        assert(trx.state() == TrxHandle::S_COMMITTING);
        trx.set_state(TrxHandle::S_COMMITTED);
        ts.set_state(TrxHandle::S_COMMITTED);

        st_.mark_safe();
    }
    else
    {
        // apply_monitor_ was canceled in cert()
        assert(trx.state() == TrxHandle::S_ABORTING);
        assert(ts.state() == TrxHandle::S_ABORTING);
        trx.set_state(TrxHandle::S_ROLLED_BACK);
        ts.set_state(TrxHandle::S_ROLLED_BACK);
    }

    return WSREP_OK;
}


namespace galera
{

static WriteSetOut*
writeset_from_handle (wsrep_po_handle_t&             handle,
                      const TrxHandleMaster::Params& trx_params)
{
    WriteSetOut* ret = static_cast<WriteSetOut*>(handle.opaque);

    if (NULL == ret)
    {
        try
        {
            ret = new WriteSetOut(
//                gu::String<256>(trx_params.working_dir_) << '/' << &handle,
                trx_params.working_dir_, wsrep_trx_id_t(&handle),
                /* key format is not essential since we're not adding keys */
                KeySet::version(trx_params.key_format_), NULL, 0, 0,
<<<<<<< HEAD
=======
                trx_params.record_set_ver_,
>>>>>>> 4e3430b7
                WriteSetNG::MAX_VERSION, DataSet::MAX_VERSION, DataSet::MAX_VERSION,
                trx_params.max_write_set_size_);

            handle.opaque = ret;
        }
        catch (std::bad_alloc& ba)
        {
            gu_throw_error(ENOMEM) << "Could not create WriteSetOut";
        }
    }

    return ret;
}

} /* namespace galera */

wsrep_status_t
galera::ReplicatorSMM::preordered_collect(wsrep_po_handle_t&            handle,
                                          const struct wsrep_buf* const data,
                                          size_t                  const count,
                                          bool                    const copy)
{
    WriteSetOut* const ws(writeset_from_handle(handle, trx_params_));

    for (size_t i(0); i < count; ++i)
    {
        ws->append_data(data[i].ptr, data[i].len, copy);
    }

    return WSREP_OK;
}


wsrep_status_t
galera::ReplicatorSMM::preordered_commit(wsrep_po_handle_t&         handle,
                                         const wsrep_uuid_t&        source,
                                         uint64_t             const flags,
                                         int                  const pa_range,
                                         bool                 const commit)
{
    WriteSetOut* const ws(writeset_from_handle(handle, trx_params_));

    if (gu_likely(true == commit))
    {
        assert(source != WSREP_UUID_UNDEFINED);

        ws->set_flags (WriteSetNG::wsrep_flags_to_ws_flags(flags) |
                       WriteSetNG::F_PREORDERED);

        /* by loooking at trx_id we should be able to detect gaps / lost events
         * (however resending is not implemented yet). Something like
         *
         * wsrep_trx_id_t const trx_id(cert_.append_preordered(source, ws));
         *
         * begs to be here. */
        wsrep_trx_id_t const trx_id(preordered_id_.add_and_fetch(1));

        WriteSetNG::GatherVector actv;

        size_t const actv_size(ws->gather(source, 0, trx_id, actv));

        ws->finalize_preordered(pa_range); // also adds checksum

        int rcode;
        do
        {
            rcode = gcs_.sendv(actv, actv_size, GCS_ACT_WRITESET, false, false);
        }
        while (rcode == -EAGAIN && (usleep(1000), true));

        if (rcode < 0)
            gu_throw_error(-rcode)
                << "Replication of preordered writeset failed.";
    }

    delete ws; // cleanup regardless of commit flag

    handle.opaque = NULL;

    return WSREP_OK;
}


wsrep_status_t
galera::ReplicatorSMM::sst_sent(const wsrep_gtid_t& state_id, int rcode)
{
    assert (rcode <= 0);
    assert (rcode == 0 || state_id.seqno == WSREP_SEQNO_UNDEFINED);
    assert (rcode != 0 || state_id.seqno >= 0);

    if (state_() != S_DONOR)
    {
        log_error << "sst sent called when not SST donor, state " << state_();
        return WSREP_CONN_FAIL;
    }

    if (state_id.uuid != state_uuid_ && rcode >= 0)
    {
        // state we have sent no longer corresponds to the current group state
        // mark an error
        rcode = -EREMCHG;
    }

    try {
        if (rcode == 0)
            gcs_.join(gu::GTID(state_id.uuid, state_id.seqno), rcode);
        else
            /* stamp error message with the current state */
            gcs_.join(gu::GTID(state_uuid_, commit_monitor_.last_left()), rcode);

        return WSREP_OK;
    }
    catch (gu::Exception& e)
    {
        log_error << "failed to recover from DONOR state: " << e.what();
        return WSREP_CONN_FAIL;
    }
}

void galera::ReplicatorSMM::process_trx(void* recv_ctx,
                                        const TrxHandleSlavePtr& ts_ptr)
{
    assert(recv_ctx != 0);
    assert(ts_ptr != 0);

    TrxHandleSlave& ts(*ts_ptr);

    assert(ts.local_seqno() > 0);
    assert(ts.global_seqno() > 0);
    assert(ts.last_seen_seqno() >= 0);
    assert(ts.depends_seqno() == -1 || ts.version() >= 4);
    assert(ts.state() == TrxHandle::S_REPLICATING);

    wsrep_status_t const retval(cert_and_catch(0, ts_ptr));
    switch (retval)
    {
    case WSREP_TRX_FAIL:
        assert(ts.state() == TrxHandle::S_ABORTING);
        /* fall through to apply_trx() */
    case WSREP_OK:
        try
        {
            gu_trace(apply_trx(recv_ctx, ts));
        }
        catch (std::exception& e)
        {
            log_fatal << "Failed to apply trx: " << ts;
            log_fatal << e.what();
            log_fatal << "Node consistency compromized, leaving cluster...";
            mark_corrupt_and_close();
            assert(0); // this is an unexpected exception
            // keep processing events from the queue until provider is closed
        }
        break;
    case WSREP_TRX_MISSING: // must be skipped due to SST
        assert(ts.state() == TrxHandle::S_ABORTING);
        report_last_committed(cert_.set_trx_committed(ts));
        break;
    default:
        // this should not happen for remote actions
        gu_throw_error(EINVAL)
            << "unrecognized retval for remote trx certification: "
            << retval << " trx: " << ts;
    }
}


void galera::ReplicatorSMM::process_commit_cut(wsrep_seqno_t const seq,
                                               wsrep_seqno_t const seqno_l)
{
    assert(seq > 0);
    assert(seqno_l > 0);

    LocalOrder lo(seqno_l);

    gu_trace(local_monitor_.enter(lo));

    if (seq >= cc_seqno_) /* Refs #782. workaround for
                           * assert(seqno >= seqno_released_) in gcache. */
        cert_.purge_trxs_upto(seq, true);

    local_monitor_.leave(lo);
    log_debug << "Got commit cut from GCS: " << seq;
}


/* NB: the only use for this method is in cancel_seqnos() below */
void galera::ReplicatorSMM::cancel_seqno(wsrep_seqno_t const seqno)
{
    assert(seqno > 0);

    ApplyOrder ao(seqno, seqno - 1);
    apply_monitor_.self_cancel(ao);

    if (co_mode_ != CommitOrder::BYPASS)
    {
        CommitOrder co(seqno, co_mode_);
        commit_monitor_.self_cancel(co);
    }
}

/* NB: the only use for this method is to dismiss the slave queue
 *     in corrupt state */
void galera::ReplicatorSMM::cancel_seqnos(wsrep_seqno_t const seqno_l,
                                          wsrep_seqno_t const seqno_g)
{
    if (seqno_l > 0)
    {
        LocalOrder lo(seqno_l);
        local_monitor_.self_cancel(lo);
    }

    if (seqno_g > 0) cancel_seqno(seqno_g);
}


void galera::ReplicatorSMM::drain_monitors(wsrep_seqno_t const upto)
{
    apply_monitor_.drain(upto);
    if (co_mode_ != CommitOrder::BYPASS) commit_monitor_.drain(upto);
}


void galera::ReplicatorSMM::set_initial_position(const wsrep_uuid_t&  uuid,
                                                 wsrep_seqno_t const seqno)
{
    update_state_uuid(uuid);

    apply_monitor_.set_initial_position(uuid, seqno);
    if (co_mode_ != CommitOrder::BYPASS)
        commit_monitor_.set_initial_position(uuid, seqno);
}

void galera::ReplicatorSMM::establish_protocol_versions (int proto_ver)
{
    trx_params_.record_set_ver_ = gu::RecordSet::VER1;

    switch (proto_ver)
    {
    case 1:
        trx_params_.version_ = 1;
        str_proto_ver_ = 0;
        break;
    case 2:
        trx_params_.version_ = 1;
        str_proto_ver_ = 1;
        break;
    case 3:
    case 4:
        trx_params_.version_ = 2;
        str_proto_ver_ = 1;
        break;
    case 5:
        trx_params_.version_ = 3;
        str_proto_ver_ = 1;
        break;
    case 6:
        trx_params_.version_  = 3;
        str_proto_ver_ = 2; // gcs intelligent donor selection.
        // include handling dangling comma in donor string.
        break;
    case 7:
        // Protocol upgrade to handle IST SSL backwards compatibility,
        // no effect to TRX or STR protocols.
        trx_params_.version_ = 3;
        str_proto_ver_ = 2;
        break;
    case 8:
<<<<<<< HEAD
        trx_params_.version_ = 4;
        str_proto_ver_ = 3;
=======
        // Protocol upgrade to enforce 8-byte alignment in writesets.
        trx_params_.version_ = 3;
        trx_params_.record_set_ver_ = gu::RecordSet::VER2;
        str_proto_ver_ = 2;
>>>>>>> 4e3430b7
        break;
    default:
        log_fatal << "Configuration change resulted in an unsupported protocol "
            "version: " << proto_ver << ". Can't continue.";
        abort();
    };

    protocol_version_ = proto_ver;
    log_info << "REPL Protocols: " << protocol_version_ << " ("
             << trx_params_.version_ << ", " << str_proto_ver_ << ")";
}

void
galera::ReplicatorSMM::update_incoming_list(const wsrep_view_info_t& view)
{
    static char const separator(',');

    ssize_t new_size(0);

    if (view.memb_num > 0)
    {
        new_size += view.memb_num - 1; // separators

        for (int i = 0; i < view.memb_num; ++i)
        {
            new_size += strlen(view.members[i].incoming);
        }
    }

    gu::Lock lock(incoming_mutex_);

    incoming_list_.clear();
    incoming_list_.resize(new_size);

    if (new_size <= 0) return;

    incoming_list_ = view.members[0].incoming;

    for (int i = 1; i < view.memb_num; ++i)
    {
        incoming_list_ += separator;
        incoming_list_ += view.members[i].incoming;
    }
}

static galera::Replicator::State state2repl(gcs_node_state const my_state,
                                            int const            my_idx)
{
    switch (my_state)
    {
    case GCS_NODE_STATE_NON_PRIM:
    case GCS_NODE_STATE_PRIM:
        return galera::Replicator::S_CONNECTED;
    case GCS_NODE_STATE_JOINER:
        return galera::Replicator::S_JOINING;
    case GCS_NODE_STATE_JOINED:
        return galera::Replicator::S_JOINED;
    case GCS_NODE_STATE_SYNCED:
        return galera::Replicator::S_SYNCED;
    case GCS_NODE_STATE_DONOR:
        return galera::Replicator::S_DONOR;
    case GCS_NODE_STATE_MAX:
        assert(0);
    }

    gu_throw_fatal << "unhandled gcs state: " << my_state;
    GU_DEBUG_NORETURN;
}

void
galera::ReplicatorSMM::process_conf_change(void*                    recv_ctx,
                                           const struct gcs_action& cc)
{
    assert(cc.seqno_l > -1);

    gcs_act_cchange const conf(cc.buf, cc.size);

    bool const from_IST(0 == cc.seqno_l);

    LocalOrder lo(cc.seqno_l);

    if (!from_IST)
    {
        gu_trace(local_monitor_.enter(lo));
    }

    assert(!from_IST || WSREP_UUID_UNDEFINED != uuid_);

    int const prev_protocol_version(protocol_version_);

    if (conf.conf_id >= 0) // Primary configuration
    {
        establish_protocol_versions (conf.repl_proto_ver);
        assert(!from_IST || conf.repl_proto_ver >= 8);
    }

    // we must have either my_idx or uuid_ defined
    assert(cc.seqno_g >= 0 || uuid_ != WSREP_UUID_UNDEFINED);

    wsrep_uuid_t new_uuid(uuid_);
    wsrep_view_info_t* const view_info
        (galera_view_info_create(conf, (!from_IST ? cc.seqno_g : -1), new_uuid));
    if (view_info->status == WSREP_VIEW_PRIMARY)
    {
        safe_to_bootstrap_ = (view_info->memb_num == 1);
    }

    int const my_idx(view_info->my_idx);
    gcs_node_state_t const my_state
        (my_idx >= 0 ? conf.memb[my_idx].state_ : GCS_NODE_STATE_NON_PRIM);

    assert(my_state >= GCS_NODE_STATE_NON_PRIM);
    assert(my_state < GCS_NODE_STATE_MAX);

    wsrep_seqno_t const group_seqno(view_info->state_id.seqno);
    const wsrep_uuid_t& group_uuid (view_info->state_id.uuid);
    assert(group_seqno == conf.seqno);

    if (!from_IST)
    {
        bool first_view(false);
        if (WSREP_UUID_UNDEFINED == uuid_)
        {
            uuid_ = new_uuid;
            first_view = true;
        }
        else
        {
            if (view_info-> memb_num > 0 && view_info->my_idx < 0)
                // something went wrong, member must be present in own view
            {
                std::stringstream msg;

                msg << "Node UUID " << uuid_ << " is absent from the view:\n";

                for (int m(0); m < view_info->memb_num; ++m)
                {
                    msg << '\t' << view_info->members[m].id << '\n';
                }

                msg << "most likely due to unexpected node identity change. "
                    "Aborting.";

                log_fatal << msg.str();

                abort();
            }
        }

        log_info << "####### My UUID: " << uuid_;

        if (conf.seqno != WSREP_SEQNO_UNDEFINED &&
            conf.seqno <= sst_seqno_)
        {
            log_info << "####### skipping CC " << conf.seqno
                     << (from_IST ? ", from IST" : ", local");

            // applied already in SST/IST, skip
            gu_trace(local_monitor_.leave(lo));
            resume_recv();
            gcache_.free(const_cast<void*>(cc.buf));
            return;
        }
        else
        {
            wsrep_seqno_t const upto(cert_.position());
            gu_trace(drain_monitors(upto));
            // IST recv thread drains monitors itself
        }

        // First view from the group or group uuid has changed,
        // call connected callback to notify application.
        if ((first_view || state_uuid_ != group_uuid) && connected_cb_)
        {
            wsrep_cb_status_t cret(connected_cb_(0, view_info));
            if (cret != WSREP_CB_SUCCESS)
            {
                log_fatal << "Application returned error "
                          << cret
                          << " from connect callback, aborting";
                abort();
            }
        }
    }

    update_incoming_list(*view_info);

    log_info << "####### processing CC " << conf.seqno
             << (from_IST ? ", from IST" : ", local");

    bool const st_required
        (state_transfer_required(*view_info, my_state == GCS_NODE_STATE_PRIM));

    void*  app_req(0);
    size_t app_req_len(0);
#ifndef NDEBUG
    bool   app_waits_sst(false);
#endif

    if (st_required)
    {
        assert(!from_IST);

        log_info << "State transfer required: "
                 << "\n\tGroup state: " << group_uuid << ":" << group_seqno
                 << "\n\tLocal state: " << state_uuid_<< ":" << STATE_SEQNO();

        if (S_CONNECTED != state_()) state_.shift_to(S_CONNECTED);

        wsrep_cb_status_t const rcode(sst_request_cb_(&app_req, &app_req_len));

        if (WSREP_CB_SUCCESS != rcode)
        {
            assert(app_req_len <= 0);
            log_fatal << "SST request callback failed. This is unrecoverable, "
                      << "restart required.";
            abort();
        }
        else if (0 == app_req_len && state_uuid_ != group_uuid)
        {
            log_fatal << "Local state UUID " << state_uuid_
                      << " is different from group state UUID " << group_uuid
                      << ", and SST request is null: restart required.";
            abort();
        }
#ifndef NDEBUG
        app_waits_sst = (app_req_len > 0) &&
            (app_req_len != (strlen(WSREP_STATE_TRANSFER_NONE) + 1) ||
             memcmp(app_req, WSREP_STATE_TRANSFER_NONE, app_req_len));
#endif
    }
    else
    {
        log_info << "####### ST not required";
    }

    Replicator::State const next_state(state2repl(my_state, my_idx));

    if (conf.conf_id >= 0) // Primary configuration
    {
        // if protocol version >= 8, first CC already carries seqno 1,
        // so it can't be less than 1. For older protocols it can be 0.
        assert(group_seqno >= (protocol_version_ >= 8));

        //
        // Starting from protocol_version_ 8 joiner's cert index is rebuilt
        // from IST.
        //
        // The reasons to reset cert index:
        // - Protocol version lower than 8    (ALL)
        // - Protocol upgrade                 (ALL)
        // - State transfer will take a place (JOINER)
        //
        bool index_reset(protocol_version_ < 8 ||
                         prev_protocol_version != protocol_version_ ||
                         // this last condition is a bit too strict. In fact
                         // checking for app_waits_sst would be enough, but in
                         // that case we'd have to skip cert index rebuilding
                         // when there is none.
                         // This would complicate the logic with little to no
                         // benefits...
                         st_required);

        if (index_reset)
        {
            gu::GTID position;

            if (protocol_version_ < 8)
            {
                position.set(group_uuid, group_seqno);
            }
            else
            {
                position.set(GU_UUID_NIL, 0);
            }

            /* 2 reasons for this here:
             * 1 - compatibility with protocols < 8
             * 2 - preparing cert index for preloading by setting seqno to 0 */
            log_info << "Cert index reset to " << position << " (proto: "
                     << protocol_version_ << "), state transfer needed: "
                     << (st_required ? "yes" : "no");
            /* flushes service thd, must be called before gcache_.seqno_reset()*/
            cert_.assign_initial_position(position, trx_params_.version_);
        }
        else
        {
            log_info << "Skipping cert index reset";
        }

        // This event can be processed 2 times:
        // 1) out-of-order when state transfer is required
        // 2) in-order (either when no state transfer or IST)
        // When doing it out of order, the event buffer is simply discarded
        if (st_required)
        {
            assert(!from_IST); // make sure we are never here from IST

            gu_trace(gcache_.free(const_cast<void*>(cc.buf)));

            // GCache::seqno_reset() happens here
            request_state_transfer (recv_ctx,
                                    group_uuid, group_seqno, app_req,
                                    app_req_len);
        }
        else if (conf.seqno > cert_.position())
        {
            assert(!app_waits_sst);

            /* since CC does not pass certification, need to adjust cert
             * position explicitly (when processed in order) */
            /* flushes service thd, must be called before gcache_.seqno_reset()*/
            cert_.adjust_position(*view_info, gu::GTID(group_uuid, group_seqno),
                                  trx_params_.version_);

            log_info << "####### Setting monitor position to " << group_seqno;
            set_initial_position(group_uuid, group_seqno - 1);
            cancel_seqno(group_seqno); // cancel CC seqno

            if (!from_IST)
            {
                /* CCs from IST already have seqno assigned and cert. position
                 * adjusted */

                if (protocol_version_ >= 8)
                {
                    gu_trace(gcache_.seqno_assign(cc.buf, conf.seqno,
                                                  GCS_ACT_CCHANGE, false));
                }
                else /* before protocol ver 8 conf changes are not ordered */
                {
                    gu_trace(gcache_.free(const_cast<void*>(cc.buf)));
                }

                if (state_() == S_CONNECTED || state_() == S_DONOR)
                {
                    switch (next_state)
                    {
                    case S_JOINING:
                        state_.shift_to(S_JOINING);
                        break;
                    case S_DONOR:
                        if (state_() == S_CONNECTED)
                        {
                            state_.shift_to(S_DONOR);
                        }
                        break;
                    case S_JOINED:
                        state_.shift_to(S_JOINED);
                        break;
                    case S_SYNCED:
                        state_.shift_to(S_SYNCED);
                        if (synced_cb_(app_ctx_) != WSREP_CB_SUCCESS)
                        {
                            log_fatal << "Synced callback failed. This is "
                                      << "unrecoverable, restart required.";
                            abort();
                        }
                        break;
                    default:
                        log_debug << "next_state " << next_state;
                        break;
                    }
                }
            }

            // record state seqno, needed for IST on DONOR
            cc_seqno_ = group_seqno;
            // Record lowest trx seqno in cert index to set cert index
            // rebuild flag appropriately in IST. Notice that if cert index
            // was completely reset above, the value returned is zero and
            // no rebuild should happen.
            cc_lowest_trx_seqno_ = cert_.lowest_trx_seqno();
            log_info << "####### Lowest cert index boundary: "
                     << cc_lowest_trx_seqno_;
            log_info << "####### Min available from gcache: "
                     << gcache_.seqno_min();
            assert(gcache_.seqno_min() > 0);
            assert(cc_lowest_trx_seqno_ >= gcache_.seqno_min());

            st_.set(state_uuid_, WSREP_SEQNO_UNDEFINED, safe_to_bootstrap_);
        }
        else
        {
            assert(!from_IST);
        }

        if (!from_IST && state_() == S_JOINING && sst_state_ != SST_NONE)
        {
            /* There are two reasons we can be here:
             * 1) we just got state transfer in request_state_transfer() above;
             * 2) we failed here previously (probably due to partition).
             */
            try {
                gcs_.join(gu::GTID(state_uuid_, sst_seqno_), 0);
                sst_state_ = SST_NONE;
            }
            catch (gu::Exception& e)
            {
                log_error << "Failed to JOIN the cluster after SST";
            }
        }
    }
    else
    {
        // Non-primary configuration
        assert(conf.seqno == WSREP_SEQNO_UNDEFINED);

        // reset sst_seqno_ every time we disconnct from PC
        sst_seqno_ = WSREP_SEQNO_UNDEFINED;

        if (state_uuid_ != WSREP_UUID_UNDEFINED)
        {
            st_.set (state_uuid_, STATE_SEQNO(), safe_to_bootstrap_);
        }

        gcache_.free(const_cast<void*>(cc.buf));

        gu::Lock lock(closing_mutex_);

        if (S_CONNECTED != next_state)
        {
            log_fatal << "Internal error: unexpected next state for "
                      << "non-prim: " << next_state
                      << ". Current state: " << state_() <<". Restart required.";
            abort();
        }

        if (state_() > S_CONNECTED)
        {
            assert(S_CONNECTED == next_state);
            state_.shift_to(S_CONNECTED);
        }
    }

    free(app_req);

    if (!st_required              /* in-order processing  */ ||
        sst_seqno_ >= group_seqno /* SST "ate" this event */)
    {
        wsrep_cb_status_t const rcode
            (view_cb_(app_ctx_, recv_ctx, view_info, 0, 0));

        if (WSREP_CB_SUCCESS != rcode) // is this really fatal now?
        {
            log_fatal << "View callback failed. This is unrecoverable, "
                      << "restart required.";
            abort();
        }
    }
    free(view_info);

    if (!from_IST)
    {
        double foo, bar;
        size_t index_size;
        cert_.stats_get(foo, bar, index_size);
        local_monitor_.leave(lo);
        resume_recv();
    }

    if (conf.conf_id < 0 && conf.memb.size() == 0) {
        log_debug << "Received SELF-LEAVE. Connection closed.";
        assert(cc.seqno_l > 0);

        gu::Lock lock(closing_mutex_);

        shift_to_CLOSED();
    }
}


void galera::ReplicatorSMM::process_join(wsrep_seqno_t seqno_j,
                                         wsrep_seqno_t seqno_l)
{
    LocalOrder lo(seqno_l);

    gu_trace(local_monitor_.enter(lo));

    wsrep_seqno_t const upto(cert_.position());
    drain_monitors(upto);

    if (seqno_j < 0 && S_JOINING == state_())
    {
        // #595, @todo: find a way to re-request state transfer
        log_fatal << "Failed to receive state transfer: " << seqno_j
                  << " (" << strerror (-seqno_j) << "), need to restart.";
        abort();
    }
    else
    {
        state_.shift_to(S_JOINED);
    }

    local_monitor_.leave(lo);
}


void galera::ReplicatorSMM::process_sync(wsrep_seqno_t seqno_l)
{
    LocalOrder lo(seqno_l);

    gu_trace(local_monitor_.enter(lo));

    wsrep_seqno_t const upto(cert_.position());
    drain_monitors(upto);

    state_.shift_to(S_SYNCED);
    if (synced_cb_(app_ctx_) != WSREP_CB_SUCCESS)
    {
        log_fatal << "Synced callback failed. This is unrecoverable, "
                  << "restart required.";
        abort();
    }
    local_monitor_.leave(lo);
}

wsrep_seqno_t galera::ReplicatorSMM::pause()
{
    // Grab local seqno for local_monitor_
    wsrep_seqno_t const local_seqno(
        static_cast<wsrep_seqno_t>(gcs_.local_sequence()));
    LocalOrder lo(local_seqno);
    local_monitor_.enter(lo);

    // Local monitor should take care that concurrent
    // pause requests are enqueued
    assert(pause_seqno_ == WSREP_SEQNO_UNDEFINED);
    pause_seqno_ = local_seqno;

    // Get drain seqno from cert index
    wsrep_seqno_t const upto(cert_.position());
    drain_monitors(upto);

    assert (apply_monitor_.last_left() >= upto);
    if (co_mode_ != CommitOrder::BYPASS)
    {
        assert (commit_monitor_.last_left() >= upto);
        assert (commit_monitor_.last_left() == apply_monitor_.last_left());
    }

    wsrep_seqno_t const ret(STATE_SEQNO());
    st_.set(state_uuid_, ret, safe_to_bootstrap_);

    log_info << "Provider paused at " << state_uuid_ << ':' << ret
             << " (" << pause_seqno_ << ")";

    return ret;
}

void galera::ReplicatorSMM::resume()
{
    if (pause_seqno_ == WSREP_SEQNO_UNDEFINED)
    {
        log_warn << "tried to resume unpaused provider";
        return;
    }

    st_.set(state_uuid_, WSREP_SEQNO_UNDEFINED, safe_to_bootstrap_);
    log_info << "resuming provider at " << pause_seqno_;
    LocalOrder lo(pause_seqno_);
    pause_seqno_ = WSREP_SEQNO_UNDEFINED;
    local_monitor_.leave(lo);
    log_info << "Provider resumed.";
}

void galera::ReplicatorSMM::desync()
{
    wsrep_seqno_t seqno_l;

    ssize_t const ret(gcs_.desync(seqno_l));

    if (seqno_l > 0)
    {
        LocalOrder lo(seqno_l); // need to process it regardless of ret value

        if (ret == 0)
        {
/* #706 - the check below must be state request-specific. We are not holding
          any locks here and must be able to wait like any other action.
          However practice may prove different, leaving it here as a reminder.
            if (local_monitor_.would_block(seqno_l))
            {
                gu_throw_error (-EDEADLK) << "Ran out of resources waiting to "
                                          << "desync the node. "
                                          << "The node must be restarted.";
            }
*/
            local_monitor_.enter(lo);
            if (state_() != S_DONOR) state_.shift_to(S_DONOR);
            local_monitor_.leave(lo);
        }
        else
        {
            local_monitor_.self_cancel(lo);
        }
    }

    if (ret)
    {
        gu_throw_error (-ret) << "Node desync failed.";
    }
}

void galera::ReplicatorSMM::resync()
{
    gcs_.join(gu::GTID(state_uuid_, commit_monitor_.last_left()), 0);
}


//////////////////////////////////////////////////////////////////////
//////////////////////////////////////////////////////////////////////
////                           Private
//////////////////////////////////////////////////////////////////////
//////////////////////////////////////////////////////////////////////

/* don't use this directly, use cert_and_catch() instead */
inline
wsrep_status_t galera::ReplicatorSMM::cert(TrxHandleMaster* trx,
                                           const TrxHandleSlavePtr& ts)
{
    assert(trx == 0 ||
           (trx->state() == TrxHandle::S_REPLICATING ||
            trx->state() == TrxHandle::S_MUST_CERT_AND_REPLAY));
    assert(ts->state() == TrxHandle::S_REPLICATING ||
           ts->state() == TrxHandle::S_CERTIFYING);

    assert(ts->local_seqno()     != WSREP_SEQNO_UNDEFINED);
    assert(ts->global_seqno()    != WSREP_SEQNO_UNDEFINED);
    assert(ts->last_seen_seqno() >= 0);
    assert(ts->last_seen_seqno() < ts->global_seqno());

    LocalOrder lo(*ts);
    bool       interrupted(false);
    bool       in_replay(trx != 0 &&
                         trx->state() == TrxHandle::S_MUST_CERT_AND_REPLAY);

    try
    {
        if (trx != 0)
        {
            if (in_replay == false) trx->set_state(TrxHandle::S_CERTIFYING);
            trx->unlock();
        }
        if (in_replay == false || local_monitor_.entered(lo) == false)
        {
            gu_trace(local_monitor_.enter(lo));
        }
        if (trx != 0) trx->lock();
        assert(trx == 0 ||
               (trx->state() == TrxHandle::S_CERTIFYING ||
                trx->state() == TrxHandle::S_MUST_ABORT ||
                trx->state() == TrxHandle::S_MUST_CERT_AND_REPLAY));
    }
    catch (gu::Exception& e)
    {
        if (trx != 0) trx->lock();
        if (e.get_errno() == EINTR) { interrupted = true; }
        else throw;
    }

    wsrep_status_t retval(WSREP_OK);
    bool const applicable(ts->global_seqno() > STATE_SEQNO());
    assert(!ts->local() || applicable); // applicable can't be false for locals

    if (gu_unlikely (interrupted ||
                     (trx != 0 && trx->state() == TrxHandle::S_MUST_ABORT)))
    {
        assert(trx == 0 || trx->state() == TrxHandle::S_MUST_ABORT);
        retval = cert_for_aborted(ts);

        if (WSREP_TRX_FAIL == retval)
        {
            assert(WSREP_SEQNO_UNDEFINED == ts->depends_seqno());
            assert(TrxHandle::S_ABORTING == ts->state());

            if (interrupted == true)
            {
                local_monitor_.self_cancel(lo);
            }
            else
            {
                local_monitor_.leave(lo);
            }

            if (trx != 0) trx->set_state(TrxHandle::S_ABORTING);
        }
        else
        {
            assert(ts->state() == TrxHandle::S_REPLICATING ||
                   ts->state() == TrxHandle::S_CERTIFYING);
            assert(WSREP_BF_ABORT == retval);
            assert(trx != 0);
            if (trx != 0)
            {
                // If the transaction was committing, it must replay.
                if (ts->flags() & TrxHandle::F_COMMIT)
                {
                    trx->set_state(TrxHandle::S_MUST_CERT_AND_REPLAY);
                    return retval;
                }
                else
                {
                    trx->reset_ts();
                    pending_cert_queue_.push(ts);

                    if (interrupted == true)
                    {
                        local_monitor_.self_cancel(lo);
                    }
                    else
                    {
                        local_monitor_.leave(lo);
                    }

                    // If not ts->pa_unsafe(), apply_monitor_
                    // will be canceled at the end of the method,
                    // in cancel_monitors().
                    if (ts->pa_unsafe())
                    {
                        ApplyOrder ao(*ts);
                        apply_monitor_.self_cancel(ao);
                    }
                    if (co_mode_ != CommitOrder::BYPASS)
                    {
                        CommitOrder co(*ts, co_mode_);
                        commit_monitor_.self_cancel(co);
                    }

                    ts->set_state(TrxHandle::S_ABORTING);
                    trx->set_state(TrxHandle::S_ABORTING);

                    retval = WSREP_TRX_FAIL;
                }
            }
            else return retval;
        }
    }
    else
    {
        ts->set_state(TrxHandle::S_CERTIFYING);

        // pending_cert_queue_ contains all writesets that:
        //   a) were BF aborted before being certified
        //   b) are not going to be replayed even though
        //      cert_for_aborted() returned TEST_OK for them
        //
        // Before certifying the current seqno, check if
        // pending_cert_queue contains any smaller seqno.
        // This avoids the certification index to diverge
        // across nodes.
        TrxHandleSlavePtr aborted_ts;
        while ((aborted_ts = pending_cert_queue_.must_cert_next(ts->global_seqno()))
               != NULL)
        {
            log_debug << "must cert next " << ts->global_seqno()
                      << " aborted ts " << *aborted_ts;

            Certification::TestResult result;
            result = cert_.append_trx(aborted_ts);
            report_last_committed(cert_.set_trx_committed(*aborted_ts));
            aborted_ts->set_state(TrxHandle::S_ROLLED_BACK);

            log_debug << "trx in pending cert queue certified, result: "
                      << result;
        }

        switch (cert_.append_trx(ts))
        {
        case Certification::TEST_OK:
            if (gu_likely(applicable))
            {
                retval = WSREP_OK;
                assert(ts->depends_seqno() >= 0);
            }
            else
            {
                // this can happen after SST position has been submitted
                // but not all actions preceding SST initial position
                // have been processed
                if (trx != 0) trx->set_state(TrxHandle::S_ABORTING);
                ts->set_state(TrxHandle::S_ABORTING);
                retval = WSREP_TRX_MISSING;
            }
            break;
        case Certification::TEST_FAILED:
            if (gu_unlikely(ts->is_toi() && applicable)) // small sanity check
            {
                // may happen on configuration change
                log_warn << "Certification failed for TO isolated action: "
                         << *trx;
                assert(0);
            }
            local_cert_failures_ += ts->local();
            if (trx != 0) trx->set_state(TrxHandle::S_ABORTING);
            retval = applicable ? WSREP_TRX_FAIL : WSREP_TRX_MISSING;
            break;
        }

        // at this point we are about to leave local_monitor_. Make sure
        // trx checksum was alright before that.
        ts->verify_checksum();

        // we must do it 'in order' for std::map reasons, so keeping
        // it inside the monitor
        bool const skip(ts->depends_seqno() < 0);
        gcache_.seqno_assign (ts->action().first, ts->global_seqno(),
                              GCS_ACT_WRITESET, skip);
        local_monitor_.leave(lo);
    }

    assert(WSREP_OK == retval || WSREP_TRX_FAIL == retval ||
           WSREP_TRX_MISSING == retval);

    if (gu_unlikely(WSREP_TRX_FAIL == retval && applicable))
    {
        assert(ts->state() == TrxHandle::S_ABORTING);
        // applicable but failed certification: self-cancel monitors
        cancel_monitors<false>(*ts);
    }
    else
    {
        assert(WSREP_OK != retval || ts->depends_seqno() >= 0);
    }

#if 0
    uint16_t const sid(*reinterpret_cast<const uint16_t*>(&ts->source_id()));
    log_info << "######## certified g: " << ts->global_seqno()
             << ", s: " << ts->last_seen_seqno()
             << ", d: " << ts->depends_seqno()
             << ", sid: " << sid
             << ", retval: " << (retval == WSREP_OK);
#endif

    return retval;
}

/* pretty much any exception in cert() is fatal as it blocks local_monitor_ */
wsrep_status_t galera::ReplicatorSMM::cert_and_catch(
    TrxHandleMaster* trx,
    const TrxHandleSlavePtr& ts)
{
    try
    {
        return cert(trx, ts);
    }
    catch (std::exception& e)
    {
        log_fatal << "Certification exception: " << e.what();
    }
    catch (...)
    {
        log_fatal << "Unknown certification exception";
    }
    assert(0);
    abort();
}

/* This must be called BEFORE local_monitor_.self_cancel() due to
 * gcache_.seqno_assign() */
wsrep_status_t galera::ReplicatorSMM::cert_for_aborted(
    const TrxHandleSlavePtr& ts)
{
    // trx was BF aborted either while it was replicating or
    // while it was waiting for local monitor
    assert(ts->state() == TrxHandle::S_REPLICATING ||
           ts->state() == TrxHandle::S_CERTIFYING);

    Certification::TestResult const res(cert_.test(ts, false));

    switch (res)
    {
    case Certification::TEST_OK:
        return WSREP_BF_ABORT;

    case Certification::TEST_FAILED:
        // Next step will be monitors release. Make sure that ws was not
        // corrupted and cert failure is real before proceeding with that.
 //gcf788 - this must be moved to cert(), the caller method
        assert(ts->is_dummy());
        ts->verify_checksum();
        gcache_.seqno_assign (ts->action().first, ts->global_seqno(),
                              GCS_ACT_WRITESET, true);
        return WSREP_TRX_FAIL;

    default:
        log_fatal << "Unexpected return value from Certification::test(): "
                  << res;
        abort();
    }
}


void
galera::ReplicatorSMM::update_state_uuid (const wsrep_uuid_t& uuid)
{
    if (state_uuid_ != uuid)
    {
        *(const_cast<wsrep_uuid_t*>(&state_uuid_)) = uuid;

        std::ostringstream os; os << state_uuid_;

        strncpy(const_cast<char*>(state_uuid_str_), os.str().c_str(),
                sizeof(state_uuid_str_));
    }

    st_.set(uuid, WSREP_SEQNO_UNDEFINED, safe_to_bootstrap_);
}

void
galera::ReplicatorSMM::abort()
{
    log_info << "ReplicatorSMM::abort()";
    gcs_.close();
    gu_abort();
}<|MERGE_RESOLUTION|>--- conflicted
+++ resolved
@@ -60,7 +60,7 @@
     safe_to_bootstrap_  (true),
     trx_params_         (config_.get(BASE_DIR), -1,
                          KeySet::version(config_.get(Param::key_format)),
-                         TrxHandle::Defaults.record_set_ver_,
+                         TrxHandleMaster::Defaults.record_set_ver_,
                          gu::from_string<int>(config_.get(
                              Param::max_write_set_size))),
     uuid_               (WSREP_UUID_UNDEFINED),
@@ -1561,10 +1561,7 @@
                 trx_params.working_dir_, wsrep_trx_id_t(&handle),
                 /* key format is not essential since we're not adding keys */
                 KeySet::version(trx_params.key_format_), NULL, 0, 0,
-<<<<<<< HEAD
-=======
                 trx_params.record_set_ver_,
->>>>>>> 4e3430b7
                 WriteSetNG::MAX_VERSION, DataSet::MAX_VERSION, DataSet::MAX_VERSION,
                 trx_params.max_write_set_size_);
 
@@ -1833,15 +1830,10 @@
         str_proto_ver_ = 2;
         break;
     case 8:
-<<<<<<< HEAD
+        // Protocol upgrade to enforce 8-byte alignment in writesets and CCs
         trx_params_.version_ = 4;
+        trx_params_.record_set_ver_ = gu::RecordSet::VER2;
         str_proto_ver_ = 3;
-=======
-        // Protocol upgrade to enforce 8-byte alignment in writesets.
-        trx_params_.version_ = 3;
-        trx_params_.record_set_ver_ = gu::RecordSet::VER2;
-        str_proto_ver_ = 2;
->>>>>>> 4e3430b7
         break;
     default:
         log_fatal << "Configuration change resulted in an unsupported protocol "
