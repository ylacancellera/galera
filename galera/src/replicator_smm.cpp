--- conflicted
+++ resolved
@@ -419,33 +419,20 @@
     ApplyOrder ao(ts);
     CommitOrder co(ts, co_mode_);
 
-<<<<<<< HEAD
     bool const applying(ts.state() == TrxHandle::S_CERTIFYING);
 
     if (gu_likely(TrxHandle::S_ABORTING != ts.state()))
         ts.set_state((ts.flags() & TrxHandle::F_ROLLBACK) /* expl. rollback */ ?
                      TrxHandle::S_ABORTING : TrxHandle::S_APPLYING);
-=======
-    bool const applying(trx.must_enter_am());
-
-    if (TrxHandle::S_ABORTING != trx.state())
-        trx.set_state(TrxHandle::S_APPLYING);
->>>>>>> ab476e5a
 
     if (gu_likely(applying))
     {
         gu_trace(apply_monitor_.enter(ao));
     }
 
-<<<<<<< HEAD
     wsrep_trx_meta_t meta = { { state_uuid_,    ts.global_seqno() },
                               { ts.source_id(), ts.trx_id(), ts.conn_id() },
                               ts.depends_seqno() };
-=======
-    wsrep_trx_meta_t meta = { {state_uuid_, trx.global_seqno() },
-                              { trx.source_id(), trx.trx_id(), trx.conn_id() },
-                              trx.depends_seqno() };
->>>>>>> ab476e5a
 
     if (ts.is_toi())
     {
@@ -455,11 +442,7 @@
 
     wsrep_bool_t exit_loop(false);
 
-<<<<<<< HEAD
     try { gu_trace(ts.apply(recv_ctx, apply_cb_, meta, exit_loop)); }
-=======
-    try { gu_trace(trx.apply(recv_ctx, apply_cb_, meta, exit_loop)); }
->>>>>>> ab476e5a
     catch (ApplyException& e)
     {
         assert(0 != e.status());
@@ -468,15 +451,9 @@
 
         if (!st_.corrupt()) mark_corrupt_and_close();
     }
-<<<<<<< HEAD
     /* at this point any other exception is fatal, not catching anything else.*/
 
     if (ts.local() == false)
-=======
-    /* at this point any other exception is fatal, not catching anything else. */
-
-    if (trx.is_local() == false)
->>>>>>> ab476e5a
     {
         GU_DBUG_SYNC_WAIT("after_commit_slave_sync");
     }
@@ -836,23 +813,18 @@
     case TrxHandle::S_CERTIFYING:
     {
         // trx is waiting in local monitor
-<<<<<<< HEAD
         assert(ts);
         assert(ts->global_seqno() > 0);
         log_debug << "aborting ts: " << *ts << "; BF seqno: " << bf_seqno
                   << "; local position: " << local_monitor_.last_left();
         trx.set_state(TrxHandle::S_MUST_ABORT);
         LocalOrder lo(*ts);
-=======
-        LocalOrder lo(*trx);
->>>>>>> ab476e5a
         local_monitor_.interrupt(lo);
         break;
     }
     case TrxHandle::S_APPLYING:
     {
         // trx is waiting in apply monitor
-<<<<<<< HEAD
         assert(ts);
         assert(ts->global_seqno() > 0);
         log_debug << "aborting ts: " << *ts << "; BF seqno: " << bf_seqno
@@ -860,14 +832,10 @@
                   << apply_monitor_.last_entered();
         trx.set_state(TrxHandle::S_MUST_ABORT);
         ApplyOrder ao(*ts);
-=======
-        ApplyOrder ao(*trx);
->>>>>>> ab476e5a
         apply_monitor_.interrupt(ao);
         break;
     }
     case TrxHandle::S_COMMITTING:
-<<<<<<< HEAD
     {
         // Trx is waiting in commit monitor
         assert(ts);
@@ -900,23 +868,11 @@
         else
         {
             retval = WSREP_OK;
-=======
-        if (co_mode_ != CommitOrder::BYPASS)
-        {
-            // trx waiting in commit monitor
-            CommitOrder co(*trx, co_mode_);
-            bool const interrupted(commit_monitor_.interrupt(co));
-            if (interrupted) trx->set_state(TrxHandle::S_MUST_ABORT);
->>>>>>> ab476e5a
         }
         break;
     case TrxHandle::S_ROLLING_BACK:
         log_error << "Attempt to enter commit monitor while holding "
-<<<<<<< HEAD
             "locks in rollback by " << trx;
-=======
-            "locks in rollback by " << *trx;
->>>>>>> ab476e5a
         // fallthrough
     default:
         log_warn << "invalid state " << trx.state()
@@ -932,11 +888,7 @@
 }
 
 
-<<<<<<< HEAD
 wsrep_status_t galera::ReplicatorSMM::certify(TrxHandleMaster&  trx,
-=======
-wsrep_status_t galera::ReplicatorSMM::certify(TrxHandlePtr&     trx,
->>>>>>> ab476e5a
                                               wsrep_trx_meta_t* meta)
 {
     assert(trx.state() == TrxHandle::S_REPLICATING);
@@ -994,11 +946,7 @@
 
     trx.set_state(TrxHandle::S_APPLYING);
 
-<<<<<<< HEAD
-    ApplyOrder  ao(*ts);
-=======
-    ApplyOrder ao(*trx);
->>>>>>> ab476e5a
+    ApplyOrder ao(*ts);
     bool interrupted(false);
 
     try
@@ -1023,7 +971,6 @@
 
     if (gu_unlikely(interrupted || trx.state() == TrxHandle::S_MUST_ABORT))
     {
-<<<<<<< HEAD
         assert(trx.state() == TrxHandle::S_MUST_ABORT);
         if (ts->flags() & TrxHandle::F_COMMIT)
         {
@@ -1055,18 +1002,6 @@
 
     assert((retval == WSREP_OK && (trx.state() == TrxHandle::S_APPLYING ||
                                    trx.state() == TrxHandle::S_EXECUTING))
-=======
-        assert((trx->flags() & TrxHandle::F_COMMIT) != 0);
-        assert(apply_monitor_.entered(ao));
-    }
-
-    assert(trx->state() != TrxHandle::S_MUST_ABORT);
-
-    assert((retval == WSREP_OK && (trx->state() == TrxHandle::S_APPLYING ||
-                                   trx->state() == TrxHandle::S_EXECUTING))
-           ||
-           (retval == WSREP_TRX_FAIL && trx->state() == TrxHandle::S_ABORTING)
->>>>>>> ab476e5a
            ||
            (retval == WSREP_BF_ABORT && (
                trx.state() == TrxHandle::S_MUST_REPLAY ||
@@ -1081,12 +1016,8 @@
 }
 
 
-<<<<<<< HEAD
 wsrep_status_t galera::ReplicatorSMM::replay_trx(TrxHandleMaster& trx,
                                                  void* const      trx_ctx)
-=======
-wsrep_status_t galera::ReplicatorSMM::replay_trx(TrxHandlePtr& txp,void* trx_ctx)
->>>>>>> ab476e5a
 {
     TrxHandleSlavePtr tsp(trx.ts());
     assert(tsp);
@@ -1106,27 +1037,8 @@
         trx.set_state(TrxHandle::S_MUST_REPLAY);
     }
 
-<<<<<<< HEAD
     assert(trx.state() == TrxHandle::S_MUST_REPLAY);
     assert(trx.trx_id() != static_cast<wsrep_trx_id_t>(-1));
-=======
-    if (trx->state() == TrxHandle::S_MUST_ABORT)
-    {
-        /* Aborted after certify() returned (meaning apply monitor entered) */
-#ifndef NDEBUG
-        ApplyOrder ao(*trx);
-        assert(apply_monitor_.entered(ao));
-#endif
-        trx->set_state(TrxHandle::S_MUST_REPLAY_CM);
-    }
-
-    assert(trx->state() == TrxHandle::S_MUST_CERT_AND_REPLAY ||
-           trx->state() == TrxHandle::S_MUST_REPLAY_AM       ||
-           trx->state() == TrxHandle::S_MUST_REPLAY_CM       ||
-           trx->state() == TrxHandle::S_MUST_REPLAY);
-    assert(trx->trx_id() != static_cast<wsrep_trx_id_t>(-1));
-    assert(trx->global_seqno() > STATE_SEQNO());
->>>>>>> ab476e5a
 
     wsrep_status_t retval(WSREP_OK);
 
@@ -1185,7 +1097,6 @@
 
             /* failure to replay own trx is certainly a sign of inconsistency,
              * not trying to catch anything here */
-<<<<<<< HEAD
             assert(trx.owned());
             bool unused(false);
             gu_trace(ts.apply(trx_ctx, apply_cb_, meta, unused));
@@ -1193,14 +1104,6 @@
             log_debug << "replayed " << ts.global_seqno();
             assert(ts.state() == TrxHandle::S_COMMITTED);
             trx.set_state(ts.state());
-=======
-            assert(trx->owned());
-            bool unused(false);
-            gu_trace(trx->apply(trx_ctx, apply_cb_, meta, unused));
-            assert(false == unused);
-            log_debug << "replayed " << trx->global_seqno();
-            // trx, ts states will be set to COMMITTED in post_commit()
->>>>>>> ab476e5a
         }
         catch (gu::Exception& e)
         {
@@ -1223,7 +1126,6 @@
 
 static void
 dump_buf(std::ostream& os, const void* const buf, size_t const buf_len)
-<<<<<<< HEAD
 {
     std::ios_base::fmtflags const saved_flags(os.flags());
     char                    const saved_fill (os.fill('0'));
@@ -1334,88 +1236,7 @@
             else throw;
         }
         assert(ts.global_seqno() > STATE_SEQNO());
-=======
-{
-    std::ios_base::fmtflags const saved_flags(os.flags());
-    char                    const saved_fill (os.fill('0'));
-
-    os << std::oct;
-
-    const char* const str(static_cast<const char*>(buf));
-    for (size_t i(0); i < buf_len; ++i)
-    {
-        char const c(str[i]);
-
-        if ('\0' == c) break;
-
-        try
-        {
-            if (isprint(c) || isspace(c))
-            {
-                os.put(c);
-            }
-            else
-            {
-                os << '\\' << std::setw(2) << int(c);
-            }
-        }
-        catch (std::ios_base::failure& f)
-        {
-            log_warn << "Failed to dump " << i << "th byte: " << f.what();
-            break;
-        }
-    }
-
-    os.flags(saved_flags);
-    os.fill (saved_fill);
-}
-
-wsrep_status_t
-galera::ReplicatorSMM::commit_order_enter_local(TrxHandle& trx)
-{
-    assert(trx.is_local());
-    assert(trx.global_seqno() > 0);
-    assert(trx.locked());
-
-    assert(trx.state() == TrxHandle::S_APPLYING  ||
-           trx.state() == TrxHandle::S_ABORTING);
-
-    trx.set_state(trx.state() == TrxHandle::S_ABORTING ?
-                  TrxHandle::S_ROLLING_BACK : TrxHandle::S_COMMITTING);
-
-    if (gu_likely(co_mode_ != CommitOrder::BYPASS))
-    {
-        CommitOrder co(trx, co_mode_);
-        assert(!commit_monitor_.entered(co));
-
-        bool interrupted;
-
-        try
-        {
-            trx.unlock();
-            gu_trace(commit_monitor_.enter(co));
-            trx.lock();
-            assert(trx.state() == TrxHandle::S_COMMITTING   ||
-                   trx.state() == TrxHandle::S_ROLLING_BACK ||
-                   trx.state() == TrxHandle::S_MUST_ABORT);
-        }
-        catch (gu::Exception& e)
-        {
-            trx.lock();
-            if (e.get_errno() == EINTR) { interrupted = true; }
-            else throw;
-        }
-
-        if (gu_unlikely(trx.state() == TrxHandle::S_MUST_ABORT))
-        {
-            if (interrupted) trx.set_state(TrxHandle::S_MUST_REPLAY_CM);
-            else             trx.set_state(TrxHandle::S_MUST_REPLAY);
-            return WSREP_BF_ABORT;
-        }
-
-        assert(trx.global_seqno() > STATE_SEQNO());
-    }
-
+    }
     assert(trx.locked());
 
     assert(trx.state() == TrxHandle::S_COMMITTING ||
@@ -1425,52 +1246,6 @@
 }
 
 wsrep_status_t
-galera::ReplicatorSMM::commit_order_enter_remote(TrxHandle& trx)
-{
-    assert(trx.is_local() == false || trx.state() == TrxHandle::S_REPLAYING);
-    assert(trx.global_seqno() > 0);
-    assert(trx.locked() || trx.local_seqno() == WSREP_SEQNO_UNDEFINED /*IST*/);
-
-    assert(trx.state() == TrxHandle::S_APPLYING  ||
-           trx.state() == TrxHandle::S_REPLAYING ||
-           trx.state() == TrxHandle::S_ABORTING);
-
-#ifndef NDEBUG
-    if (trx.state() == TrxHandle::S_REPLAYING)
-    {
-        assert(trx.is_local());
-        assert((trx.flags() & TrxHandle::F_ROLLBACK) == 0);
-    }
-#endif /* NDEBUG */
-
-    CommitOrder co(trx, co_mode_);
-    assert(!commit_monitor_.entered(co) || trx.state() ==TrxHandle::S_REPLAYING);
-    assert(trx.state() ==TrxHandle::S_REPLAYING || !commit_monitor_.entered(co));
-
-    if (trx.state() != TrxHandle::S_REPLAYING)
-        trx.set_state(trx.state() == TrxHandle::S_ABORTING ?
-                      TrxHandle::S_ROLLING_BACK : TrxHandle::S_COMMITTING);
-
-    if (gu_likely(co_mode_ != CommitOrder::BYPASS &&
-                  trx.state() != TrxHandle::S_REPLAYING))
-    {
-        gu_trace(commit_monitor_.enter(co));
->>>>>>> ab476e5a
-    }
-    assert(trx.locked());
-
-    assert(trx.state() == TrxHandle::S_COMMITTING ||
-           trx.state() == TrxHandle::S_ROLLING_BACK);
-
-    assert(trx.state() == TrxHandle::S_COMMITTING ||
-           trx.state() == TrxHandle::S_REPLAYING  ||
-           trx.state() == TrxHandle::S_ROLLING_BACK);
-
-    return WSREP_OK;
-}
-
-wsrep_status_t
-<<<<<<< HEAD
 galera::ReplicatorSMM::commit_order_enter_remote(TrxHandleSlave& trx)
 {
     assert(trx.global_seqno() > 0);
@@ -1500,13 +1275,6 @@
 galera::ReplicatorSMM::commit_order_leave(TrxHandleSlave&          trx,
                                           const wsrep_buf_t* const error)
 {
-=======
-galera::ReplicatorSMM::commit_order_leave(TrxHandle&         trx,
-                                          const wsrep_buf_t* const error)
-{
-    assert(trx.locked() || trx.local_seqno() == WSREP_SEQNO_UNDEFINED /*IST*/);
-
->>>>>>> ab476e5a
     if (trx.state() == TrxHandle::S_MUST_ABORT)
     {
         assert(0);
@@ -1523,7 +1291,6 @@
 
     assert(trx.state() == TrxHandle::S_COMMITTING ||
            trx.state() == TrxHandle::S_REPLAYING  ||
-<<<<<<< HEAD
            trx.state() == TrxHandle::S_ABORTING   ||
            trx.state() == TrxHandle::S_ROLLING_BACK);
 
@@ -1594,69 +1361,6 @@
     wsrep_seqno_t const safe_to_discard(cert_.set_trx_committed(ts));
 
     ApplyOrder ao(ts);
-=======
-           trx.state() == TrxHandle::S_ROLLING_BACK);
-
-#ifndef NDEBUG
-    {
-        CommitOrder co(trx, co_mode_);
-        assert(co_mode_ != CommitOrder::BYPASS || commit_monitor_.entered(co));
-    }
-#endif
-
-    TrxHandle::State end_state(trx.state() == TrxHandle::S_ROLLING_BACK ?
-                               TrxHandle::S_ROLLED_BACK :TrxHandle::S_COMMITTED);
-    wsrep_status_t retval(WSREP_OK);
-
-    if (gu_unlikely(error != NULL && error->ptr != NULL))
-    {
-        assert(error->len > 0);
-
-        std::ostringstream os;
-
-        os << "Failed to apply app action, seqno: " << trx.global_seqno()
-           << ", error: ";
-
-        dump_buf(os, error->ptr, error->len);
-
-        if (!trx.is_toi())
-        {
-            if (!st_.corrupt()) mark_corrupt_and_close();
-
-            end_state = TrxHandle::S_ROLLED_BACK;
-            retval    = WSREP_NODE_FAIL;
-        }
-    }
-
-    if (gu_likely(co_mode_ != CommitOrder::BYPASS))
-    {
-        CommitOrder co(trx, co_mode_);
-        commit_monitor_.leave(co);
-    }
-
-    trx.set_state(end_state);
-
-    return retval;
-}
-
-wsrep_status_t galera::ReplicatorSMM::release_commit(TrxHandle& trx)
-{
-#ifndef NDEBUG
-    {
-        CommitOrder co(trx, co_mode_);
-        assert(co_mode_ == CommitOrder::BYPASS ||
-               commit_monitor_.entered(co) == false);
-    }
-#endif
-
-    log_debug << "release_commit() for trx: " << trx;
-
-    assert((trx.flags() & TrxHandle::F_ROLLBACK) == 0);
-
-    wsrep_seqno_t const safe_to_discard(cert_.set_trx_committed(trx));
-
-    ApplyOrder ao(trx);
->>>>>>> ab476e5a
     apply_monitor_.leave(ao);
 
     if ((ts.flags() & TrxHandle::F_COMMIT) == 0)
@@ -1675,7 +1379,6 @@
 }
 
 
-<<<<<<< HEAD
 wsrep_status_t galera::ReplicatorSMM::release_rollback(TrxHandleMaster& trx)
 {
     assert(trx.locked());
@@ -1737,33 +1440,6 @@
     {
         log_debug << "release_rollback() trx: " << trx << ", ts: nil";
     }
-=======
-wsrep_status_t galera::ReplicatorSMM::release_rollback(TrxHandle& trx)
-{
-    assert(trx.locked());
-
-    if (trx.state() == TrxHandle::S_MUST_ABORT) // BF abort before replicaiton
-        trx.set_state(TrxHandle::S_ABORTING);
-
-    if (trx.state() == TrxHandle::S_ABORTING ||
-        trx.state() == TrxHandle::S_EXECUTING)
-        trx.set_state(TrxHandle::S_ROLLED_BACK);
-
-    assert(trx.state() == TrxHandle::S_ROLLED_BACK);
-
-    log_debug << "release_rollback() trx: " << trx;
-
-    if (trx.global_seqno() > 0)
-    {
-        ApplyOrder ao(trx);
-        if (apply_monitor_.entered(ao))
-        {
-            wsrep_seqno_t const safe_to_discard(cert_.set_trx_committed(trx));
-            apply_monitor_.leave(ao);
-            report_last_committed(safe_to_discard);
-        }
-    }
->>>>>>> ab476e5a
 
     // Trx was either rolled back by user or via certification failure,
     // last committed report not needed since cert index state didn't change.
@@ -1872,21 +1548,12 @@
     {
     case WSREP_OK:
     {
-<<<<<<< HEAD
-
         trx.set_state(TrxHandle::S_APPLYING);
         ts.set_state(TrxHandle::S_APPLYING);
 
         ApplyOrder ao(ts);
         gu_trace(apply_monitor_.enter(ao));
 
-=======
-        trx.set_state(TrxHandle::S_APPLYING);
-
-        ApplyOrder ao(trx);
-        gu_trace(apply_monitor_.enter(ao));
-
->>>>>>> ab476e5a
         trx.set_state(TrxHandle::S_COMMITTING);
         ts.set_state(TrxHandle::S_COMMITTING);
         break;
@@ -3073,14 +2740,10 @@
                               GCS_ACT_WRITESET, ts->depends_seqno() < 0);
 
         if (gu_unlikely(WSREP_TRX_MISSING == retval ||
-                        !trx->must_enter_am()))
+                        !ts->must_enter_am()))
         {
             // last chance to set trx committed while inside of a monitor
-<<<<<<< HEAD
             report_last_committed(cert_.set_trx_committed(*ts));
-=======
-            report_last_committed(cert_.set_trx_committed(*trx));
->>>>>>> ab476e5a
         }
 
         local_monitor_.leave(lo);
@@ -3089,11 +2752,7 @@
     assert(WSREP_OK == retval || WSREP_TRX_FAIL == retval ||
            WSREP_TRX_MISSING == retval || WSREP_BF_ABORT == retval);
 
-<<<<<<< HEAD
     if (gu_unlikely(WSREP_TRX_FAIL == retval))
-=======
-    if (gu_unlikely(WSREP_TRX_FAIL == retval && !trx->must_enter_am()))
->>>>>>> ab476e5a
     {
         assert(ts->state() == TrxHandle::S_ABORTING);
         // applicable but failed certification: self-cancel monitors
