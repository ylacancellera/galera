//
<<<<<<< HEAD
// Copyright (C) 2010-2016 Codership Oy <info@codership.com>
=======
// Copyright (C) 2010-2017 Codership Oy <info@codership.com>
>>>>>>> bcfcd5a7
//

#include "galera_common.hpp"
#include "replicator_smm.hpp"
#include "galera_exception.hpp"

#include "galera_info.hpp"

#include <gu_debug_sync.hpp>
#include <gu_abort.h>

#include <sstream>
#include <iostream>


static void
apply_trx_ws(void*                    recv_ctx,
             wsrep_apply_cb_t         apply_cb,
             wsrep_commit_cb_t        commit_cb,
             const galera::TrxHandle& trx,
             const wsrep_trx_meta_t&  meta)
{
    using galera::TrxHandle;
    static const size_t max_apply_attempts(4);
    size_t attempts(1);

    do
    {
        try
        {
            gu_trace(trx.apply(recv_ctx, apply_cb, meta));
            break;
        }
        catch (galera::ApplyException& e)
        {
            if (trx.is_toi())
            {
                log_warn << "Ignoring error for TO isolated action: " << trx;
                break;
            }
            else
            {
                int const err(e.status());

                if (err > 0)
                {
                    uint32_t const flags
                        (TrxHandle::trx_flags_to_wsrep_flags(trx.flags()) |
                         WSREP_FLAG_ROLLBACK);
                    wsrep_bool_t unused(false);
                    wsrep_cb_status const rcode
                        (commit_cb(recv_ctx, flags, &meta, &unused));

                    if (WSREP_CB_SUCCESS != rcode)
                    {
                        gu_throw_fatal << "Rollback failed. Trx: " << trx;
                    }

                    ++attempts;

                    if (attempts <= max_apply_attempts)
                    {
                        log_warn << e.what()
                                 << "\nRetrying " << attempts << "th time";
                    }
                }
                else
                {
                    GU_TRACE(e);
                    throw;
                }
            }
        }
    }
    while (attempts <= max_apply_attempts);

    if (gu_unlikely(attempts > max_apply_attempts))
    {
        std::ostringstream msg;

        msg << "Failed to apply trx " << trx.global_seqno() << " "
            << max_apply_attempts << " times";

        throw galera::ApplyException(msg.str(), WSREP_CB_FAILURE);
    }

    return;
}


std::ostream& galera::operator<<(std::ostream& os, ReplicatorSMM::State state)
{
    switch (state)
    {
    case ReplicatorSMM::S_DESTROYED: return (os << "DESTROYED");
    case ReplicatorSMM::S_CLOSED:    return (os << "CLOSED");
    case ReplicatorSMM::S_CONNECTED: return (os << "CONNECTED");
    case ReplicatorSMM::S_JOINING:   return (os << "JOINING");
    case ReplicatorSMM::S_JOINED:    return (os << "JOINED");
    case ReplicatorSMM::S_SYNCED:    return (os << "SYNCED");
    case ReplicatorSMM::S_DONOR:     return (os << "DONOR");
    }

    gu_throw_fatal << "invalid state " << static_cast<int>(state);
}

//////////////////////////////////////////////////////////////////////
//////////////////////////////////////////////////////////////////////
//                           Public
//////////////////////////////////////////////////////////////////////
//////////////////////////////////////////////////////////////////////

galera::ReplicatorSMM::ReplicatorSMM(const struct wsrep_init_args* args)
    :
    ist_event_queue_    (),
    init_lib_           (reinterpret_cast<gu_log_cb_t>(args->logger_cb)),
    config_             (),
    init_config_        (config_, args->node_address, args->data_dir),
    parse_options_      (*this, config_, args->options),
    init_ssl_           (config_),
    str_proto_ver_      (-1),
    protocol_version_   (-1),
    proto_max_          (gu::from_string<int>(config_.get(Param::proto_max))),
    state_              (S_CLOSED),
    closing_mutex_      (),
    closing_cond_       (),
    closing_            (false),
    sst_state_          (SST_NONE),
    co_mode_            (CommitOrder::from_string(
                             config_.get(Param::commit_order))),
    state_file_         (config_.get(BASE_DIR)+'/'+GALERA_STATE_FILE),
    st_                 (state_file_),
    safe_to_bootstrap_  (true),
    trx_params_         (config_.get(BASE_DIR), -1,
                         KeySet::version(config_.get(Param::key_format)),
                         gu::from_string<int>(config_.get(
                             Param::max_write_set_size))),
    uuid_               (WSREP_UUID_UNDEFINED),
    state_uuid_         (WSREP_UUID_UNDEFINED),
    state_uuid_str_     (),
    cc_seqno_           (WSREP_SEQNO_UNDEFINED),
    pause_seqno_        (WSREP_SEQNO_UNDEFINED),
    app_ctx_            (args->app_ctx),
    connected_cb_       (args->connected_cb),
    view_cb_            (args->view_cb),
    sst_request_cb_     (args->sst_request_cb),
    apply_cb_           (args->apply_cb),
    commit_cb_          (args->commit_cb),
    unordered_cb_       (args->unordered_cb),
    sst_donate_cb_      (args->sst_donate_cb),
    synced_cb_          (args->synced_cb),
    sst_donor_          (),
    sst_uuid_           (WSREP_UUID_UNDEFINED),
    sst_seqno_          (WSREP_SEQNO_UNDEFINED),
    sst_mutex_          (),
    sst_cond_           (),
    sst_retry_sec_      (1),
    sst_received_       (false),
    gcache_             (config_, config_.get(BASE_DIR)),
    gcs_                (config_, gcache_, proto_max_, args->proto_ver,
                         args->node_name, args->node_incoming),
    service_thd_        (gcs_, gcache_),
    slave_pool_         (sizeof(TrxHandle), 1024, "SlaveTrxHandle"),
    as_                 (new GcsActionSource(slave_pool_, gcs_, *this, gcache_)),
    ist_receiver_       (config_, gcache_, slave_pool_, *this, args->node_address),
    ist_senders_        (gcache_),
    wsdb_               (),
    cert_               (config_, service_thd_),
    local_monitor_      (),
    apply_monitor_      (),
    commit_monitor_     (),
    causal_read_timeout_(config_.get(Param::causal_read_timeout)),
    receivers_          (),
    replicated_         (),
    replicated_bytes_   (),
    keys_count_         (),
    keys_bytes_         (),
    data_bytes_         (),
    unrd_bytes_         (),
    local_commits_      (),
    local_rollbacks_    (),
    local_cert_failures_(),
    local_replays_      (),
    causal_reads_       (),
    preordered_id_      (),
    incoming_list_      (""),
    incoming_mutex_     (),
    wsrep_stats_        ()
{
    // @todo add guards (and perhaps actions)
    state_.add_transition(Transition(S_CLOSED,  S_DESTROYED));
    state_.add_transition(Transition(S_CLOSED,  S_CONNECTED));

    state_.add_transition(Transition(S_CONNECTED, S_CLOSED));
    state_.add_transition(Transition(S_CONNECTED, S_CONNECTED));
    state_.add_transition(Transition(S_CONNECTED, S_JOINING));
    // the following is possible only when bootstrapping new cluster
    // (trivial wsrep_cluster_address)
    state_.add_transition(Transition(S_CONNECTED, S_JOINED));
    // the following are possible on PC remerge
    state_.add_transition(Transition(S_CONNECTED, S_DONOR));
    state_.add_transition(Transition(S_CONNECTED, S_SYNCED));

    state_.add_transition(Transition(S_JOINING, S_CLOSED));
    // the following is possible if one non-prim conf follows another
    state_.add_transition(Transition(S_JOINING, S_CONNECTED));
    state_.add_transition(Transition(S_JOINING, S_JOINED));

    state_.add_transition(Transition(S_JOINED, S_CLOSED));
    state_.add_transition(Transition(S_JOINED, S_CONNECTED));
    state_.add_transition(Transition(S_JOINED, S_SYNCED));
    // the following is possible if one desync() immediately follows another
    state_.add_transition(Transition(S_JOINED, S_DONOR));

    state_.add_transition(Transition(S_SYNCED, S_CLOSED));
    state_.add_transition(Transition(S_SYNCED, S_CONNECTED));
    state_.add_transition(Transition(S_SYNCED, S_DONOR));

    state_.add_transition(Transition(S_DONOR, S_CLOSED));
    state_.add_transition(Transition(S_DONOR, S_CONNECTED));
    state_.add_transition(Transition(S_DONOR, S_JOINED));

    local_monitor_.set_initial_position(WSREP_UUID_UNDEFINED, 0);

    wsrep_uuid_t  uuid;
    wsrep_seqno_t seqno;

    st_.get (uuid, seqno, safe_to_bootstrap_);

    if (0 != args->state_id &&
        args->state_id->uuid != WSREP_UUID_UNDEFINED &&
        args->state_id->uuid == uuid                 &&
        seqno                == WSREP_SEQNO_UNDEFINED)
    {
        /* non-trivial recovery information provided on startup, and db is safe
         * so use recovered seqno value */
        seqno = args->state_id->seqno;
    }

    log_debug << "End state: " << uuid << ':' << seqno << " #################";

    set_initial_position(uuid, seqno);
    gcache_.seqno_reset(gu::GTID(uuid, seqno));
    // update gcache position to one supplied by app.

    build_stats_vars(wsrep_stats_);
}

void galera::ReplicatorSMM::start_closing()
{
    assert(closing_mutex_.locked());
    assert(state_() >= S_CONNECTED);
    if (!closing_)
    {
        closing_ = true;
        gcs_.close();
    }
}

void galera::ReplicatorSMM::shift_to_CLOSED()
{
    assert(closing_mutex_.locked());
    assert(closing_);

    state_.shift_to(S_CLOSED);

    /* Cleanup for re-opening. */
    uuid_ = WSREP_UUID_UNDEFINED;
    closing_ = false;
    if (st_.corrupt())
    {
        /* this is a synchronization hack to make sure all receivers are done
         * with their work and won't access cert module any more. The usual
         * monitor drain is not enough here. */
        while (receivers_() > 1) usleep(1000);

        // this should erase the memory of a pre-existing state.
        set_initial_position(WSREP_UUID_UNDEFINED, WSREP_SEQNO_UNDEFINED);
        cert_.assign_initial_position(gu::GTID(GU_UUID_NIL, -1),
                                      trx_params_.version_);
        sst_uuid_            = WSREP_UUID_UNDEFINED;
        sst_seqno_           = WSREP_SEQNO_UNDEFINED;
        cc_seqno_            = WSREP_SEQNO_UNDEFINED;
        pause_seqno_         = WSREP_SEQNO_UNDEFINED;
    }

    closing_cond_.broadcast();
}

void galera::ReplicatorSMM::wait_for_CLOSED(gu::Lock& lock)
{
    assert(closing_mutex_.locked());
    assert(closing_);
    while (state_() > S_CLOSED) lock.wait(closing_cond_);
    assert(!closing_);
    assert(WSREP_UUID_UNDEFINED == uuid_);
}

galera::ReplicatorSMM::~ReplicatorSMM()
{
    log_info << "dtor state: " << state_();

    gu::Lock lock(closing_mutex_);

    switch (state_())
    {
    case S_CONNECTED:
    case S_JOINING:
    case S_JOINED:
    case S_SYNCED:
    case S_DONOR:
        start_closing();
        wait_for_CLOSED(lock);
        // @todo wait that all users have left the building
    case S_CLOSED:
        ist_senders_.cancel();
        break;
    case S_DESTROYED:
        break;
    }

    delete as_;
}


wsrep_status_t galera::ReplicatorSMM::connect(const std::string& cluster_name,
                                              const std::string& cluster_url,
                                              const std::string& state_donor,
                                              bool  const        bootstrap)
{
    sst_donor_ = state_donor;
    service_thd_.reset();

    ssize_t err;
    wsrep_status_t ret(WSREP_OK);
    wsrep_seqno_t const seqno(STATE_SEQNO());
    wsrep_uuid_t  const gcs_uuid(seqno < 0 ? WSREP_UUID_UNDEFINED :state_uuid_);

    log_info << "Setting GCS initial position to " << gcs_uuid << ':' << seqno;

    if ((bootstrap == true || cluster_url == "gcomm://")
        && safe_to_bootstrap_ == false)
    {
        log_error << "It may not be safe to bootstrap the cluster from this node. "
                  << "It was not the last one to leave the cluster and may "
                  << "not contain all the updates. To force cluster bootstrap "
                  << "with this node, edit the grastate.dat file manually and "
                  << "set safe_to_bootstrap to 1 .";
        ret = WSREP_NODE_FAIL;
    }

    if (ret == WSREP_OK &&
        (err = gcs_.set_initial_position(gu::GTID(gcs_uuid, seqno))) != 0)
    {
        log_error << "gcs init failed:" << strerror(-err);
        ret = WSREP_NODE_FAIL;
    }

    if (ret == WSREP_OK &&
        (err = gcs_.connect(cluster_name, cluster_url, bootstrap)) != 0)
    {
        log_error << "gcs connect failed: " << strerror(-err);
        ret = WSREP_NODE_FAIL;
    }

    if (ret == WSREP_OK)
    {
        state_.shift_to(S_CONNECTED);
    }

    return ret;
}


wsrep_status_t galera::ReplicatorSMM::close()
{
    gu::Lock lock(closing_mutex_);

    if (state_() > S_CLOSED)
    {
        start_closing();
        wait_for_CLOSED(lock);
    }

    return WSREP_OK;
}


wsrep_status_t galera::ReplicatorSMM::async_recv(void* recv_ctx)
{
    assert(recv_ctx != 0);

    if (state_() <= S_CLOSED)
    {
        log_error <<"async recv cannot start, provider in CLOSED state";
        return WSREP_FATAL;
    }

    ++receivers_;

    bool exit_loop(false);
    wsrep_status_t retval(WSREP_OK);

    while (WSREP_OK == retval && state_() > S_CLOSED)
    {
        ssize_t rc;

        while (gu_unlikely((rc = as_->process(recv_ctx, exit_loop))
                           == -ECANCELED))
        {
            recv_IST(recv_ctx);
            // hack: prevent fast looping until ist controlling thread
            // resumes gcs prosessing
            usleep(10000);
        }

        if (gu_unlikely(rc <= 0))
        {
            retval = WSREP_CONN_FAIL;
        }
        else if (gu_unlikely(exit_loop == true))
        {
            assert(WSREP_OK == retval);

            if (receivers_.sub_and_fetch(1) > 0)
            {
                log_info << "Slave thread exiting on request.";
                break;
            }

            ++receivers_;
            log_warn << "Refusing exit for the last slave thread.";
        }
    }

    /* exiting loop already did proper checks */
    if (!exit_loop && receivers_.sub_and_fetch(1) == 0)
    {
        gu::Lock lock(closing_mutex_);

        if (state_() > S_CLOSED && !closing_)
        {
            if (retval == WSREP_OK)
            {
                log_warn << "Broken shutdown sequence, provider state: "
                         << state_() << ", retval: " << retval;
                assert (0);
            }
            else
            {
                // Generate zero view before exit to notify application
                wsrep_view_info_t* err_view(galera_view_info_create(0, false));
                view_cb_(app_ctx_, recv_ctx, err_view, 0, 0);
                free(err_view);
            }

            shift_to_CLOSED();
        }
    }

    log_debug << "Slave thread exit. Return code: " << retval;

    return retval;
}


void galera::ReplicatorSMM::apply_trx(void* recv_ctx, TrxHandle& trx)
{
    if (!trx.skip_event())
    {
        assert(trx.trx_id() != uint64_t(-1) || trx.is_toi());
        assert(trx.global_seqno() > 0);
        assert(trx.is_certified() /*Repl*/ || trx.preordered() /*IST*/);
        assert(trx.is_local() == false);
    }

    ApplyOrder ao(trx);
    CommitOrder co(trx, co_mode_);

    uint32_t commit_flags(TrxHandle::trx_flags_to_wsrep_flags(trx.flags()));
    bool const aborting(TrxHandle::S_ABORTING == trx.state());
    bool const applying(!aborting || trx.pa_unsafe());

    if (gu_likely(applying))
    {
        gu_trace(apply_monitor_.enter(ao));
    }

<<<<<<< HEAD
    trx.set_state(TrxHandle::S_APPLYING);

    wsrep_trx_meta_t meta = { {state_uuid_, trx.global_seqno() },
                              { trx.source_id(), trx.trx_id(), trx.conn_id() },
                              trx.depends_seqno() };

    gu_trace(apply_trx_ws(recv_ctx, apply_cb_, commit_cb_, trx, meta));
=======
    if (trx->is_toi())
    {
        log_debug << "Executing TO isolated action: " << *trx;
        st_.mark_unsafe();
    }

    gu_trace(apply_trx_ws(recv_ctx, apply_cb_, commit_cb_, *trx, meta));
>>>>>>> bcfcd5a7
    /* at this point any exception in apply_trx_ws() is fatal, not
     * catching anything. */

    wsrep_bool_t exit_loop(false);

    if (gu_likely(co_mode_ != CommitOrder::BYPASS))
    {
        gu_trace(commit_monitor_.enter(co));
        assert(trx.global_seqno() > STATE_SEQNO());
    }
    trx.set_state(TrxHandle::S_COMMITTING);

    TrxHandle::State end_state(aborting ?
                               TrxHandle::S_ROLLED_BACK :TrxHandle::S_COMMITTED);

    wsrep_cb_status_t const rcode(commit_cb_(recv_ctx, commit_flags,
                                             &meta, &exit_loop));

    if (gu_unlikely (rcode != WSREP_CB_SUCCESS))
        gu_throw_fatal << (commit_flags & WSREP_FLAG_ROLLBACK ?
                           "Rollback" : "Commit")
                       << " failed. Trx: " << trx;

    log_debug << "Trx " << (commit_flags & WSREP_FLAG_ROLLBACK ?
                            "rolled back " : "committed ")
              << trx.global_seqno();

    if (gu_likely(co_mode_ != CommitOrder::BYPASS))
    {
        commit_monitor_.leave(co);
    }

    trx.set_state(end_state);

    if (trx.is_local() == false)
    {
        GU_DBUG_SYNC_WAIT("after_commit_slave_sync");
    }

    wsrep_seqno_t const safe_to_discard(cert_.set_trx_committed(trx));
    if (gu_likely(trx.local_seqno() != -1))
    {
        // trx with local seqno -1 originates from IST (or other source not gcs)
        report_last_committed(safe_to_discard);
    }

    if (gu_likely(applying))
    {
        /* For now need to keep it inside apply monitor to ensure all processing
         * ends by the time monitors are drained because of potential gcache
         * cleanup (and loss of the writeset buffer). Perhaps unordered monitor
         * is needed here. */
        trx.unordered(recv_ctx, unordered_cb_);

        apply_monitor_.leave(ao);
    }

    trx.set_exit_loop(exit_loop);
}


wsrep_status_t galera::ReplicatorSMM::send(TrxHandle*        trx,
                                           wsrep_trx_meta_t* meta)
{
    assert(trx->locked());

    if (state_() < S_JOINED) return WSREP_TRX_FAIL;

    const bool rollback(trx->flags() & TrxHandle::F_ROLLBACK);

    if (rollback)
    {
        assert(trx->state() == TrxHandle::S_ABORTING);
    }

    WriteSetNG::GatherVector actv;

    size_t act_size = trx->write_set_out().gather(trx->source_id(),
                                                  trx->conn_id(),
                                                  trx->trx_id(),
                                                  actv);
    ssize_t rcode(0);
    do
    {
        const bool scheduled(!rollback);

        if (scheduled)
        {
            const ssize_t gcs_handle(gcs_.schedule());

            if (gu_unlikely(gcs_handle < 0))
            {
                log_debug << "gcs schedule " << strerror(-gcs_handle);
                rcode = gcs_handle;
                goto out;
            }
            trx->set_gcs_handle(gcs_handle);
        }

        trx->finalize(last_committed());
        trx->unlock();
        // rollbacks must be sent bypassing SM monitor to avoid deadlocks
        const bool grab(rollback);
        rcode = gcs_.sendv(actv, act_size,
                           GCS_ACT_TORDERED,
                           scheduled, grab);
        GU_DBUG_SYNC_WAIT("after_send_sync");
        trx->lock();
    }
    // TODO: Break loop after some timeout
    while (rcode == -EAGAIN && (usleep(1000), true));

    trx->set_gcs_handle(-1);

<<<<<<< HEAD
out:

    if (rcode <= 0)
    {
        log_debug << "ReplicatorSMM::send failed: " << -rcode;
    }

    return (rcode > 0 ? WSREP_OK : WSREP_TRX_FAIL);
=======
    if (trx->is_toi())
    {
        log_debug << "Done executing TO isolated action: "
                  << trx->global_seqno();
        st_.mark_safe();
    }

    trx->set_exit_loop(exit_loop);
>>>>>>> bcfcd5a7
}


wsrep_status_t galera::ReplicatorSMM::replicate(TrxHandlePtr& txp,
                                                wsrep_trx_meta_t* meta)
{
    if (state_() < S_JOINED) return WSREP_TRX_FAIL;

    TrxHandle* const trx(txp.get());

    assert(trx->state() == TrxHandle::S_EXECUTING ||
           trx->state() == TrxHandle::S_MUST_ABORT);
    assert(trx->local_seqno() == WSREP_SEQNO_UNDEFINED &&
           trx->global_seqno() == WSREP_SEQNO_UNDEFINED);

    if (state_() < S_JOINED || trx->state() == TrxHandle::S_MUST_ABORT)
    {
    must_abort:
        if (trx->state() == TrxHandle::S_EXECUTING ||
            trx->state() == TrxHandle::S_REPLICATING)
            trx->set_state(TrxHandle::S_MUST_ABORT);

        trx->set_state(TrxHandle::S_ABORTING);

        return WSREP_CONN_FAIL;
    }

    WriteSetNG::GatherVector actv;

    gcs_action act;
    act.type = GCS_ACT_TORDERED;
#ifndef NDEBUG
    act.seqno_g = GCS_SEQNO_ILL;
#endif
    act.buf  = NULL;
    act.size = trx->write_set_out().gather(trx->source_id(),
                                           trx->conn_id(),
                                           trx->trx_id(),
                                           actv);
    trx->set_state(TrxHandle::S_REPLICATING);

    ssize_t rcode(-1);

    do
    {
        assert(act.seqno_g == GCS_SEQNO_ILL);

        const ssize_t gcs_handle(gcs_.schedule());

        if (gu_unlikely(gcs_handle < 0))
        {
            log_debug << "gcs schedule " << strerror(-gcs_handle);
            trx->set_state(TrxHandle::S_MUST_ABORT);
            goto must_abort;
        }

        trx->set_gcs_handle(gcs_handle);

        trx->finalize(last_committed());
        assert(trx->last_seen_seqno() >= 0);
        trx->unlock();
        assert (act.buf == NULL); // just a sanity check
        rcode = gcs_.replv(actv, act, true);
        GU_DBUG_SYNC_WAIT("after_replicate_sync")
        trx->lock();
    }
    while (rcode == -EAGAIN && trx->state() != TrxHandle::S_MUST_ABORT &&
           (usleep(1000), true));

    assert(trx->last_seen_seqno() >= 0);
    trx->set_gcs_handle(-1);

    if (rcode < 0)
    {
        if (rcode != -EINTR)
        {
            log_debug << "gcs_repl() failed with " << strerror(-rcode)
                      << " for trx " << *trx;
        }

        assert(rcode != -EINTR || trx->state() == TrxHandle::S_MUST_ABORT);
        assert(act.seqno_l == GCS_SEQNO_ILL && act.seqno_g == GCS_SEQNO_ILL);
        assert(NULL == act.buf);

        if (trx->state() != TrxHandle::S_MUST_ABORT)
        {
            trx->set_state(TrxHandle::S_MUST_ABORT);
        }

        goto must_abort;
    }

    assert(act.buf != NULL);
    assert(act.size == rcode);
    assert(act.seqno_l != GCS_SEQNO_ILL);
    assert(act.seqno_g != GCS_SEQNO_ILL);

    ++replicated_;
    replicated_bytes_ += rcode;
    trx->set_gcs_handle(-1);

    gu_trace(trx->unserialize(static_cast<const gu::byte_t*>(act.buf), act.size, 0));

    trx->update_stats(keys_count_, keys_bytes_, data_bytes_, unrd_bytes_);

    wsrep_status_t retval(WSREP_TRX_FAIL);

    // ROLLBACK event shortcut to avoid blocking in monitors or
    // getting BF aborted inside provider
    if (gu_unlikely(trx->flags() & TrxHandle::F_ROLLBACK))
    {
        assert(trx->depends_seqno() > 0); // must be set at unserialization
        trx->mark_certified();
        gcache_.seqno_assign(trx->action(), trx->global_seqno(),
                             GCS_ACT_TORDERED, false);
        cancel_monitors<true>(*trx);

        trx->set_state(TrxHandle::S_MUST_ABORT);
        trx->set_state(TrxHandle::S_ABORTING);

        goto out;
    }

    trx->set_received(act.buf, act.seqno_l, act.seqno_g);

    if (gu_unlikely(trx->state() == TrxHandle::S_MUST_ABORT))
    {
        retval = cert_for_aborted(txp);

        if (retval != WSREP_BF_ABORT)
        {
            cancel_monitors<true>(*trx);

            assert(trx->is_dummy());
            assert(WSREP_OK != retval);
            retval = WSREP_TRX_FAIL;
        }
        else
        {
            trx->set_state(TrxHandle::S_MUST_CERT_AND_REPLAY);
        }
    }
    else
    {
        assert(trx->state() == TrxHandle::S_REPLICATING);
        retval = WSREP_OK;
    }

    assert(trx->last_seen_seqno() >= 0);

out:
    assert(trx->state() != TrxHandle::S_MUST_ABORT);
    assert(trx->global_seqno() >  0);
    assert(trx->global_seqno() == act.seqno_g);

    if (meta != 0) // whatever the retval, we must update GTID in meta
    {
        meta->gtid.uuid  = state_uuid_;
        meta->gtid.seqno = trx->global_seqno();
        meta->depends_on = trx->depends_seqno();
    }

    return retval;
}

void
galera::ReplicatorSMM::abort_trx(TrxHandle* trx)
{
    assert(trx != 0);
    assert(trx->is_local() == true);

    log_debug << "aborting trx " << *trx << " " << trx;

    switch (trx->state())
    {
    case TrxHandle::S_MUST_ABORT:
    case TrxHandle::S_ABORTING: // guess this is here because we can have a race
        return;
    case TrxHandle::S_EXECUTING:
        trx->set_state(TrxHandle::S_MUST_ABORT);
        break;
    case TrxHandle::S_REPLICATING:
    {
        trx->set_state(TrxHandle::S_MUST_ABORT);
        // trx is in gcs repl
        int rc;
        if (trx->gcs_handle() > 0 &&
            ((rc = gcs_.interrupt(trx->gcs_handle()))) != 0)
        {
            log_debug << "gcs_interrupt(): handle "
                      << trx->gcs_handle()
                      << " trx id " << trx->trx_id()
                      << ": " << strerror(-rc);
        }
        break;
    }
    case TrxHandle::S_CERTIFYING:
    {
        trx->set_state(TrxHandle::S_MUST_ABORT);
        // trx is waiting in local monitor
        LocalOrder lo(*trx);
        trx->unlock();
        local_monitor_.interrupt(lo);
        trx->lock();
        break;
    }
    case TrxHandle::S_APPLYING:
    {
        trx->set_state(TrxHandle::S_MUST_ABORT);
        // trx is waiting in apply monitor
        ApplyOrder ao(*trx);
        trx->unlock();
        apply_monitor_.interrupt(ao);
        trx->lock();
        break;
    }
    case TrxHandle::S_COMMITTING:
        trx->set_state(TrxHandle::S_MUST_ABORT);
        if (co_mode_ != CommitOrder::BYPASS)
        {
            // trx waiting in commit monitor
            CommitOrder co(*trx, co_mode_);
            trx->unlock();
            commit_monitor_.interrupt(co);
            trx->lock();
        }
        break;
    default:
        gu_throw_fatal << "invalid state " << trx->state();
    }
}


wsrep_status_t galera::ReplicatorSMM::pre_commit(TrxHandlePtr&     trx,
                                                 wsrep_trx_meta_t* meta)
{
    assert(trx->state() == TrxHandle::S_REPLICATING);
    trx->set_state(TrxHandle::S_CERTIFYING);

    assert(trx->local_seqno()  > -1);
    assert(trx->global_seqno() > -1);
    assert(trx->last_seen_seqno() >= 0);

    if (meta != 0)
    {
        meta->gtid.uuid  = state_uuid_;
        meta->gtid.seqno = trx->global_seqno();
        meta->depends_on = trx->depends_seqno();
    }
    // State should not be checked here: If trx has been replicated,
    // it has to be certified and potentially applied. #528
    // if (state_() < S_JOINED) return WSREP_TRX_FAIL;

    wsrep_status_t retval(cert_and_catch(trx));

    assert((trx->flags() & TrxHandle::F_ROLLBACK) == 0 ||
           trx->state() == TrxHandle::S_ABORTING);

    if (gu_unlikely(retval != WSREP_OK))
    {
        switch(retval)
        {
        case WSREP_BF_ABORT:
            assert(trx->depends_seqno() >= 0);
            assert(trx->state() == TrxHandle::S_MUST_CERT_AND_REPLAY ||
                   trx->state() == TrxHandle::S_MUST_REPLAY_AM);
            break;
        case WSREP_TRX_FAIL:
            assert(trx->depends_seqno() < 0);
            assert(trx->state() == TrxHandle::S_ABORTING);
            break;
        default:
            assert(0);
        }

        return retval;
    }

    assert(trx->state() == TrxHandle::S_CERTIFYING);
    assert(trx->global_seqno() > STATE_SEQNO());
    assert(trx->depends_seqno() >= 0);

    trx->set_state(TrxHandle::S_APPLYING);

    ApplyOrder ao(*trx);
    CommitOrder co(*trx, co_mode_);
    bool interrupted(false);

    try
    {
        trx->unlock();
        gu_trace(apply_monitor_.enter(ao));
        GU_DBUG_SYNC_WAIT("after_pre_commit_apply_monitor_enter");
        trx->lock();
        assert(trx->state() == TrxHandle::S_APPLYING ||
               trx->state() == TrxHandle::S_MUST_ABORT);
    }
    catch (gu::Exception& e)
    {
        trx->lock();
        if (e.get_errno() == EINTR)
        {
            interrupted = true;
        }
        else throw;
    }

    if (gu_unlikely(interrupted || trx->state() == TrxHandle::S_MUST_ABORT))
    {
        assert(trx->state() == TrxHandle::S_MUST_ABORT);
        assert(trx->flags() & TrxHandle::F_COMMIT);
        if (interrupted) trx->set_state(TrxHandle::S_MUST_REPLAY_AM);
        else             trx->set_state(TrxHandle::S_MUST_REPLAY_CM);
        retval = WSREP_BF_ABORT;
    }
    else if ((trx->flags() & TrxHandle::F_COMMIT) != 0)
    {
        assert(apply_monitor_.entered(ao));

        trx->set_state(TrxHandle::S_COMMITTING);

        if (co_mode_ != CommitOrder::BYPASS)
        {
            try
            {
                trx->unlock();
                gu_trace(commit_monitor_.enter(co));
                trx->lock();
                assert(trx->state() == TrxHandle::S_COMMITTING ||
                       trx->state() == TrxHandle::S_MUST_ABORT);
            }
            catch (gu::Exception& e)
            {
                trx->lock();
                if (e.get_errno() == EINTR) { interrupted = true; }
                else throw;
            }

            if (gu_unlikely(interrupted) ||
                trx->state() == TrxHandle::S_MUST_ABORT)
            {
                assert(trx->state() == TrxHandle::S_MUST_ABORT);
                if (interrupted) trx->set_state(TrxHandle::S_MUST_REPLAY_CM);
                else             trx->set_state(TrxHandle::S_MUST_REPLAY);
                retval = WSREP_BF_ABORT;
            }
        }
    }
    else
    {
        trx->set_state(TrxHandle::S_EXECUTING);
    }

    assert((retval == WSREP_OK && (trx->state() == TrxHandle::S_COMMITTING ||
                                   trx->state() == TrxHandle::S_EXECUTING))
           ||
           (retval == WSREP_TRX_FAIL && trx->state() == TrxHandle::S_ABORTING)
           ||
           (retval == WSREP_BF_ABORT && (
               trx->state() == TrxHandle::S_MUST_REPLAY_AM ||
               trx->state() == TrxHandle::S_MUST_REPLAY_CM ||
               trx->state() == TrxHandle::S_MUST_REPLAY))
           ||
           (retval == WSREP_TRX_FAIL && trx->state() == TrxHandle::S_ABORTING)
        );

    if (meta) meta->depends_on = trx->depends_seqno();

    return retval;
}

wsrep_status_t galera::ReplicatorSMM::replay_trx(TrxHandlePtr& txp, void* trx_ctx)
{
    TrxHandle* const trx(txp.get());

    assert(trx->state() == TrxHandle::S_MUST_CERT_AND_REPLAY ||
           trx->state() == TrxHandle::S_MUST_REPLAY_AM       ||
           trx->state() == TrxHandle::S_MUST_REPLAY_CM       ||
           trx->state() == TrxHandle::S_MUST_REPLAY);
    assert(trx->trx_id() != static_cast<wsrep_trx_id_t>(-1));
    assert(trx->global_seqno() > STATE_SEQNO());

    wsrep_status_t retval(WSREP_OK);

    switch (trx->state())
    {
    case TrxHandle::S_MUST_CERT_AND_REPLAY:
        retval = cert_and_catch(txp);
        if (retval != WSREP_OK)
        {
            assert(retval == WSREP_TRX_FAIL);
            assert(trx->state() == TrxHandle::S_ABORTING);
            // apply monitor is self canceled in cert
            break;
        }
        trx->set_state(TrxHandle::S_MUST_REPLAY_AM);
        // fall through
    case TrxHandle::S_MUST_REPLAY_AM:
    {
        // safety measure to make sure that all preceding trxs finish before
        // replaying
        trx->set_depends_seqno(trx->global_seqno() - 1);
        ApplyOrder ao(*trx);
        if (apply_monitor_.entered(ao) == false)
        {
            gu_trace(apply_monitor_.enter(ao));
        }
        trx->set_state(TrxHandle::S_MUST_REPLAY_CM);
        // fall through
    }
    case TrxHandle::S_MUST_REPLAY_CM:
        if (co_mode_ != CommitOrder::BYPASS)
        {
            CommitOrder co(*trx, co_mode_);
            if (commit_monitor_.entered(co) == false)
            {
                gu_trace(commit_monitor_.enter(co));
            }
        }
        trx->set_state(TrxHandle::S_MUST_REPLAY);
        // fall through
    case TrxHandle::S_MUST_REPLAY:
        ++local_replays_;

        trx->set_state(TrxHandle::S_REPLAYING);
        try
        {
            // Only committing transactions should be replayed
            assert(trx->flags() & TrxHandle::F_COMMIT);

            wsrep_trx_meta_t meta = {{ state_uuid_,     trx->global_seqno() },
                                     { trx->source_id(), trx->trx_id(),
                                       trx->conn_id()                       },
                                     trx->depends_seqno()};

            /* failure to replay own trx is certainly a sign of inconsistency,
             * not trying to catch anything here */
            gu_trace(trx->apply(trx_ctx, apply_cb_, meta));

            uint32_t const commit_flags
                (TrxHandle::trx_flags_to_wsrep_flags(trx->flags()));
            wsrep_bool_t unused(false);
            wsrep_cb_status_t const rcode
                (commit_cb_(trx_ctx, commit_flags, &meta, &unused));

            if (gu_unlikely(rcode != WSREP_CB_SUCCESS))
                gu_throw_fatal << (commit_flags & WSREP_FLAG_ROLLBACK ?
                                   "Rollback" : "Commit")
                               << " failed. Trx: " << *trx;

            log_debug << "replayed " << trx->global_seqno();
            // trx, ts states will be set to COMMITTED in post_commit()
        }
        catch (gu::Exception& e)
        {
            mark_corrupt_and_close();
            throw;
        }

        // apply, commit monitors are released in post commit
        return WSREP_OK;
    default:
        gu_throw_fatal << "Invalid state in replay for trx " << *trx;
    }

    log_debug << "replaying failed for trx " << *trx;
    assert(trx->state() == TrxHandle::S_ABORTING);

    return retval;
}


wsrep_status_t galera::ReplicatorSMM::post_rollback(TrxHandle* trx)
{
    // * Cert failure or BF abort while inside pre_commit() call or
    // * BF abort between pre_commit() and pre_rollback() call
    assert(trx->state() == TrxHandle::S_EXECUTING ||
           trx->state() == TrxHandle::S_ABORTING  ||
           trx->state() == TrxHandle::S_MUST_ABORT);

    if (trx->state() == TrxHandle::S_MUST_ABORT)
    {
        trx->set_state(TrxHandle::S_ABORTING);
    }

    if (trx->pa_unsafe())
    {
        ApplyOrder ao(*trx);
        apply_monitor_.enter(ao);
    }

    if (co_mode_ != CommitOrder::BYPASS)
    {
        CommitOrder co(*trx, co_mode_);
        commit_monitor_.enter(co);
    }

    return WSREP_OK;
}


wsrep_status_t galera::ReplicatorSMM::release_commit(TrxHandle* trx)
{
    log_debug << "release_commit() for trx: " << *trx;

    assert((trx->flags() & TrxHandle::F_ROLLBACK) == 0);

    if (trx->state() == TrxHandle::S_MUST_ABORT)
    {
        // This is possible in case of ALG: BF applier BF aborts
        // trx that has already grabbed commit monitor and is committing.
        // However, this should be acceptable assuming that commit
        // operation does not reserve any more resources and is able
        // to release already reserved resources.
        log_debug << "trx was BF aborted during commit: " << *trx;
        // manipulate state to avoid crash
        trx->set_state(TrxHandle::S_MUST_REPLAY);
        trx->set_state(TrxHandle::S_REPLAYING);
    }
    assert(trx->state() == TrxHandle::S_COMMITTING ||
           trx->state() == TrxHandle::S_REPLAYING);
    assert(trx->local_seqno() > -1 && trx->global_seqno() > -1);

    CommitOrder co(*trx, co_mode_);
    if (co_mode_ != CommitOrder::BYPASS) commit_monitor_.leave(co);

    ApplyOrder ao(*trx);
    apply_monitor_.leave(ao);

    trx->set_state(TrxHandle::S_COMMITTED);

    report_last_committed(cert_.set_trx_committed(*trx));

    ++local_commits_;

    return WSREP_OK;
}


wsrep_status_t galera::ReplicatorSMM::release_rollback(TrxHandle* trx)
{
    if (trx->state() == TrxHandle::S_MUST_ABORT) // BF abort before replicaiton
        trx->set_state(TrxHandle::S_ABORTING);

    log_debug << "release_rollback() trx: " << *trx;

    if (trx->write_set_in().size() > 0)
    {
        assert(trx->global_seqno() > 0); // BF'ed
        assert(trx->state() == TrxHandle::S_ABORTING);

        log_debug << "Master rolled back " << trx->global_seqno();

        if (trx->pa_unsafe()) /* apply_monitor_ was entered */
        {
            ApplyOrder ao(*trx);
            assert(apply_monitor_.entered(ao));
            apply_monitor_.leave(ao);
        }
        else
        {
#ifndef NDEBUG
            ApplyOrder ao(*trx);
            assert(!apply_monitor_.entered(ao));
#endif
        }

        if (co_mode_ != CommitOrder::BYPASS)
        {
            CommitOrder co(*trx, co_mode_);
            assert(commit_monitor_.entered(co));
            commit_monitor_.leave(co);
        }

        report_last_committed(cert_.set_trx_committed(*trx));
    }

    assert(trx->state() == TrxHandle::S_ABORTING ||
           trx->state() == TrxHandle::S_EXECUTING);

    trx->set_state(TrxHandle::S_ROLLED_BACK);

    // Trx was either rolled back by user or via certification failure,
    // last committed report not needed since cert index state didn't change.
    // report_last_committed();
    ++local_rollbacks_;

    return WSREP_OK;
}


wsrep_status_t galera::ReplicatorSMM::sync_wait(wsrep_gtid_t* upto,
                                                int           tout,
                                                wsrep_gtid_t* gtid)
{
    gu::GTID wait_gtid;

    if (upto == 0)
    {
        long ret = gcs_.caused(wait_gtid);
        if (ret < 0)
        {
            log_warn << "gcs_caused() returned " << ret
                     << " ("  << strerror(-ret) << ')';
            return WSREP_TRX_FAIL;
        }
    }
    else
    {
        wait_gtid.set(upto->uuid, upto->seqno);
    }

    try
    {
        // @note: Using timed wait for monitor is currently a hack
        // to avoid deadlock resulting from race between monitor wait
        // and drain during configuration change. Instead of this,
        // monitor should have proper mechanism to interrupt waiters
        // at monitor drain and disallowing further waits until
        // configuration change related operations (SST etc) have been
        // finished.
        gu::datetime::Period timeout(causal_read_timeout_);
        if (tout != -1)
        {
            timeout = gu::datetime::Period(tout * gu::datetime::Sec);
        }
        gu::datetime::Date wait_until(gu::datetime::Date::calendar() + timeout);

        if (gu_likely(co_mode_ != CommitOrder::BYPASS))
        {
            commit_monitor_.wait(wait_gtid, wait_until);
        }
        else
        {
            apply_monitor_.wait(wait_gtid, wait_until);
        }
        if (gtid != 0)
        {
            commit_monitor_.last_left_gtid(*gtid);
        }
        ++causal_reads_;
        return WSREP_OK;
    }
    catch (gu::NotFound& e)
    {
        log_debug << "monitor wait failed for sync_wait: UUID mismatch";
        return WSREP_TRX_MISSING;
    }
    catch (gu::Exception& e)
    {
        log_debug << "monitor wait failed for sync_wait: " << e.what();
        return WSREP_TRX_FAIL;
    }
}

wsrep_status_t galera::ReplicatorSMM::last_committed_id(wsrep_gtid_t* gtid)
{
    commit_monitor_.last_left_gtid(*gtid);
    return WSREP_OK;
}

wsrep_status_t galera::ReplicatorSMM::to_isolation_begin(TrxHandlePtr&     txp,
                                                         wsrep_trx_meta_t* meta)
{
    TrxHandle& trx(*txp);

    if (meta != 0)
    {
        assert(meta->gtid.seqno > 0);
        assert(meta->gtid.seqno == trx.global_seqno());
        assert(meta->depends_on == trx.depends_seqno());
    }

    assert(trx.state() == TrxHandle::S_REPLICATING);
    trx.set_state(TrxHandle::S_CERTIFYING);

    assert(trx.trx_id() == static_cast<wsrep_trx_id_t>(-1));
    assert(trx.local_seqno() > -1 && trx.global_seqno() > -1);
    assert(trx.global_seqno() > STATE_SEQNO());

    CommitOrder co(trx, co_mode_);
    wsrep_status_t retval;
    switch ((retval = cert_and_catch(txp)))
    {
    case WSREP_OK:
    {
        ApplyOrder ao(trx);
        gu_trace(apply_monitor_.enter(ao));

        trx.set_state(TrxHandle::S_APPLYING);
        trx.set_state(TrxHandle::S_COMMITTING);
        break;
    }
    case WSREP_TRX_FAIL:
        // Apply monitor is released in cert() in case of failure.
        trx.set_state(TrxHandle::S_ABORTING);
        break;
    default:
        assert(0);
        gu_throw_fatal << "unrecognized retval " << retval
                       << " for to isolation certification for " << trx;
        break;
    }

    if (co_mode_ != CommitOrder::BYPASS)
        try
        {
            commit_monitor_.enter(co);

            if (trx.state() == TrxHandle::S_COMMITTING)
            {
                log_debug << "Executing TO isolated action: " << trx;
                st_.mark_unsafe();
            }
            else
            {
                log_debug << "Grabbed TO for failed isolated action: " << trx;
                assert(trx.state() == TrxHandle::S_ABORTING);
            }
        }
        catch (...)
        {
            gu_throw_fatal << "unable to enter commit monitor: " << trx;
        }

    return retval;
}


wsrep_status_t
galera::ReplicatorSMM::to_isolation_end(TrxHandlePtr& txp,
                                        const wsrep_buf_t* const err)
{
    TrxHandle& trx(*txp);

    log_debug << "Done executing TO isolated action: " << trx
              << ", error message: " << gu::Hexdump(err->ptr, err->len, true);

    assert(trx.state() == TrxHandle::S_COMMITTING ||
           trx.state() == TrxHandle::S_ABORTING);

    CommitOrder co(trx, co_mode_);
    if (co_mode_ != CommitOrder::BYPASS) commit_monitor_.leave(co);
    ApplyOrder ao(trx);
    report_last_committed(cert_.set_trx_committed(trx));
    apply_monitor_.leave(ao);

    st_.mark_safe();

    if (trx.state() == TrxHandle::S_COMMITTING)
    {
        assert(trx.state() == TrxHandle::S_COMMITTING);
        trx.set_state(TrxHandle::S_COMMITTED);
    }
    else
    {
        // apply_monitor_ was canceled in cert()
        assert(trx.state() == TrxHandle::S_ABORTING);
        trx.set_state(TrxHandle::S_ROLLED_BACK);
    }

    return WSREP_OK;
}

namespace galera
{

static WriteSetOut*
writeset_from_handle (wsrep_po_handle_t& handle,
                      const TrxHandle::Params& trx_params)
{
    WriteSetOut* ret = reinterpret_cast<WriteSetOut*>(handle.opaque);

    if (NULL == ret)
    {
        try
        {
            ret = new WriteSetOut(
//                gu::String<256>(trx_params.working_dir_) << '/' << &handle,
                trx_params.working_dir_, wsrep_trx_id_t(&handle),
                /* key format is not essential since we're not adding keys */
                KeySet::version(trx_params.key_format_), NULL, 0,
                0, WriteSetNG::MAX_VERSION, DataSet::MAX_VERSION, DataSet::MAX_VERSION,
                trx_params.max_write_set_size_);

            handle.opaque = ret;
        }
        catch (std::bad_alloc& ba)
        {
            gu_throw_error(ENOMEM) << "Could not create WriteSetOut";
        }
    }

    return ret;
}

} /* namespace galera */

wsrep_status_t
galera::ReplicatorSMM::preordered_collect(wsrep_po_handle_t&            handle,
                                          const struct wsrep_buf* const data,
                                          size_t                  const count,
                                          bool                    const copy)
{
    WriteSetOut* const ws(writeset_from_handle(handle, trx_params_));

    for (size_t i(0); i < count; ++i)
    {
        ws->append_data(data[i].ptr, data[i].len, copy);
    }

    return WSREP_OK;
}


wsrep_status_t
galera::ReplicatorSMM::preordered_commit(wsrep_po_handle_t&            handle,
                                         const wsrep_uuid_t&           source,
                                         uint64_t                const flags,
                                         int                     const pa_range,
                                         bool                    const commit)
{
    WriteSetOut* const ws(writeset_from_handle(handle, trx_params_));

    if (gu_likely(true == commit))
    {
        ws->set_flags (WriteSetNG::wsrep_flags_to_ws_flags(flags));

        /* by loooking at trx_id we should be able to detect gaps / lost events
         * (however resending is not implemented yet). Something like
         *
         * wsrep_trx_id_t const trx_id(cert_.append_preordered(source, ws));
         *
         * begs to be here. */
        wsrep_trx_id_t const trx_id(preordered_id_.add_and_fetch(1));

        WriteSetNG::GatherVector actv;

        size_t const actv_size(ws->gather(source, 0, trx_id, actv));

        ws->finalize_preordered (pa_range); // also adds CRC

        int rcode;
        do
        {
            rcode = gcs_.sendv(actv, actv_size, GCS_ACT_TORDERED, false, false);
        }
        while (rcode == -EAGAIN && (usleep(1000), true));

        if (rcode < 0)
            gu_throw_error(-rcode)
                << "Replication of preordered writeset failed.";
    }

    delete ws;

    handle.opaque = NULL;

    return WSREP_OK;
}


wsrep_status_t
galera::ReplicatorSMM::sst_sent(const wsrep_gtid_t& state_id, int const rcode)
{
    assert (rcode <= 0);
    assert (rcode == 0 || state_id.seqno == WSREP_SEQNO_UNDEFINED);
    assert (rcode != 0 || state_id.seqno >= 0);

    if (state_() != S_DONOR)
    {
        log_error << "sst sent called when not SST donor, state " << state_();
        return WSREP_CONN_FAIL;
    }

    gcs_seqno_t seqno(rcode ? rcode : state_id.seqno);

    if (state_id.uuid != state_uuid_ && seqno >= 0)
    {
        // state we have sent no longer corresponds to the current group state
        // mark an error
        seqno = -EREMCHG;
    }

    try {
        if (rcode == 0)
            gcs_.join(gu::GTID(state_id.uuid, state_id.seqno), rcode);
        else
            /* stamp error message with the current state */
            gcs_.join(gu::GTID(state_uuid_, commit_monitor_.last_left()), rcode);

        return WSREP_OK;
    }
    catch (gu::Exception& e)
    {
        log_error << "failed to recover from DONOR state: " << e.what();
        return WSREP_CONN_FAIL;
    }
}


void galera::ReplicatorSMM::process_trx(void* recv_ctx, const TrxHandlePtr& trx)
{
    assert(recv_ctx != 0);
    assert(trx != 0);
    assert(trx->local_seqno() > 0);
    assert(trx->global_seqno() > 0);
    assert(trx->last_seen_seqno() >= 0);
    assert(trx->depends_seqno() == -1);
    assert(trx->state() == TrxHandle::S_REPLICATING);
    trx->set_state(TrxHandle::S_CERTIFYING);

    wsrep_status_t const retval(cert_and_catch(trx));

    switch (retval)
    {
    case WSREP_TRX_FAIL:
        assert(trx->state() == TrxHandle::S_ABORTING);
        /* fall through to apply_trx() */
    case WSREP_OK:
        try
        {
            gu_trace(apply_trx(recv_ctx, *trx));
        }
        catch (std::exception& e)
        {
            st_.mark_corrupt();

            log_fatal << "Failed to apply trx: " << *trx;
            log_fatal << e.what();
            log_fatal << "Node consistency compromized, aborting...";
            abort();
        }
        break;
    case WSREP_TRX_MISSING: // must be skipped due to SST
        assert(trx->state() == TrxHandle::S_ABORTING);
        report_last_committed(cert_.set_trx_committed(*trx));
        break;
    default:
        // this should not happen for remote actions
        gu_throw_error(EINVAL)
            << "unrecognized retval for remote trx certification: "
            << retval << " trx: " << *trx;
    }
}


void galera::ReplicatorSMM::process_commit_cut(wsrep_seqno_t seq,
                                               wsrep_seqno_t seqno_l)
{
    assert(seq > 0);
    assert(seqno_l > 0);
    LocalOrder lo(seqno_l);

    gu_trace(local_monitor_.enter(lo));

    if (seq >= cc_seqno_) /* Refs #782. workaround for
                           * assert(seqno >= seqno_released_) in gcache. */
        cert_.purge_trxs_upto(seq, true);

    local_monitor_.leave(lo);
    log_debug << "Got commit cut from GCS: " << seq;
}


/* NB: the only use for this method is in cancel_seqnos() below */
void galera::ReplicatorSMM::cancel_seqno(wsrep_seqno_t const seqno)
{
    // To enter monitors we need to fake trx object
    TrxHandlePtr dummy(TrxHandle::New(slave_pool_), TrxHandleDeleter());
    dummy->set_global_seqno(seqno);
    dummy->set_depends_seqno(dummy->global_seqno() - 1);

    ApplyOrder  ao(*dummy);
    apply_monitor_.self_cancel(ao);

    if (co_mode_ != CommitOrder::BYPASS)
    {
        CommitOrder co(*dummy, co_mode_);
        commit_monitor_.self_cancel(co);
    }
}

/* NB: the only use for this method is to dismiss the slave queue
 *     in corrupt state */
void galera::ReplicatorSMM::cancel_seqnos(wsrep_seqno_t const seqno_l,
                                          wsrep_seqno_t const seqno_g)
{
    if (seqno_l > 0)
    {
        LocalOrder lo(seqno_l);
        local_monitor_.self_cancel(lo);
    }

    if (seqno_g > 0) cancel_seqno(seqno_g);
}


void galera::ReplicatorSMM::drain_monitors(wsrep_seqno_t const upto)
{
    apply_monitor_.drain(upto);
    if (co_mode_ != CommitOrder::BYPASS) commit_monitor_.drain(upto);
}


void galera::ReplicatorSMM::set_initial_position(const wsrep_uuid_t&  uuid,
                                                 wsrep_seqno_t const seqno)
{
    update_state_uuid(uuid);
    apply_monitor_.set_initial_position(uuid, seqno);

    if (co_mode_ != CommitOrder::BYPASS)
        commit_monitor_.set_initial_position(uuid, seqno);
}

void galera::ReplicatorSMM::establish_protocol_versions (int proto_ver)
{
    switch (proto_ver)
    {
    case 1:
        trx_params_.version_ = 1;
        str_proto_ver_ = 0;
        break;
    case 2:
        trx_params_.version_ = 1;
        str_proto_ver_ = 1;
        break;
    case 3:
    case 4:
        trx_params_.version_ = 2;
        str_proto_ver_ = 1;
        break;
    case 5:
        trx_params_.version_ = 3;
        str_proto_ver_ = 1;
        break;
    case 6:
        trx_params_.version_  = 3;
        str_proto_ver_ = 2; // gcs intelligent donor selection.
        // include handling dangling comma in donor string.
        break;
    case 7:
        // Protocol upgrade to handle IST SSL backwards compatibility,
        // no effect to TRX or STR protocols.
        trx_params_.version_ = 3;
        str_proto_ver_ = 2;
        break;
    default:
        log_fatal << "Configuration change resulted in an unsupported protocol "
            "version: " << proto_ver << ". Can't continue.";
        abort();
    };

    protocol_version_ = proto_ver;
    log_info << "REPL Protocols: " << protocol_version_ << " ("
              << trx_params_.version_ << ", " << str_proto_ver_ << ")";
}

static bool
app_wants_state_transfer (const void* const req, ssize_t const req_len)
{
    return (req_len != (strlen(WSREP_STATE_TRANSFER_NONE) + 1) ||
            memcmp(req, WSREP_STATE_TRANSFER_NONE, req_len));
}

void
galera::ReplicatorSMM::update_incoming_list(const wsrep_view_info_t& view)
{
    static char const separator(',');

    ssize_t new_size(0);

    if (view.memb_num > 0)
    {
        new_size += view.memb_num - 1; // separators

        for (int i = 0; i < view.memb_num; ++i)
        {
            new_size += strlen(view.members[i].incoming);
        }
    }

    gu::Lock lock(incoming_mutex_);

    incoming_list_.clear();
    incoming_list_.resize(new_size);

    if (new_size <= 0) return;

    incoming_list_ = view.members[0].incoming;

    for (int i = 1; i < view.memb_num; ++i)
    {
        incoming_list_ += separator;
        incoming_list_ += view.members[i].incoming;
    }
}

static galera::Replicator::State state2repl(gcs_node_state const my_state,
                                            int const            my_idx)
{
    switch (my_state)
    {
    case GCS_NODE_STATE_NON_PRIM:
    case GCS_NODE_STATE_PRIM:
        return galera::Replicator::S_CONNECTED;
    case GCS_NODE_STATE_JOINER:
        return galera::Replicator::S_JOINING;
    case GCS_NODE_STATE_JOINED:
        return galera::Replicator::S_JOINED;
    case GCS_NODE_STATE_SYNCED:
        return galera::Replicator::S_SYNCED;
    case GCS_NODE_STATE_DONOR:
        return galera::Replicator::S_DONOR;
    case GCS_NODE_STATE_MAX:
        assert(0);
    }

    gu_throw_fatal << "unhandled gcs state: " << my_state;
    GU_DEBUG_NORETURN;
}

void
galera::ReplicatorSMM::process_conf_change(void*                    recv_ctx,
                                           const struct gcs_action& act)
{
    assert(act.seqno_l >= 0);

    LocalOrder lo(act.seqno_l);
    gu_trace(local_monitor_.enter(lo));

    const gcs_act_conf_t& conf(*static_cast<const gcs_act_conf_t*>(act.buf));

    log_debug << "Received CC action: seqno_g: " << act.seqno_g
              << ", seqno_l: " << act.seqno_l << ", conf(id: " << conf.conf_id
              << ", memb_num: " << conf.memb_num << ", my_idx: " << conf.my_idx
              << ", my_state: " << conf.my_state << ", seqno: " << conf.seqno
              << ")";

    wsrep_view_info_t* const view_info
        (galera_view_info_create(&conf, conf.my_state == GCS_NODE_STATE_PRIM));

    assert(view_info->memb_num == conf.memb_num);
    assert(view_info->my_idx == conf.my_idx);
    assert(view_info->view < 0 || view_info->my_idx >= 0);

    update_incoming_list(*view_info);

    wsrep_seqno_t const upto(cert_.position());
    gu_trace(drain_monitors(upto));

    if (view_info->status == WSREP_VIEW_PRIMARY)
    {
        safe_to_bootstrap_ = (view_info->memb_num == 1);
    }

    wsrep_seqno_t const group_seqno(view_info->state_id.seqno);
    const wsrep_uuid_t& group_uuid (view_info->state_id.uuid);

    if (view_info->my_idx >= 0)
    {
        bool const first_view(uuid_ == WSREP_UUID_UNDEFINED);
        if (first_view) uuid_ = view_info->members[view_info->my_idx].id;

        // First view from the group or group uuid has changed,
        // call connected callback to notify application.
        if ((first_view || state_uuid_ != group_uuid) && connected_cb_)
        {
            wsrep_cb_status_t cret(connected_cb_(0, view_info));
            if (cret != WSREP_CB_SUCCESS)
            {
                log_fatal << "Application returned error " << cret
                          << " from connect callback, aborting";
                abort();
            }
        }
    }

    bool const st_required
        (state_transfer_required(*view_info, conf.my_state == GCS_NODE_STATE_PRIM));

    void*  app_req(0);
    size_t app_req_len(0);

    if (st_required)
    {
        log_info << "State transfer required: "
                 << "\n\tGroup state: " << group_uuid << ":" << group_seqno
                 << "\n\tLocal state: " << state_uuid_<< ":" << STATE_SEQNO();

        if (S_CONNECTED != state_()) state_.shift_to(S_CONNECTED);

        wsrep_cb_status_t const rcode(sst_request_cb_(&app_req, &app_req_len));

        if (WSREP_CB_SUCCESS != rcode)
        {
            assert(app_req_len <= 0);
            log_fatal << "SST request callback failed. This is unrecoverable, "
                      << "restart required.";
            abort();
        }
        else if (0 == app_req_len && state_uuid_ != group_uuid)
        {
            log_fatal << "Local state UUID " << state_uuid_
                      << " is different from group state UUID " << group_uuid
                      << ", and SST request is null: restart required.";
            abort();
        }
    }

    Replicator::State const next_state(state2repl(conf.my_state, conf.my_idx));

    if (view_info->view >= 0) // Primary configuration
    {
        establish_protocol_versions(conf.repl_proto_ver);

        // we have to reset cert initial position here, SST does not contain
        // cert index yet (see #197).
        cert_.assign_initial_position(gu::GTID(group_uuid, group_seqno),
                                      trx_params_.version_);
        // at this point there is no ongoing master or slave transactions
        // and no new requests to service thread should be possible

        if (STATE_SEQNO() > 0) service_thd_.release_seqno(STATE_SEQNO());
        // make sure all gcache buffers are released

        service_thd_.flush(group_uuid); // make sure service thd is idle

        // record state seqno, needed for IST on DONOR
        cc_seqno_ = group_seqno;

        bool const app_wants_st(app_wants_state_transfer(app_req, app_req_len));

        if (st_required && app_wants_st)
        {
            // GCache::Seqno_reset() happens here
            request_state_transfer (recv_ctx,
                                    group_uuid, group_seqno, app_req,
                                    app_req_len);
        }
        else
        {
            if (view_info->view == 1 || !app_wants_st)
            {
                set_initial_position(group_uuid, group_seqno);
                gcache_.seqno_reset(gu::GTID(group_uuid, group_seqno));
            }

            if (state_() == S_CONNECTED || state_() == S_DONOR)
            {
                switch (next_state)
                {
                case S_JOINING:
                    state_.shift_to(S_JOINING);
                    break;
                case S_DONOR:
                    if (state_() == S_CONNECTED)
                    {
                        state_.shift_to(S_DONOR);
                    }
                    break;
                case S_JOINED:
                    state_.shift_to(S_JOINED);
                    break;
                case S_SYNCED:
                    state_.shift_to(S_SYNCED);
                    synced_cb_(app_ctx_);
                    break;
                default:
                    log_debug << "next_state " << next_state;
                    break;
                }
            }

            st_.set(state_uuid_, WSREP_SEQNO_UNDEFINED, safe_to_bootstrap_);
        }

        if (state_() == S_JOINING && sst_state_ != SST_NONE)
        {
            /* There are two reasons we can be here:
             * 1) we just got state transfer in request_state_transfer() above;
             * 2) we failed here previously (probably due to partition).
             */
            try {
                gcs_.join(gu::GTID(state_uuid_, sst_seqno_), 0);
                sst_state_ = SST_NONE;
            }
            catch (gu::Exception& e)
            {
                log_error << "Failed to JOIN the cluster after SST";
            }
        }
    }
    else
    {
        // Non-primary configuration
        if (state_uuid_ != WSREP_UUID_UNDEFINED)
        {
            st_.set (state_uuid_, STATE_SEQNO(), safe_to_bootstrap_);
        }

        if (next_state != S_CONNECTED)
        {
            log_fatal << "Internal error: unexpected next state for "
                      << "non-prim: " << next_state
                      << ". Current state: " << state_() <<". Restart required.";
            abort();
        }

        state_.shift_to(next_state);
    }

    {
        wsrep_cb_status_t const rcode
            (view_cb_(app_ctx_, recv_ctx, view_info, 0, 0));

        if (WSREP_CB_SUCCESS != rcode)
        {
            assert(app_req_len <= 0);
            log_fatal << "View callback failed. This is unrecoverable, "
                      << "restart required.";
            abort();
        }
    }

    local_monitor_.leave(lo);
    // Wake up potential IST waters
    gcs_.resume_recv();
    ist_end(0);

    free(app_req);
    free(view_info);

    if (conf.conf_id < 0 && conf.memb_num == 0) {
        log_debug << "Received SELF-LEAVE. Connection closed.";

        gu::Lock lock(closing_mutex_);

        shift_to_CLOSED();
    }
}


void galera::ReplicatorSMM::process_join(wsrep_seqno_t seqno_j,
                                         wsrep_seqno_t seqno_l)
{
    LocalOrder lo(seqno_l);

    gu_trace(local_monitor_.enter(lo));

    wsrep_seqno_t const upto(cert_.position());

    apply_monitor_.drain(upto);

    if (co_mode_ != CommitOrder::BYPASS) commit_monitor_.drain(upto);

    if (seqno_j < 0 && S_JOINING == state_())
    {
        // #595, @todo: find a way to re-request state transfer
        log_fatal << "Failed to receive state transfer: " << seqno_j
                  << " (" << strerror (-seqno_j) << "), need to restart.";
        abort();
    }
    else
    {
        state_.shift_to(S_JOINED);
    }

    local_monitor_.leave(lo);
}


void galera::ReplicatorSMM::process_sync(wsrep_seqno_t seqno_l)
{
    LocalOrder lo(seqno_l);

    gu_trace(local_monitor_.enter(lo));

    wsrep_seqno_t const upto(cert_.position());

    apply_monitor_.drain(upto);

    if (co_mode_ != CommitOrder::BYPASS) commit_monitor_.drain(upto);

    state_.shift_to(S_SYNCED);
    synced_cb_(app_ctx_);
    local_monitor_.leave(lo);
}

wsrep_seqno_t galera::ReplicatorSMM::pause()
{
    // Grab local seqno for local_monitor_
    wsrep_seqno_t const local_seqno(
        static_cast<wsrep_seqno_t>(gcs_.local_sequence()));
    LocalOrder lo(local_seqno);
    local_monitor_.enter(lo);

    // Local monitor should take care that concurrent
    // pause requests are enqueued
    assert(pause_seqno_ == WSREP_SEQNO_UNDEFINED);
    pause_seqno_ = local_seqno;

    // Get drain seqno from cert index
    wsrep_seqno_t const upto(cert_.position());
    apply_monitor_.drain(upto);
    assert (apply_monitor_.last_left() >= upto);

    if (co_mode_ != CommitOrder::BYPASS)
    {
        commit_monitor_.drain(upto);
        assert (commit_monitor_.last_left() >= upto);
        assert (commit_monitor_.last_left() == apply_monitor_.last_left());
    }

    wsrep_seqno_t const ret(STATE_SEQNO());
    st_.set(state_uuid_, ret, safe_to_bootstrap_);

    log_info << "Provider paused at " << state_uuid_ << ':' << ret
             << " (" << pause_seqno_ << ")";

    return ret;
}

void galera::ReplicatorSMM::resume()
{
    if (pause_seqno_ == WSREP_SEQNO_UNDEFINED)
    {
        log_warn << "tried to resume unpaused provider";
        return;
    }

    st_.set(state_uuid_, WSREP_SEQNO_UNDEFINED, safe_to_bootstrap_);
    log_info << "resuming provider at " << pause_seqno_;
    LocalOrder lo(pause_seqno_);
    pause_seqno_ = WSREP_SEQNO_UNDEFINED;
    local_monitor_.leave(lo);
    log_info << "Provider resumed.";
}

void galera::ReplicatorSMM::desync()
{
    wsrep_seqno_t seqno_l;

    ssize_t const ret(gcs_.desync(seqno_l));

    if (seqno_l > 0)
    {
        LocalOrder lo(seqno_l); // need to process it regardless of ret value

        if (ret == 0)
        {
/* #706 - the check below must be state request-specific. We are not holding
          any locks here and must be able to wait like any other action.
          However practice may prove different, leaving it here as a reminder.
            if (local_monitor_.would_block(seqno_l))
            {
                gu_throw_error (-EDEADLK) << "Ran out of resources waiting to "
                                          << "desync the node. "
                                          << "The node must be restarted.";
            }
*/
            local_monitor_.enter(lo);
            if (state_() != S_DONOR) state_.shift_to(S_DONOR);
            local_monitor_.leave(lo);
        }
        else
        {
            local_monitor_.self_cancel(lo);
        }
    }

    if (ret)
    {
        gu_throw_error (-ret) << "Node desync failed.";
    }
}

void galera::ReplicatorSMM::resync()
{
    gcs_.join(gu::GTID(state_uuid_, commit_monitor_.last_left()), 0);
}


//////////////////////////////////////////////////////////////////////
//////////////////////////////////////////////////////////////////////
////                           Private
//////////////////////////////////////////////////////////////////////
//////////////////////////////////////////////////////////////////////

/* don't use this directly, use cert_and_catch() instead */
inline
wsrep_status_t galera::ReplicatorSMM::cert(const TrxHandlePtr& trx)
{
    assert(trx->state() == TrxHandle::S_CERTIFYING ||
           trx->state() == TrxHandle::S_MUST_CERT_AND_REPLAY);

    assert(trx->local_seqno()     != WSREP_SEQNO_UNDEFINED);
    assert(trx->global_seqno()    != WSREP_SEQNO_UNDEFINED);
    assert(trx->last_seen_seqno() >= 0);
    assert(trx->last_seen_seqno() < trx->global_seqno());

    LocalOrder  lo(*trx);
    bool        interrupted(false);
    bool        in_replay(trx->state() == TrxHandle::S_MUST_CERT_AND_REPLAY);

    try
    {
        trx->unlock();
        if (in_replay == false || local_monitor_.entered(lo) == false)
        {
            gu_trace(local_monitor_.enter(lo));
        }
        trx->lock();
        assert(trx->state() == TrxHandle::S_CERTIFYING ||
               trx->state() == TrxHandle::S_MUST_ABORT ||
               trx->state() == TrxHandle::S_MUST_CERT_AND_REPLAY);
    }
    catch (gu::Exception& e)
    {
        trx->lock();
        if (e.get_errno() == EINTR) { interrupted = true; }
        else throw;
    }

    wsrep_status_t retval(WSREP_OK);
    bool const applicable(trx->global_seqno() > STATE_SEQNO());
    assert(!trx->is_local() || applicable); // applicable can't be false for locals

    if (gu_unlikely(interrupted || trx->state() == TrxHandle::S_MUST_ABORT))
    {
        assert(trx->state() == TrxHandle::S_MUST_ABORT);
        retval = cert_for_aborted(trx);

        if (WSREP_TRX_FAIL == retval)
        {
            assert(WSREP_SEQNO_UNDEFINED == trx->depends_seqno());
            assert(TrxHandle::S_ABORTING == trx->state());

            if (interrupted == true)
            {
                local_monitor_.self_cancel(lo);
            }
            else
            {
                local_monitor_.leave(lo);
            }

            assert(trx->is_dummy());
        }
        else
        {
            assert(WSREP_BF_ABORT == retval);
            assert(trx->flags() & TrxHandle::F_COMMIT);

            trx->set_state(TrxHandle::S_MUST_CERT_AND_REPLAY);
            return retval;
        }
    }
    else
    {
        assert(trx->state() == TrxHandle::S_CERTIFYING ||
               trx->state() == TrxHandle::S_MUST_CERT_AND_REPLAY);

        switch (cert_.append_trx(trx))
        {
        case Certification::TEST_OK:
            if (gu_likely(applicable))
            {
                retval = WSREP_OK;
                assert(trx->depends_seqno() >= 0);
            }
            else
            {
                // this can happen after SST position has been submitted
                // but not all actions preceding SST initial position
                // have been processed
                trx->set_state(TrxHandle::S_ABORTING);
                retval = WSREP_TRX_MISSING;
            }
            break;
        case Certification::TEST_FAILED:
            if (gu_unlikely(trx->is_toi() && applicable)) // small sanity check
            {
                // may happen on configuration change
                log_warn << "Certification failed for TO isolated action: "
                         << *trx;
                assert(0);
            }
            local_cert_failures_ += trx->is_local();
            assert(trx->state() == TrxHandle::S_ABORTING);
            retval = applicable ? WSREP_TRX_FAIL : WSREP_TRX_MISSING;
            break;
        }

        // at this point we are about to leave local_monitor_. Make sure
        // trx checksum was alright before that.
        trx->verify_checksum();

        // we must do it 'in order' for std::map reasons, so keeping
        // it inside the monitor
        gcache_.seqno_assign (trx->action(), trx->global_seqno(),
                              GCS_ACT_TORDERED, trx->depends_seqno() < 0);

        local_monitor_.leave(lo);
    }

    assert(WSREP_OK == retval || WSREP_TRX_FAIL == retval ||
           WSREP_TRX_MISSING == retval);

    if (gu_unlikely(WSREP_TRX_FAIL == retval && applicable))
    {
        assert(trx->state() == TrxHandle::S_ABORTING);
        // applicable but failed certification: self-cancel monitors
        cancel_monitors<false>(*trx);
    }
    else
    {
        assert(WSREP_OK != retval || trx->depends_seqno() >= 0);
    }

    return retval;
}

/* pretty much any exception in cert() is fatal as it blocks local_monitor_ */
wsrep_status_t galera::ReplicatorSMM::cert_and_catch(const TrxHandlePtr& trx)
{
    try
    {
        return cert(trx);
    }
    catch (std::exception& e)
    {
        log_fatal << "Certification exception: " << e.what();
    }
    catch (...)
    {
        log_fatal << "Unknown certification exception";
    }
    assert(0);
    abort();
}

/* This must be called BEFORE local_monitor_.self_cancel() due to
 * gcache_.seqno_assign() */
wsrep_status_t galera::ReplicatorSMM::cert_for_aborted(const TrxHandlePtr& trx)
{
    // trx was BF aborted either while it was replicating or
    // while it was waiting for local monitor
    assert(trx->state() == TrxHandle::S_MUST_ABORT);

    Certification::TestResult const res(cert_.test(trx, false));

    switch (res)
    {
    case Certification::TEST_OK:
        return WSREP_BF_ABORT;

    case Certification::TEST_FAILED:
        // Mext step will be monitors release. Make sure that ws was not
        // corrupted and cert failure is real before procedeing with that.
 //gcf788 - this must be moved to cert(), the caller method
        assert(trx->is_dummy());
        trx->verify_checksum();
        gcache_.seqno_assign (trx->action(), trx->global_seqno(),
                              GCS_ACT_TORDERED, true);
        return WSREP_TRX_FAIL;

    default:
        log_fatal << "Unexpected return value from Certification::test(): "
                  << res;
        abort();
    }
}


void
galera::ReplicatorSMM::update_state_uuid (const wsrep_uuid_t& uuid)
{
    if (state_uuid_ != uuid)
    {
        *(const_cast<wsrep_uuid_t*>(&state_uuid_)) = uuid;

        std::ostringstream os; os << state_uuid_;

        strncpy(const_cast<char*>(state_uuid_str_), os.str().c_str(),
                sizeof(state_uuid_str_));
    }

    st_.set(uuid, WSREP_SEQNO_UNDEFINED, safe_to_bootstrap_);
}

void
galera::ReplicatorSMM::abort()
{
    gcs_.close();
    gu_abort();
}<|MERGE_RESOLUTION|>--- conflicted
+++ resolved
@@ -1,9 +1,5 @@
 //
-<<<<<<< HEAD
-// Copyright (C) 2010-2016 Codership Oy <info@codership.com>
-=======
 // Copyright (C) 2010-2017 Codership Oy <info@codership.com>
->>>>>>> bcfcd5a7
 //
 
 #include "galera_common.hpp"
@@ -492,7 +488,6 @@
         gu_trace(apply_monitor_.enter(ao));
     }
 
-<<<<<<< HEAD
     trx.set_state(TrxHandle::S_APPLYING);
 
     wsrep_trx_meta_t meta = { {state_uuid_, trx.global_seqno() },
@@ -500,15 +495,6 @@
                               trx.depends_seqno() };
 
     gu_trace(apply_trx_ws(recv_ctx, apply_cb_, commit_cb_, trx, meta));
-=======
-    if (trx->is_toi())
-    {
-        log_debug << "Executing TO isolated action: " << *trx;
-        st_.mark_unsafe();
-    }
-
-    gu_trace(apply_trx_ws(recv_ctx, apply_cb_, commit_cb_, *trx, meta));
->>>>>>> bcfcd5a7
     /* at this point any exception in apply_trx_ws() is fatal, not
      * catching anything. */
 
@@ -623,7 +609,6 @@
 
     trx->set_gcs_handle(-1);
 
-<<<<<<< HEAD
 out:
 
     if (rcode <= 0)
@@ -632,16 +617,6 @@
     }
 
     return (rcode > 0 ? WSREP_OK : WSREP_TRX_FAIL);
-=======
-    if (trx->is_toi())
-    {
-        log_debug << "Done executing TO isolated action: "
-                  << trx->global_seqno();
-        st_.mark_safe();
-    }
-
-    trx->set_exit_loop(exit_loop);
->>>>>>> bcfcd5a7
 }
 
 
