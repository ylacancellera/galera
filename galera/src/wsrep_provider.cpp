//
// Copyright (C) 2010-2017 Codership Oy <info@codership.com>
//

#include "key_data.hpp"

#if defined(GALERA_MULTIMASTER)
#include "replicator_smm.hpp"
#define REPL_CLASS galera::ReplicatorSMM
#else
#error "Not implemented"
#endif

#include "wsrep_params.hpp"

#include <cassert>


using galera::KeyOS;
using galera::WriteSet;
using galera::TrxHandle;
using galera::TrxHandleMaster;
using galera::TrxHandleSlave;
using galera::TrxHandleLock;


extern "C" {
    const char* wsrep_interface_version = (char*)WSREP_INTERFACE_VERSION;
}


extern "C"
wsrep_status_t galera_init(wsrep_t* gh, const struct wsrep_init_args* args)
{
    assert(gh != 0);

    try
    {
        gh->ctx = new REPL_CLASS (args);
        // Moved into galera::ReplicatorSMM::ParseOptions::ParseOptions()
        // wsrep_set_params(*reinterpret_cast<REPL_CLASS*>(gh->ctx),
        //                 args->options);
        return WSREP_OK;
    }
    catch (gu::Exception& e)
    {
        log_error << e.what();
    }
#ifdef NDEBUG
    catch (std::exception& e)
    {
        log_error << e.what();
    }
    catch (gu::NotFound& e)
    {
        /* Unrecognized parameter (logged by gu::Config::set()) */
    }
    catch (...)
    {
        log_fatal << "non-standard exception";
    }
#endif

    return WSREP_NODE_FAIL;
}


extern "C"
wsrep_cap_t galera_capabilities(wsrep_t* gh)
{
    assert(gh != 0);
    assert(gh->ctx != 0);

    REPL_CLASS * repl(reinterpret_cast< REPL_CLASS * >(gh->ctx));

    return repl->capabilities();
}


extern "C"
void galera_tear_down(wsrep_t* gh)
{
    assert(gh != 0);

    REPL_CLASS * repl(reinterpret_cast< REPL_CLASS * >(gh->ctx));

    if (repl != 0)
    {
        delete repl;
        gh->ctx = 0;
    }
}


extern "C"
wsrep_status_t galera_parameters_set (wsrep_t* gh, const char* params)
{
    assert(gh != 0); // cppcheck-suppress nullPointer
    assert(gh->ctx != 0);

    REPL_CLASS * repl(reinterpret_cast< REPL_CLASS * >(gh->ctx));

    // cppcheck-suppress nullPointer
    if (gh)
    {
        try
        {
            wsrep_set_params (*repl, params);
            return WSREP_OK;
        }
        catch (gu::NotFound&)
        {
            log_warn << "Unrecognized parameter in '" << params << "'";
            return WSREP_WARNING;
        }
        catch (std::exception& e)
        {
            log_debug << e.what(); // better logged in wsrep_set_params
        }
    }
    else
    {
        log_error << "Attempt to set parameter(s) on uninitialized replicator.";
    }

    return WSREP_NODE_FAIL;
}


extern "C"
char* galera_parameters_get (wsrep_t* gh)
{
    assert(gh != 0);
    assert(gh->ctx != 0);

    try
    {
        REPL_CLASS * repl(reinterpret_cast< REPL_CLASS * >(gh->ctx));
        return wsrep_get_params(*repl);
    }
    catch (std::exception& e)
    {
        log_error << e.what();
        return 0;
    }
    catch (...)
    {
        log_fatal << "non-standard exception";
        return 0;
    }
}


extern "C"
wsrep_status_t galera_connect (wsrep_t*     gh,
                               const char*  cluster_name,
                               const char*  cluster_url,
                               const char*  state_donor,
                               wsrep_bool_t bootstrap)
{
    assert(gh != 0);
    assert(gh->ctx != 0);

    REPL_CLASS * repl(reinterpret_cast< REPL_CLASS * >(gh->ctx));

    try
    {
        return repl->connect(cluster_name, cluster_url,
                             state_donor ? state_donor : "", bootstrap);
    }
    catch (gu::Exception& e)
    {
        log_error << "Failed to connect to cluster: "
                  << e.what();
        return WSREP_NODE_FAIL;
    }
#ifdef NDEBUG
    catch (std::exception& e)
    {
        log_error << e.what();
        return WSREP_NODE_FAIL;
    }
    catch (...)
    {
        log_fatal << "non-standard exception";
        return WSREP_FATAL;
    }
#endif /* NDEBUG */
}


extern "C"
wsrep_status_t galera_disconnect(wsrep_t *gh)
{
    assert(gh != 0);
    assert(gh->ctx != 0);

    REPL_CLASS * repl(reinterpret_cast< REPL_CLASS * >(gh->ctx));

    try
    {
        return repl->close();
    }
    catch (std::exception& e)
    {
        log_error << e.what();
        return WSREP_NODE_FAIL;
    }
    catch (...)
    {
        log_fatal << "non-standard exception";
        return WSREP_FATAL;
    }
}


extern "C"
wsrep_status_t galera_recv(wsrep_t *gh, void *recv_ctx)
{
    assert(gh != 0);
    assert(gh->ctx != 0);

    REPL_CLASS * repl(reinterpret_cast< REPL_CLASS * >(gh->ctx));

#ifdef NDEBUG
    try
    {
#endif /* NDEBUG */

        return repl->async_recv(recv_ctx);

#ifdef NDEBUG
    }
    catch (gu::Exception& e)
    {
        log_error << e.what();

        switch (e.get_errno())
        {
        case ENOTRECOVERABLE:
            return WSREP_FATAL;
        default:
            return WSREP_NODE_FAIL;
        }
    }
    catch (std::exception& e)
    {
        log_error << e.what();
    }
    catch (...)
    {
        log_fatal << "non-standard exception";
    }

    return WSREP_FATAL;
#endif /* NDEBUG */
}

static TrxHandleMaster*
get_local_trx(REPL_CLASS* const        repl,
              wsrep_ws_handle_t* const handle,
              bool const               create)
{
    TrxHandleMaster* trx(0);

    assert(handle != 0);

    if (handle->opaque != 0)
    {
        trx = static_cast<TrxHandleMaster*>(handle->opaque);
        assert(trx->trx_id() == handle->trx_id ||
               wsrep_trx_id_t(-1) == handle->trx_id);
    }
    else
    {
        try
        {
            trx = repl->get_local_trx(handle->trx_id, create).get();
            handle->opaque = trx;
        }
        catch (gu::NotFound& ) { }
    }

    return trx;
}

extern "C"
wsrep_status_t galera_replay_trx(wsrep_t*                  gh,
                                 const wsrep_ws_handle_t*  trx_handle,
                                 void*                     recv_ctx)
{
    assert(gh != 0);
    assert(gh->ctx != 0);

    REPL_CLASS * repl(reinterpret_cast< REPL_CLASS * >(gh->ctx));
<<<<<<< HEAD
    TrxHandleMaster* trx(get_local_trx(repl, trx_handle, false));
    assert(trx != 0);
    assert(trx->ts() != 0);
    log_debug << "replaying " << *(trx->ts());
=======
    TrxHandle* const trx(static_cast<TrxHandle*>(trx_handle->opaque));
    assert(trx != 0);
    if (trx == 0)
    {
        log_warn << "Trx " << trx_handle->trx_id
                 << " not found for replaying";
        return WSREP_TRX_MISSING;
    }
    log_debug << "replaying " << *trx;
>>>>>>> 1b63490f
    wsrep_status_t retval;

    try
    {
        TrxHandleLock lock(*trx);
        retval = repl->replay_trx(*trx, recv_ctx);
    }
    catch (std::exception& e)
    {
        log_warn << "failed to replay trx: " << *trx;
        log_warn << e.what();
        retval = WSREP_CONN_FAIL;
    }
    catch (...)
    {
        log_fatal << "non-standard exception";
        retval = WSREP_FATAL;
    }

    if (retval != WSREP_OK)
    {
        log_debug << "replaying failed for " << *(trx->ts());
    }
    return retval;
}


extern "C"
wsrep_status_t galera_abort_certification(wsrep_t*       gh,
                                          wsrep_seqno_t  bf_seqno,
                                          wsrep_trx_id_t victim_trx,
                                          wsrep_seqno_t* victim_seqno)
{
    assert(gh != 0);
    assert(gh->ctx != 0);
    assert(victim_seqno != 0);

    *victim_seqno = WSREP_SEQNO_UNDEFINED;

    REPL_CLASS *     repl(reinterpret_cast< REPL_CLASS * >(gh->ctx));
    wsrep_status_t   retval;
    galera::TrxHandleMasterPtr txp(repl->get_local_trx(victim_trx));

    if (!txp)
    {
        log_warn << "trx to abort " << victim_trx
                 << " with bf seqno " << bf_seqno
                 << " not found";
        return WSREP_OK;
    }
    else
    {
        log_debug << "ABORTING trx " << victim_trx
                  << " with bf seqno " << bf_seqno;
    }

    try
    {
        TrxHandleMaster& trx(*txp);
        TrxHandleLock lock(trx);
        retval = repl->abort_trx(trx, bf_seqno, victim_seqno);
    }
    catch (std::exception& e)
    {
        log_error << e.what();
        retval = WSREP_NODE_FAIL;
    }
    catch (...)
    {
        log_fatal << "non-standard exception";
        retval = WSREP_FATAL;
    }

    GU_DBUG_SYNC_WAIT("abort_trx_end");

    return retval;
}

extern "C"
wsrep_status_t galera_rollback(wsrep_t*                 gh,
                               wsrep_trx_id_t           trx_id,
                               const wsrep_buf_t* const data)
{
    assert(gh != 0);
    assert(gh->ctx != 0);

    REPL_CLASS * repl(reinterpret_cast< REPL_CLASS * >(gh->ctx));
    galera::TrxHandleMasterPtr victim(repl->get_local_trx(trx_id));

    if (!victim)
    {
        log_debug << "trx to rollback " << trx_id << " not found";
        return WSREP_OK;
    }

    TrxHandleLock victim_lock(*victim);

    /* Send the rollback fragment from a different context */
    galera::TrxHandleMasterPtr trx(repl->new_local_trx(trx_id));

    TrxHandleLock lock(*trx);
    if (data)
    {
        gu_trace(trx->append_data(data->ptr, data->len,
                                  WSREP_DATA_ORDERED, true));
    }
    wsrep_trx_meta_t meta;
    meta.gtid       = WSREP_GTID_UNDEFINED;
    meta.depends_on = WSREP_SEQNO_UNDEFINED;
    meta.stid.node  = repl->source_id();
    meta.stid.trx   = trx_id;

    trx->set_flags(TrxHandle::EXPLICIT_ROLLBACK_FLAGS);
    trx->set_state(TrxHandle::S_MUST_ABORT);
    trx->set_state(TrxHandle::S_ABORTING);

    // Victim may already be in S_ABORTING state if it was BF aborted
    // in pre commit.
    if (victim->state() != TrxHandle::S_ABORTING)
    {
        if (victim->state() != TrxHandle::S_MUST_ABORT)
            victim->set_state(TrxHandle::S_MUST_ABORT);
        victim->set_state(TrxHandle::S_ABORTING);
    }

    return repl->send(*trx, &meta);
}

static inline void
discard_local_trx(REPL_CLASS*        repl,
                  wsrep_ws_handle_t* ws_handle,
                  TrxHandleMaster*   trx)
{
    repl->discard_local_trx(trx);
    ws_handle->opaque = 0;
}

static inline void
append_data_array (TrxHandleMaster&              trx,
                   const struct wsrep_buf* const data,
                   size_t                  const count,
                   wsrep_data_type_t       const type,
                   bool                    const copy)
{
    for (size_t i(0); i < count; ++i)
    {
        gu_trace(trx.append_data(data[i].ptr, data[i].len, type, copy));
    }
}


extern "C"
wsrep_status_t galera_assign_read_view(wsrep_t*           const  gh,
                                       wsrep_ws_handle_t* const  handle,
                                       const wsrep_gtid_t* const rv)
{
    return WSREP_NOT_IMPLEMENTED;
}


extern "C"
wsrep_status_t galera_certify(wsrep_t*           const gh,
                              wsrep_conn_id_t    const conn_id,
                              wsrep_ws_handle_t* const trx_handle,
                              uint32_t           const flags,
                              wsrep_trx_meta_t*  const meta)
{
    assert(gh != 0);
    assert(gh->ctx != 0);

    REPL_CLASS * const repl(static_cast< REPL_CLASS * >(gh->ctx));

    TrxHandleMaster* txp(get_local_trx(repl, trx_handle, false));

    // TRX_START and ROLLBACK flags should not be set together
    assert((flags & (WSREP_FLAG_TRX_START | WSREP_FLAG_ROLLBACK))
           != (WSREP_FLAG_TRX_START | WSREP_FLAG_ROLLBACK));

    if (gu_unlikely(txp == 0))
    {
        if (meta != 0)
        {
            meta->gtid       = WSREP_GTID_UNDEFINED;
            meta->depends_on = WSREP_SEQNO_UNDEFINED;
            meta->stid.node  = repl->source_id();
            meta->stid.trx   = -1;
        }
        // no data to replicate
        return WSREP_OK;
    }

    TrxHandleMaster& trx(*txp);

    assert(trx.trx_id() != uint64_t(-1));

    if (meta != 0)
    {
        meta->gtid       = WSREP_GTID_UNDEFINED;
        meta->depends_on = WSREP_SEQNO_UNDEFINED;
        meta->stid.node  = trx.source_id();
        meta->stid.trx   = trx.trx_id();
    }

    wsrep_status_t retval;

    try
    {
        TrxHandleLock lock(trx);

        trx.set_conn_id(conn_id);

        trx.set_flags(trx.flags() |
                       TrxHandle::wsrep_flags_to_trx_flags(flags));

        if (flags & WSREP_FLAG_ROLLBACK)
        {
            if ((trx.flags() & (TrxHandle::F_BEGIN | TrxHandle::F_ROLLBACK)) ==
                (TrxHandle::F_BEGIN | TrxHandle::F_ROLLBACK))
            {
                return WSREP_TRX_MISSING;
            }

            trx.set_flags(trx.flags() | TrxHandle::F_PA_UNSAFE);
            if (trx.state() == TrxHandle::S_ABORTING)
            {
                trx.set_state(TrxHandle::S_EXECUTING);
            }
        }

        retval = repl->replicate(trx, meta);

        if (meta)
        {
            if (trx.ts())
            {
                assert(meta->gtid.seqno > 0);
                assert(meta->gtid.seqno == trx.ts()->global_seqno());
                assert(meta->depends_on == trx.ts()->depends_seqno());
            }
            else
            {
                assert(meta->gtid.seqno == WSREP_SEQNO_UNDEFINED);
                assert(meta->depends_on == WSREP_SEQNO_UNDEFINED);
            }
        }

        assert(trx.trx_id() == meta->stid.trx);
        assert(!(retval == WSREP_OK || retval == WSREP_BF_ABORT) ||
               (trx.ts() && trx.ts()->global_seqno() > 0));

        if (retval == WSREP_OK)
        {
            assert(trx.state() != TrxHandle::S_MUST_ABORT);

            if ((flags & WSREP_FLAG_ROLLBACK) == 0)
            {
                assert(trx.ts() && trx.ts()->last_seen_seqno() >= 0);
                retval = repl->certify(trx, meta);
                assert(trx.state() != TrxHandle::S_MUST_ABORT ||
                       retval != WSREP_OK);
                if (meta) assert(meta->depends_on >= 0 || retval != WSREP_OK);
            }
        }
        else
        {
            if (meta) meta->depends_on = -1;
        }

        assert(retval == WSREP_OK ||       // success
               retval == WSREP_TRX_FAIL || // cert failure
               retval == WSREP_BF_ABORT || // BF abort
               retval == WSREP_CONN_FAIL|| // not in joined/synced state
               retval == WSREP_NODE_FAIL); // node inconsistent
    }
    catch (gu::Exception& e)
    {
        log_error << e.what();

        if (e.get_errno() == EMSGSIZE)
            retval = WSREP_SIZE_EXCEEDED;
        else
            retval = WSREP_NODE_FAIL;
    }
    catch (std::exception& e)
    {
        log_error << e.what();
        retval = WSREP_NODE_FAIL;
    }
    catch (...)
    {
        log_fatal << "non-standard exception";
        retval = WSREP_FATAL;
    }

    trx.release_write_set_out();

    return retval;
}


extern "C"
wsrep_status_t galera_commit_order_enter(
    wsrep_t*                 const gh,
    const wsrep_ws_handle_t* const ws_handle,
    const wsrep_trx_meta_t*  const meta
    )
{
    assert(gh        != 0);
    assert(gh->ctx   != 0);
    assert(ws_handle != 0);

    REPL_CLASS * const repl(static_cast< REPL_CLASS * >(gh->ctx));
    TrxHandle* const txp(static_cast<TrxHandle*>(ws_handle->opaque));
    assert(NULL != txp);
    if (txp == 0)
    {
        log_warn << "Trx " << ws_handle->trx_id
                 << " not found for commit order enter";
        return WSREP_TRX_MISSING;
    }

    wsrep_status_t retval;

    try
    {
        if (txp->master())
        {
            TrxHandleMaster& trx(*reinterpret_cast<TrxHandleMaster*>(txp));
            TrxHandleLock lock(trx);

            assert(trx.state() != TrxHandle::S_REPLAYING);

            if (gu_unlikely(trx.state() == TrxHandle::S_MUST_ABORT))
            {
                trx.set_state(TrxHandle::S_MUST_REPLAY);
                return WSREP_BF_ABORT;
            }

            retval = repl->commit_order_enter_local(trx);
        }
        else
        {
            TrxHandleSlave& ts(*reinterpret_cast<TrxHandleSlave*>(txp));
            retval = repl->commit_order_enter_remote(ts);
        }
    }
    catch (std::exception& e)
    {
        log_error << e.what();
        retval = WSREP_NODE_FAIL;
    }
    catch (...)
    {
        log_fatal << "non-standard exception";
        retval = WSREP_FATAL;
    }

    return retval;
}

extern "C"
wsrep_status_t galera_commit_order_leave(
    wsrep_t*                 const gh,
    const wsrep_ws_handle_t* const ws_handle,
    const wsrep_trx_meta_t*  const meta,
    const wsrep_buf_t*       const error
    )
{
    assert(gh != 0);
    assert(gh->ctx != 0);
    assert(ws_handle != 0);

    REPL_CLASS * const repl(static_cast< REPL_CLASS * >(gh->ctx));
    TrxHandle* const txp(static_cast<TrxHandle*>(ws_handle->opaque));
    assert(NULL != txp);

    if (txp == NULL)
    {
        log_warn << "Trx " << ws_handle->trx_id
                 << " not found for commit order leave";
        return WSREP_TRX_MISSING;
    }

    wsrep_status_t retval;

    try
    {
        if (txp->master())
        {
            TrxHandleMaster& trx(*reinterpret_cast<TrxHandleMaster*>(txp));
            TrxHandleLock lock(trx);
            assert(trx.ts() && trx.ts()->global_seqno() > 0);

            if (trx.state() == TrxHandle::S_MUST_ABORT)
            {
                // Trx is non-committing streaming replication and
                // the trx was BF aborted while committing a fragment
                assert(!(trx.ts()->flags() & TrxHandle::F_COMMIT));
                trx.set_state(TrxHandle::S_ABORTING);
                retval = WSREP_BF_ABORT;
            }
            else
            {
                retval = repl->commit_order_leave(*trx.ts(), error);
                assert(trx.state() == TrxHandle::S_ROLLING_BACK ||
                       trx.state() == TrxHandle::S_COMMITTING ||
                       !(trx.ts()->flags() & TrxHandle::F_COMMIT));
                trx.set_state(trx.state() == TrxHandle::S_ROLLING_BACK ?
                              TrxHandle::S_ROLLED_BACK :
                              TrxHandle::S_COMMITTED);
            }
        }
        else
        {
            TrxHandleSlave& ts(*reinterpret_cast<TrxHandleSlave*>(txp));
            retval = repl->commit_order_leave(ts, error);
        }
    }
    catch (std::exception& e)
    {
        log_error << e.what();
        retval = WSREP_NODE_FAIL;
    }
    catch (...)
    {
        log_fatal << "non-standard exception";
        retval = WSREP_FATAL;
    }

    return retval;
}


extern "C"
wsrep_status_t galera_release(wsrep_t*            gh,
                              wsrep_ws_handle_t*  ws_handle)
{
    assert(gh != 0);
    assert(gh->ctx != 0);

    REPL_CLASS * repl(reinterpret_cast< REPL_CLASS * >(gh->ctx));
    TrxHandleMaster* txp(get_local_trx(repl, ws_handle, false));

    if (txp == 0)
    {
        log_debug << "trx " << ws_handle->trx_id
                  << " not found for release";
        return WSREP_OK;
    }

    wsrep_status_t retval;
    bool discard_trx(true);

    try
    {
        TrxHandleMaster& trx(*txp);
        TrxHandleLock lock(trx);

        if (trx.state() == TrxHandle::S_MUST_ABORT)
        {
            // This is possible in case of ALG due to a race: BF applier BF
            // aborts trx that has already grabbed commit monitor and is
            // committing. This is possible only if aborter is ordered after
            // the victim, and since for regular committing transactions such
            // abort is unnecessary, this should be possible only for ongoing
            // streaming transactions.

            galera::TrxHandleSlavePtr ts(trx.ts());

            if (ts && ts->flags() & TrxHandle::F_COMMIT)
            {
                log_warn << "trx was BF aborted during commit: " << *ts;
                assert(0);
                // manipulate state to avoid crash
                trx.set_state(TrxHandle::S_MUST_REPLAY);
                trx.set_state(TrxHandle::S_REPLAYING);
            }
            else
            {
                // Streaming replication, not in commit phase. Must abort.
                log_debug << "SR trx was BF aborted during commit: " << trx;
                trx.set_state(TrxHandle::S_ABORTING);
            }
        }

        if (gu_likely(trx.state() == TrxHandle::S_COMMITTED))
            retval = repl->release_commit(trx);
        else
            retval = repl->release_rollback(trx);

        switch(trx.state())
        {
        case TrxHandle::S_COMMITTED:
        case TrxHandle::S_ROLLED_BACK:
            break;
        case TrxHandle::S_EXECUTING:
            // trx ready for new fragment
        case TrxHandle::S_ABORTING:
            // SR trx was BF aborted between pre_commit() and post_commit()
            if (retval == WSREP_OK) discard_trx = false;
            break;
        default:
            assert(0);
        }
    }
    catch (std::exception& e)
    {
        log_error << e.what();
        retval = WSREP_NODE_FAIL;
    }
    catch (...)
    {
        log_fatal << "non-standard exception";
        retval = WSREP_FATAL;
    }

    if (discard_trx)
    {
        discard_local_trx(repl, ws_handle, txp);
    }

    return retval;
}

extern "C"
wsrep_status_t galera_append_key(wsrep_t*           const gh,
                                 wsrep_ws_handle_t* const trx_handle,
                                 const wsrep_key_t* const keys,
                                 size_t             const keys_num,
                                 wsrep_key_type_t   const key_type,
                                 wsrep_bool_t       const copy)
{
    assert(gh != 0);
    assert(gh->ctx != 0);

    REPL_CLASS * repl(reinterpret_cast< REPL_CLASS * >(gh->ctx));
    TrxHandleMaster* trx(get_local_trx(repl, trx_handle, true));
    assert(trx != 0);

    wsrep_status_t retval;

    try
    {
        TrxHandleLock lock(*trx);
        for (size_t i(0); i < keys_num; ++i)
        {
            galera::KeyData k (repl->trx_proto_ver(),
                               keys[i].key_parts,
                               keys[i].key_parts_num,
                               key_type,
                               copy);
            gu_trace(trx->append_key(k));
        }
        retval = WSREP_OK;
    }
    catch (gu::Exception& e)
    {
        log_warn << e.what();
        if (EMSGSIZE == e.get_errno())
            retval = WSREP_SIZE_EXCEEDED;
        else
            retval = WSREP_CONN_FAIL; //?
    }
    catch (std::exception& e)
    {
        log_warn << e.what();
        retval = WSREP_CONN_FAIL;
    }
    catch (...)
    {
        log_fatal << "non-standard exception";
        retval = WSREP_FATAL;
    }

    return retval;
}

extern "C"
wsrep_status_t galera_append_data(wsrep_t*                const wsrep,
                                  wsrep_ws_handle_t*      const trx_handle,
                                  const struct wsrep_buf* const data,
                                  size_t                  const count,
                                  wsrep_data_type_t       const type,
                                  wsrep_bool_t            const copy)
{
    assert(wsrep != 0);
    assert(wsrep->ctx != 0);
    assert(data != NULL);
    assert(count > 0);

    if (data == NULL)
    {
        // no data to replicate
        return WSREP_OK;
    }

    REPL_CLASS * repl(reinterpret_cast< REPL_CLASS * >(wsrep->ctx));
    TrxHandleMaster* txp(get_local_trx(repl, trx_handle, true));
    assert(txp != 0);
    TrxHandleMaster& trx(*txp);

    wsrep_status_t retval;

    try
    {
        TrxHandleLock lock(trx);
        gu_trace(append_data_array(trx, data, count, type, copy));
        retval = WSREP_OK;
    }
    catch (gu::Exception& e)
    {
        log_warn << e.what();
        if (EMSGSIZE == e.get_errno())
            retval = WSREP_SIZE_EXCEEDED;
        else
            retval = WSREP_CONN_FAIL; //?
    }
    catch (std::exception& e)
    {
        log_warn << e.what();
        retval = WSREP_CONN_FAIL;
    }
    catch (...)
    {
        log_fatal << "non-standard exception";
        retval = WSREP_FATAL;
    }

    return retval;
}


extern "C"
wsrep_status_t galera_sync_wait(wsrep_t*      const wsrep,
                                wsrep_gtid_t* const upto,
                                int                 tout,
                                wsrep_gtid_t* const gtid)
{
    assert(wsrep != 0);
    assert(wsrep->ctx != 0);

    REPL_CLASS * repl(reinterpret_cast< REPL_CLASS * >(wsrep->ctx));
    wsrep_status_t retval;
    try
    {
        retval = repl->sync_wait(upto, tout, gtid);
    }
    catch (std::exception& e)
    {
        log_warn << e.what();
        retval = WSREP_CONN_FAIL;
    }
    catch (...)
    {
        log_fatal << "non-standard exception";
        retval = WSREP_FATAL;
    }
    return retval;
}


extern "C"
wsrep_status_t galera_last_committed_id(wsrep_t*      const wsrep,
                                        wsrep_gtid_t* const gtid)
{
    assert(wsrep != 0);
    assert(wsrep->ctx != 0);

    REPL_CLASS * repl(reinterpret_cast< REPL_CLASS * >(wsrep->ctx));
    wsrep_status_t retval;
    try
    {
        retval = repl->last_committed_id(gtid);
    }
    catch (std::exception& e)
    {
        log_warn << e.what();
        retval = WSREP_CONN_FAIL;
    }
    catch (...)
    {
        log_fatal << "non-standard exception";
        retval = WSREP_FATAL;
    }
    return retval;
}


extern "C"
wsrep_status_t galera_free_connection(wsrep_t*        const gh,
                                      wsrep_conn_id_t const conn_id)
{
    assert(gh != 0);
    assert(gh->ctx != 0);
    // This function is now no-op and can be removed from the
    // future versions. Connection object is allocated only from
    // galera_to_execute_start() and will be released either
    // from that function in case of failure or from
    // galera_to_execute_end().
    return WSREP_OK;
}


extern "C"
wsrep_status_t galera_to_execute_start(wsrep_t*                const gh,
                                       wsrep_conn_id_t         const conn_id,
                                       const wsrep_key_t*      const keys,
                                       size_t                  const keys_num,
                                       const struct wsrep_buf* const data,
                                       size_t                  const count,
                                       uint32_t                const flags,
                                       wsrep_trx_meta_t*       const meta)
{
    assert(gh != 0);
    assert(gh->ctx != 0);

    assert(flags & (WSREP_FLAG_TRX_START | WSREP_FLAG_TRX_END));

    if ((flags & (WSREP_FLAG_TRX_START | WSREP_FLAG_TRX_END)) == 0)
    {
        log_warn << "to_execute_start(): either WSREP_FLAG_TRX_START "
                 << "or WSREP_FLAG_TRX_END flag is required";
        return WSREP_CONN_FAIL;
    }

    // Simultaneous use of TRX_END AND ROLLBACK is not allowed
    assert(!((flags & WSREP_FLAG_TRX_END) && (flags & WSREP_FLAG_ROLLBACK)));

    if ((flags & WSREP_FLAG_TRX_END) && (flags & WSREP_FLAG_ROLLBACK))
    {
        log_warn << "to_execute_start(): simultaneous use of "
                 << "WSREP_FLAG_TRX_END and WSREP_FLAG_ROLLBACK "
                 << "is not allowed";
        return WSREP_CONN_FAIL;
    }

    REPL_CLASS * repl(reinterpret_cast< REPL_CLASS * >(gh->ctx));

    TrxHandleMaster* txp(repl->local_conn_trx(conn_id, true).get());
    assert(txp != 0);

    TrxHandleMaster& trx(*txp);
    assert(trx.state() == TrxHandle::S_EXECUTING);

    trx.set_flags(TrxHandle::wsrep_flags_to_trx_flags(
                      flags | WSREP_FLAG_ISOLATION));

    if (meta != 0)
    {
        meta->gtid       = WSREP_GTID_UNDEFINED;
        meta->depends_on = WSREP_SEQNO_UNDEFINED;
        meta->stid.node  = trx.source_id();
        meta->stid.trx   = trx.trx_id();
        meta->stid.conn  = trx.conn_id();
    }

    wsrep_status_t retval;

#ifdef NDEBUG
    try
#endif // NDEBUG
    {
        TrxHandleLock lock(trx);
        for (size_t i(0); i < keys_num; ++i)
        {
            galera::KeyData k(repl->trx_proto_ver(),
                              keys[i].key_parts,
                              keys[i].key_parts_num, WSREP_KEY_EXCLUSIVE,false);
            gu_trace(trx.append_key(k));
        }

        gu_trace(append_data_array(trx, data, count, WSREP_DATA_ORDERED, false));

        {
            retval = repl->replicate(trx, meta);
            assert((retval == WSREP_OK && trx.ts() != 0 &&
                    trx.ts()->global_seqno() > 0) ||
                   (retval != WSREP_OK && (trx.ts() == 0  ||
                                           trx.ts()->global_seqno() < 0)));
            if (meta)
            {
                if (trx.ts())
                {
                    assert(meta->gtid.seqno > 0);
                    assert(meta->gtid.seqno == trx.ts()->global_seqno());
                    assert(meta->depends_on == trx.ts()->depends_seqno());
                }
                else
                {
                    assert(meta->gtid.seqno == WSREP_SEQNO_UNDEFINED);
                    assert(meta->depends_on == WSREP_SEQNO_UNDEFINED);
                }
            }
        }

        if (retval == WSREP_OK)
        {
            retval = repl->to_isolation_begin(trx, meta);
        }
    }
#ifdef NDEBUG
    catch (gu::Exception& e)
    {
        log_error << e.what();

        if (e.get_errno() == EMSGSIZE)
            retval = WSREP_SIZE_EXCEEDED;
        else
            retval = WSREP_CONN_FAIL;
    }
    catch (std::exception& e)
    {
        log_warn << e.what();
        retval = WSREP_CONN_FAIL;
    }
    catch (...)
    {
        log_fatal << "non-standard exception";
        retval = WSREP_FATAL;
    }
#endif // NDEBUG

    if (trx.ts() == NULL || trx.ts()->global_seqno() < 0)
    {
        // galera_to_execute_end() won't be called
        repl->discard_local_conn_trx(conn_id); // trx is not needed anymore
    }

    return retval;
}


extern "C"
wsrep_status_t galera_to_execute_end(wsrep_t*           const gh,
                                     wsrep_conn_id_t    const conn_id,
                                     const wsrep_buf_t* const err)
{
    assert(gh != 0);
    assert(gh->ctx != 0);

    REPL_CLASS * repl(reinterpret_cast< REPL_CLASS * >(gh->ctx));

    galera::TrxHandleMasterPtr trx(repl->local_conn_trx(conn_id, false));

    assert(trx != 0);
    if (trx == 0)
    {
        log_warn << "No trx handle for connection " << conn_id
                 << " in galera_to_execute_end()";
        return WSREP_CONN_FAIL;
    }

    wsrep_status_t ret(WSREP_OK);
    try
    {
        TrxHandleLock lock(*trx);
        repl->to_isolation_end(*trx, err);
    }
    catch (std::exception& e)
    {
        log_warn << e.what();
        ret = WSREP_CONN_FAIL;
    }
    catch (...)
    {
        log_fatal << "non-standard exception";
        ret = WSREP_FATAL;
    }
    gu_trace(repl->discard_local_conn_trx(conn_id));


    // trx will be unreferenced (destructed) during purge
    repl->discard_local_conn_trx(conn_id);
    return ret;
}


extern "C" wsrep_status_t
galera_preordered_collect (wsrep_t* const gh,
                           wsrep_po_handle_t*      const handle,
                           const struct wsrep_buf* const data,
                           size_t                  const count,
                           wsrep_bool_t            const copy)
{
    assert(gh != 0);
    assert(gh->ctx != 0);
    assert(handle != 0);
    assert(data != 0);
    assert(count > 0);

    REPL_CLASS * repl(reinterpret_cast< REPL_CLASS * >(gh->ctx));

    try
    {
        return repl->preordered_collect(*handle, data, count, copy);
    }
    catch (std::exception& e)
    {
        log_warn << e.what();
        return WSREP_TRX_FAIL;
    }
    catch (...)
    {
        log_fatal << "non-standard exception";
        return WSREP_FATAL;
    }
}


extern "C" wsrep_status_t
galera_preordered_commit (wsrep_t*            const gh,
                          wsrep_po_handle_t*  const handle,
                          const wsrep_uuid_t* const source_id,
                          uint32_t            const flags,
                          int                 const pa_range,
                          wsrep_bool_t        const commit)
{
    assert(gh != 0);
    assert(gh->ctx != 0);
    assert(handle != 0);
    assert(source_id != 0 || false == commit);
    assert(pa_range  >= 0 || false == commit);

    REPL_CLASS * repl(reinterpret_cast< REPL_CLASS * >(gh->ctx));

    try
    {
        return repl->preordered_commit(*handle, *source_id, flags, pa_range,
                                       commit);
    }
    catch (std::exception& e)
    {
        log_warn << e.what();
        return WSREP_TRX_FAIL;
    }
    catch (...)
    {
        log_fatal << "non-standard exception";
        return WSREP_FATAL;
    }
}


extern "C"
wsrep_status_t galera_sst_sent (wsrep_t*            const gh,
                                const wsrep_gtid_t* const state_id,
                                int                 const rcode)
{
    assert(gh       != 0);
    assert(gh->ctx  != 0);
    assert(state_id != 0);
    assert(rcode    <= 0);

    REPL_CLASS * repl(reinterpret_cast< REPL_CLASS * >(gh->ctx));

    return repl->sst_sent(*state_id, rcode);
}


extern "C"
wsrep_status_t galera_sst_received (wsrep_t*            const gh,
                                    const wsrep_gtid_t* const state_id,
                                    const wsrep_buf_t*  const state,
                                    int                 const rcode)
{
    assert(gh       != 0);
    assert(gh->ctx  != 0);
    assert(state_id != 0);
    assert(rcode    <= 0);

    REPL_CLASS * repl(reinterpret_cast< REPL_CLASS * >(gh->ctx));

    if (rcode < 0) { assert(state_id->seqno == WSREP_SEQNO_UNDEFINED); }

    return repl->sst_received(*state_id, state, rcode);
}


extern "C"
wsrep_status_t galera_snapshot(wsrep_t*           const wsrep,
                               const wsrep_buf_t* const msg,
                               const char*        const donor_spec)
{
    return WSREP_NOT_IMPLEMENTED;
}


extern "C"
struct wsrep_stats_var* galera_stats_get (wsrep_t* gh)
{
    assert(gh != 0);
    assert(gh->ctx != 0);

    REPL_CLASS* repl(reinterpret_cast< REPL_CLASS * >(gh->ctx));

    return const_cast<struct wsrep_stats_var*>(repl->stats_get());
}


extern "C"
void galera_stats_free (wsrep_t* gh, struct wsrep_stats_var* s)
{
    assert(gh != 0);
    assert(gh->ctx != 0);
    REPL_CLASS* repl(reinterpret_cast< REPL_CLASS * >(gh->ctx));

    return repl->stats_free(s);
    //REPL_CLASS::stats_free(s);
}


extern "C"
void galera_stats_reset (wsrep_t* gh)
{
    assert(gh != 0);
    assert(gh->ctx != 0);

    REPL_CLASS* repl(reinterpret_cast< REPL_CLASS * >(gh->ctx));

    repl->stats_reset();
}


extern "C"
wsrep_seqno_t galera_pause (wsrep_t* gh)
{
    assert(gh != 0);
    assert(gh->ctx != 0);

    REPL_CLASS * repl(reinterpret_cast< REPL_CLASS * >(gh->ctx));

    try
    {
        return repl->pause();
    }
    catch (gu::Exception& e)
    {
        log_error << e.what();
        return -e.get_errno();
    }
}


extern "C"
wsrep_status_t galera_resume (wsrep_t* gh)
{
    assert(gh != 0);
    assert(gh->ctx != 0);

    REPL_CLASS * repl(reinterpret_cast< REPL_CLASS * >(gh->ctx));

    try
    {
        repl->resume();
        return WSREP_OK;
    }
    catch (gu::Exception& e)
    {
        log_error << e.what();
        return WSREP_NODE_FAIL;
    }
}


extern "C"
wsrep_status_t galera_desync (wsrep_t* gh)
{
    assert(gh != 0);
    assert(gh->ctx != 0);

    REPL_CLASS * repl(reinterpret_cast< REPL_CLASS * >(gh->ctx));

    try
    {
        repl->desync();
        return WSREP_OK;
    }
    catch (gu::Exception& e)
    {
        log_error << e.what();
        return WSREP_TRX_FAIL;
    }
}


extern "C"
wsrep_status_t galera_resync (wsrep_t* gh)
{
    assert(gh != 0);
    assert(gh->ctx != 0);

    REPL_CLASS * repl(reinterpret_cast< REPL_CLASS * >(gh->ctx));

    try
    {
        repl->resync();
        return WSREP_OK;
    }
    catch (gu::Exception& e)
    {
        log_error << e.what();
        return WSREP_NODE_FAIL;
    }
}


extern "C"
wsrep_status_t galera_lock (wsrep_t*     gh,
                            const char*  name,
                            wsrep_bool_t shared,
                            uint64_t     owner,
                            int64_t      timeout)
{
    assert(gh != 0);
    assert(gh->ctx != 0);
    return WSREP_NOT_IMPLEMENTED;
}


extern "C"
wsrep_status_t galera_unlock (wsrep_t*    gh,
                              const char* name,
                              uint64_t    owner)
{
    assert(gh != 0);
    assert(gh->ctx != 0);
    return WSREP_OK;
}


extern "C"
bool galera_is_locked (wsrep_t*      gh,
                       const char*   name,
                       uint64_t*     owner,
                       wsrep_uuid_t* node)
{
    assert(gh != 0);
    assert(gh->ctx != 0);
    return false;
}


static wsrep_t galera_str = {
    WSREP_INTERFACE_VERSION,
    &galera_init,
    &galera_capabilities,
    &galera_parameters_set,
    &galera_parameters_get,
    &galera_connect,
    &galera_disconnect,
    &galera_recv,
    &galera_assign_read_view,
    &galera_certify,
    &galera_commit_order_enter,
    &galera_commit_order_leave,
    &galera_release,
    &galera_replay_trx,
    &galera_abort_certification,
    &galera_rollback,
    &galera_append_key,
    &galera_append_data,
    &galera_sync_wait,
    &galera_last_committed_id,
    &galera_free_connection,
    &galera_to_execute_start,
    &galera_to_execute_end,
    &galera_preordered_collect,
    &galera_preordered_commit,
    &galera_sst_sent,
    &galera_sst_received,
    &galera_snapshot,
    &galera_stats_get,
    &galera_stats_free,
    &galera_stats_reset,
    &galera_pause,
    &galera_resume,
    &galera_desync,
    &galera_resync,
    &galera_lock,
    &galera_unlock,
    &galera_is_locked,
    "Galera",
    GALERA_VER "(r" GALERA_REV ")",
    "Codership Oy <info@codership.com>",
    &galera_tear_down,
    NULL,
    NULL
};


/* Prototype to make compiler happy */
extern "C"
int wsrep_loader(wsrep_t *hptr);


extern "C"
int wsrep_loader(wsrep_t *hptr)
{
    if (!hptr)
        return EINVAL;

    try
    {
        *hptr = galera_str;
    }
    catch (...)
    {
        return ENOTRECOVERABLE;
    }

    return WSREP_OK;
}<|MERGE_RESOLUTION|>--- conflicted
+++ resolved
@@ -293,22 +293,10 @@
     assert(gh->ctx != 0);
 
     REPL_CLASS * repl(reinterpret_cast< REPL_CLASS * >(gh->ctx));
-<<<<<<< HEAD
-    TrxHandleMaster* trx(get_local_trx(repl, trx_handle, false));
+    TrxHandleMaster* trx(static_cast<TrxHandleMaster*>(trx_handle->opaque));
     assert(trx != 0);
     assert(trx->ts() != 0);
     log_debug << "replaying " << *(trx->ts());
-=======
-    TrxHandle* const trx(static_cast<TrxHandle*>(trx_handle->opaque));
-    assert(trx != 0);
-    if (trx == 0)
-    {
-        log_warn << "Trx " << trx_handle->trx_id
-                 << " not found for replaying";
-        return WSREP_TRX_MISSING;
-    }
-    log_debug << "replaying " << *trx;
->>>>>>> 1b63490f
     wsrep_status_t retval;
 
     try
