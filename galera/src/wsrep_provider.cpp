//
// Copyright (C) 2010-2017 Codership Oy <info@codership.com>
//

#include "key_data.hpp"

#if defined(GALERA_MULTIMASTER)
#include "replicator_smm.hpp"
#define REPL_CLASS galera::ReplicatorSMM
#else
#error "Not implemented"
#endif

#include "wsrep_params.hpp"

#include <cassert>


using galera::KeyOS;
using galera::WriteSet;
using galera::TrxHandle;
using galera::TrxHandleMaster;
using galera::TrxHandleSlave;
using galera::TrxHandleLock;


extern "C" {
    const char* wsrep_interface_version = (char*)WSREP_INTERFACE_VERSION;
}


extern "C"
wsrep_status_t galera_init(wsrep_t* gh, const struct wsrep_init_args* args)
{
    assert(gh != 0);

    try
    {
        gh->ctx = new REPL_CLASS (args);
        // Moved into galera::ReplicatorSMM::ParseOptions::ParseOptions()
        // wsrep_set_params(*reinterpret_cast<REPL_CLASS*>(gh->ctx),
        //                 args->options);
        return WSREP_OK;
    }
    catch (gu::Exception& e)
    {
        log_error << e.what();
    }
#ifdef NDEBUG
    catch (std::exception& e)
    {
        log_error << e.what();
    }
    catch (gu::NotFound& e)
    {
        /* Unrecognized parameter (logged by gu::Config::set()) */
    }
    catch (...)
    {
        log_fatal << "non-standard exception";
    }
#endif

    return WSREP_NODE_FAIL;
}


extern "C"
wsrep_cap_t galera_capabilities(wsrep_t* gh)
{
    assert(gh != 0);
    assert(gh->ctx != 0);

    REPL_CLASS * repl(reinterpret_cast< REPL_CLASS * >(gh->ctx));

    return repl->capabilities();
}


extern "C"
void galera_tear_down(wsrep_t* gh)
{
    assert(gh != 0);

    REPL_CLASS * repl(reinterpret_cast< REPL_CLASS * >(gh->ctx));

    if (repl != 0)
    {
        delete repl;
        gh->ctx = 0;
    }
}


extern "C"
wsrep_status_t galera_parameters_set (wsrep_t* gh, const char* params)
{
    assert(gh != 0); // cppcheck-suppress nullPointer
    assert(gh->ctx != 0);

    REPL_CLASS * repl(reinterpret_cast< REPL_CLASS * >(gh->ctx));

    // cppcheck-suppress nullPointer
    if (gh)
    {
        try
        {
            wsrep_set_params (*repl, params);
            return WSREP_OK;
        }
        catch (gu::NotFound&)
        {
            log_warn << "Unrecognized parameter in '" << params << "'";
            return WSREP_WARNING;
        }
        catch (std::exception& e)
        {
            log_debug << e.what(); // better logged in wsrep_set_params
        }
    }
    else
    {
        log_error << "Attempt to set parameter(s) on uninitialized replicator.";
    }

    return WSREP_NODE_FAIL;
}


extern "C"
char* galera_parameters_get (wsrep_t* gh)
{
    assert(gh != 0);
    assert(gh->ctx != 0);

    try
    {
        REPL_CLASS * repl(reinterpret_cast< REPL_CLASS * >(gh->ctx));
        return wsrep_get_params(*repl);
    }
    catch (std::exception& e)
    {
        log_error << e.what();
        return 0;
    }
    catch (...)
    {
        log_fatal << "non-standard exception";
        return 0;
    }
}


extern "C"
wsrep_status_t galera_connect (wsrep_t*     gh,
                               const char*  cluster_name,
                               const char*  cluster_url,
                               const char*  state_donor,
                               wsrep_bool_t bootstrap)
{
    assert(gh != 0);
    assert(gh->ctx != 0);

    REPL_CLASS * repl(reinterpret_cast< REPL_CLASS * >(gh->ctx));

    try
    {
        return repl->connect(cluster_name, cluster_url,
                             state_donor ? state_donor : "", bootstrap);
    }
    catch (gu::Exception& e)
    {
        log_error << "Failed to connect to cluster: "
                  << e.what();
        return WSREP_NODE_FAIL;
    }
#ifdef NDEBUG
    catch (std::exception& e)
    {
        log_error << e.what();
        return WSREP_NODE_FAIL;
    }
    catch (...)
    {
        log_fatal << "non-standard exception";
        return WSREP_FATAL;
    }
#endif /* NDEBUG */
}


extern "C"
wsrep_status_t galera_disconnect(wsrep_t *gh)
{
    assert(gh != 0);
    assert(gh->ctx != 0);

    REPL_CLASS * repl(reinterpret_cast< REPL_CLASS * >(gh->ctx));

    try
    {
        return repl->close();
    }
    catch (std::exception& e)
    {
        log_error << e.what();
        return WSREP_NODE_FAIL;
    }
    catch (...)
    {
        log_fatal << "non-standard exception";
        return WSREP_FATAL;
    }
}


extern "C"
wsrep_status_t galera_recv(wsrep_t *gh, void *recv_ctx)
{
    assert(gh != 0);
    assert(gh->ctx != 0);

    REPL_CLASS * repl(reinterpret_cast< REPL_CLASS * >(gh->ctx));

#ifdef NDEBUG
    try
    {
#endif /* NDEBUG */

        return repl->async_recv(recv_ctx);

#ifdef NDEBUG
    }
    catch (gu::Exception& e)
    {
        log_error << e.what();

        switch (e.get_errno())
        {
        case ENOTRECOVERABLE:
            return WSREP_FATAL;
        default:
            return WSREP_NODE_FAIL;
        }
    }
    catch (std::exception& e)
    {
        log_error << e.what();
    }
    catch (...)
    {
        log_fatal << "non-standard exception";
    }

    return WSREP_FATAL;
#endif /* NDEBUG */
}

static TrxHandleMaster*
get_local_trx(REPL_CLASS* const        repl,
              wsrep_ws_handle_t* const handle,
              bool const               create)
{
    TrxHandleMaster* trx(0);

    assert(handle != 0);

    if (handle->opaque != 0)
    {
        trx = static_cast<TrxHandleMaster*>(handle->opaque);
        assert(trx->trx_id() == handle->trx_id ||
               wsrep_trx_id_t(-1) == handle->trx_id);
    }
    else
    {
        try
        {
            trx = repl->get_local_trx(handle->trx_id, create).get();
            handle->opaque = trx;
        }
        catch (gu::NotFound& ) { }
    }

    return trx;
}

extern "C"
wsrep_status_t galera_replay_trx(wsrep_t*            gh,
                                 wsrep_ws_handle_t*  trx_handle,
                                 void*               recv_ctx)
{
    assert(gh != 0);
    assert(gh->ctx != 0);

    REPL_CLASS * repl(reinterpret_cast< REPL_CLASS * >(gh->ctx));
    TrxHandleMaster* trx(get_local_trx(repl, trx_handle, false));
    assert(trx != 0);
    assert(trx->ts() != 0);
    log_debug << "replaying " << *(trx->ts());
    wsrep_status_t retval;

    try
    {
        TrxHandleLock lock(*trx);
        retval = repl->replay_trx(*trx, recv_ctx);
    }
    catch (std::exception& e)
    {
        log_warn << "failed to replay trx: " << *trx;
        log_warn << e.what();
        retval = WSREP_CONN_FAIL;
    }
    catch (...)
    {
        log_fatal << "non-standard exception";
        retval = WSREP_FATAL;
    }

    if (retval != WSREP_OK)
    {
        log_debug << "replaying failed for " << *(trx->ts());
    }
    return retval;
}


extern "C"
wsrep_status_t galera_abort_certification(wsrep_t*       gh,
                                          wsrep_seqno_t  bf_seqno,
                                          wsrep_trx_id_t victim_trx,
                                          wsrep_seqno_t* victim_seqno)
{
    assert(gh != 0);
    assert(gh->ctx != 0);
    assert(victim_seqno != 0);

    *victim_seqno = WSREP_SEQNO_UNDEFINED;

    REPL_CLASS *     repl(reinterpret_cast< REPL_CLASS * >(gh->ctx));
    wsrep_status_t   retval;
    galera::TrxHandleMasterPtr txp(repl->get_local_trx(victim_trx));

    if (!txp)
    {
        log_warn << "trx to abort " << victim_trx
                 << " with bf seqno " << bf_seqno
                 << " not found";
        return WSREP_OK;
    }
    else
    {
        log_debug << "ABORTING trx " << victim_trx
                  << " with bf seqno " << bf_seqno;
    }

    try
    {
        TrxHandleMaster& trx(*txp);
        TrxHandleLock lock(trx);
        retval = repl->abort_trx(trx, bf_seqno, victim_seqno);
    }
    catch (std::exception& e)
    {
        log_error << e.what();
        retval = WSREP_NODE_FAIL;
    }
    catch (...)
    {
        log_fatal << "non-standard exception";
        retval = WSREP_FATAL;
    }

    GU_DBUG_SYNC_WAIT("abort_trx_end");

    return retval;
}

extern "C"
wsrep_status_t galera_rollback(wsrep_t*                 gh,
                               wsrep_trx_id_t           trx_id,
                               const wsrep_buf_t* const data)
{
    assert(gh != 0);
    assert(gh->ctx != 0);

    REPL_CLASS * repl(reinterpret_cast< REPL_CLASS * >(gh->ctx));
    galera::TrxHandleMasterPtr victim(repl->get_local_trx(trx_id));

    if (!victim)
    {
        log_debug << "trx to rollback " << trx_id << " not found";
        return WSREP_OK;
    }

    TrxHandleLock victim_lock(*victim);

    /* Send the rollback fragment from a different context */
    galera::TrxHandleMasterPtr trx(repl->new_local_trx(trx_id));

    TrxHandleLock lock(*trx);
    if (data)
    {
        gu_trace(trx->append_data(data->ptr, data->len,
                                  WSREP_DATA_ORDERED, true));
    }
    wsrep_trx_meta_t meta;
    meta.gtid       = WSREP_GTID_UNDEFINED;
    meta.depends_on = WSREP_SEQNO_UNDEFINED;
    meta.stid.node  = repl->source_id();
    meta.stid.trx   = trx_id;

    trx->set_flags(TrxHandle::EXPLICIT_ROLLBACK_FLAGS);
    trx->set_state(TrxHandle::S_MUST_ABORT);
    trx->set_state(TrxHandle::S_ABORTING);

    // Victim may already be in S_ABORTING state if it was BF aborted
    // in pre commit.
    if (victim->state() != TrxHandle::S_ABORTING)
    {
        if (victim->state() != TrxHandle::S_MUST_ABORT)
            victim->set_state(TrxHandle::S_MUST_ABORT);
        victim->set_state(TrxHandle::S_ABORTING);
    }

    return repl->send(*trx, &meta);
}

static inline void
discard_local_trx(REPL_CLASS*        repl,
                  wsrep_ws_handle_t* ws_handle,
                  TrxHandleMaster*   trx)
{
    repl->discard_local_trx(trx);
    ws_handle->opaque = 0;
}

static inline void
append_data_array (TrxHandleMaster&              trx,
                   const struct wsrep_buf* const data,
                   size_t                  const count,
                   wsrep_data_type_t       const type,
                   bool                    const copy)
{
    for (size_t i(0); i < count; ++i)
    {
        gu_trace(trx.append_data(data[i].ptr, data[i].len, type, copy));
    }
}


extern "C"
wsrep_status_t galera_assign_read_view(wsrep_t*           const  gh,
                                       wsrep_ws_handle_t* const  handle,
                                       const wsrep_gtid_t* const rv)
{
    return WSREP_NOT_IMPLEMENTED;
}


extern "C"
wsrep_status_t galera_certify(wsrep_t*           const gh,
                              wsrep_conn_id_t    const conn_id,
                              wsrep_ws_handle_t* const trx_handle,
                              uint32_t           const flags,
                              wsrep_trx_meta_t*  const meta)
{
    assert(gh != 0);
    assert(gh->ctx != 0);

    REPL_CLASS * const repl(static_cast< REPL_CLASS * >(gh->ctx));

    TrxHandleMaster* txp(get_local_trx(repl, trx_handle, false));

    // TRX_START and ROLLBACK flags should not be set together
    assert((flags & (WSREP_FLAG_TRX_START | WSREP_FLAG_ROLLBACK))
           != (WSREP_FLAG_TRX_START | WSREP_FLAG_ROLLBACK));

    if (gu_unlikely(txp == 0))
    {
        if (meta != 0)
        {
            meta->gtid       = WSREP_GTID_UNDEFINED;
            meta->depends_on = WSREP_SEQNO_UNDEFINED;
            meta->stid.node  = repl->source_id();
            meta->stid.trx   = -1;
        }
        // no data to replicate
        return WSREP_OK;
    }

    TrxHandleMaster& trx(*txp);

    assert(trx.trx_id() != uint64_t(-1));

    if (meta != 0)
    {
        meta->gtid       = WSREP_GTID_UNDEFINED;
        meta->depends_on = WSREP_SEQNO_UNDEFINED;
        meta->stid.node  = trx.source_id();
        meta->stid.trx   = trx.trx_id();
    }

    wsrep_status_t retval;

    try
    {
        TrxHandleLock lock(trx);

        trx.set_conn_id(conn_id);

        trx.set_flags(trx.flags() |
                       TrxHandle::wsrep_flags_to_trx_flags(flags));

        if (flags & WSREP_FLAG_ROLLBACK)
        {
            if ((trx.flags() & (TrxHandle::F_BEGIN | TrxHandle::F_ROLLBACK)) ==
                (TrxHandle::F_BEGIN | TrxHandle::F_ROLLBACK))
            {
                return WSREP_TRX_MISSING;
            }

            trx.set_flags(trx.flags() | TrxHandle::F_PA_UNSAFE);
            if (trx.state() == TrxHandle::S_ABORTING)
            {
                trx.set_state(TrxHandle::S_EXECUTING);
            }
        }

        retval = repl->replicate(trx, meta);

        if (meta)
        {
            if (trx.ts())
            {
                assert(meta->gtid.seqno > 0);
                assert(meta->gtid.seqno == trx.ts()->global_seqno());
                assert(meta->depends_on == trx.ts()->depends_seqno());
            }
            else
            {
                assert(meta->gtid.seqno == WSREP_SEQNO_UNDEFINED);
                assert(meta->depends_on == WSREP_SEQNO_UNDEFINED);
            }
        }

        assert(trx.trx_id() == meta->stid.trx);
        assert(!(retval == WSREP_OK || retval == WSREP_BF_ABORT) ||
               (trx.ts() && trx.ts()->global_seqno() > 0));

        if (retval == WSREP_OK)
        {
            assert(trx.state() != TrxHandle::S_MUST_ABORT);

            if ((flags & WSREP_FLAG_ROLLBACK) == 0)
            {
                assert(trx.ts() && trx.ts()->last_seen_seqno() >= 0);
                retval = repl->certify(trx, meta);
                assert(trx.state() != TrxHandle::S_MUST_ABORT ||
                       retval != WSREP_OK);
                if (meta) assert(meta->depends_on >= 0 || retval != WSREP_OK);
            }
        }
        else
        {
            if (meta) meta->depends_on = -1;
        }

        assert(retval == WSREP_OK ||       // success
               retval == WSREP_TRX_FAIL || // cert failure
               retval == WSREP_BF_ABORT || // BF abort
               retval == WSREP_CONN_FAIL|| // not in joined/synced state
               retval == WSREP_NODE_FAIL); // node inconsistent
    }
    catch (gu::Exception& e)
    {
        log_error << e.what();

        if (e.get_errno() == EMSGSIZE)
            retval = WSREP_SIZE_EXCEEDED;
        else
            retval = WSREP_NODE_FAIL;
    }
    catch (std::exception& e)
    {
        log_error << e.what();
        retval = WSREP_NODE_FAIL;
    }
    catch (...)
    {
        log_fatal << "non-standard exception";
        retval = WSREP_FATAL;
    }

    trx.release_write_set_out();

    return retval;
}


extern "C"
wsrep_status_t galera_commit_order_enter(
    wsrep_t*                 const gh,
    const wsrep_ws_handle_t* const ws_handle
    )
{
    assert(gh        != 0);
    assert(gh->ctx   != 0);
    assert(ws_handle != 0);

    REPL_CLASS * const repl(static_cast< REPL_CLASS * >(gh->ctx));
    TrxHandle* const txp(static_cast<TrxHandle*>(ws_handle->opaque));
    assert(NULL != txp);
    if (txp == 0)
    {
        log_warn << "Trx " << ws_handle->trx_id
                 << " not found for commit order enter";
        return WSREP_TRX_MISSING;
    }

    wsrep_status_t retval;

    try
    {
        if (txp->master())
        {
            TrxHandleMaster& trx(*reinterpret_cast<TrxHandleMaster*>(txp));
            TrxHandleLock lock(trx);

            assert(trx.state() != TrxHandle::S_REPLAYING);

            if (gu_unlikely(trx.state() == TrxHandle::S_MUST_ABORT))
            {
                trx.set_state(TrxHandle::S_MUST_REPLAY);
                return WSREP_BF_ABORT;
            }

            retval = repl->commit_order_enter_local(trx);
        }
        else
        {
            TrxHandleSlave& ts(*reinterpret_cast<TrxHandleSlave*>(txp));
            retval = repl->commit_order_enter_remote(ts);
        }
    }
    catch (std::exception& e)
    {
        log_error << e.what();
        retval = WSREP_NODE_FAIL;
    }
    catch (...)
    {
        log_fatal << "non-standard exception";
        retval = WSREP_FATAL;
    }

    return retval;
}

extern "C"
wsrep_status_t galera_commit_order_leave(
    wsrep_t*                 const gh,
    const wsrep_ws_handle_t* const ws_handle,
    const wsrep_buf_t*       const error
    )
{
    assert(gh != 0);
    assert(gh->ctx != 0);
    assert(ws_handle != 0);

    REPL_CLASS * const repl(static_cast< REPL_CLASS * >(gh->ctx));
    TrxHandle* const txp(static_cast<TrxHandle*>(ws_handle->opaque));
    assert(NULL != txp);

    if (txp == NULL)
    {
        log_warn << "Trx " << ws_handle->trx_id
                 << " not found for commit order leave";
        return WSREP_TRX_MISSING;
    }

    wsrep_status_t retval;

    try
    {
        if (txp->master())
        {
            TrxHandleMaster& trx(*reinterpret_cast<TrxHandleMaster*>(txp));
            TrxHandleLock lock(trx);
            assert(trx.ts() && trx.ts()->global_seqno() > 0);

            if (trx.state() == TrxHandle::S_MUST_ABORT)
            {
                // Trx is non-committing streaming replication and
                // the trx was BF aborted while committing a fragment
                assert(!(trx.ts()->flags() & TrxHandle::F_COMMIT));
                trx.set_state(TrxHandle::S_ABORTING);
                retval = WSREP_BF_ABORT;
            }
            else
            {
                retval = repl->commit_order_leave(*trx.ts(), error);
                assert(trx.state() == TrxHandle::S_ROLLING_BACK ||
                       trx.state() == TrxHandle::S_COMMITTING ||
                       !(trx.ts()->flags() & TrxHandle::F_COMMIT));
                trx.set_state(trx.state() == TrxHandle::S_ROLLING_BACK ?
                              TrxHandle::S_ROLLED_BACK :
                              TrxHandle::S_COMMITTED);
            }
        }
        else
        {
            TrxHandleSlave& ts(*reinterpret_cast<TrxHandleSlave*>(txp));
            retval = repl->commit_order_leave(ts, error);
        }
    }
    catch (std::exception& e)
    {
        log_error << e.what();
        retval = WSREP_NODE_FAIL;
    }
    catch (...)
    {
        log_fatal << "non-standard exception";
        retval = WSREP_FATAL;
    }

    return retval;
}


extern "C"
wsrep_status_t galera_release(wsrep_t*            gh,
                              wsrep_ws_handle_t*  ws_handle)
{
    assert(gh != 0);
    assert(gh->ctx != 0);

    REPL_CLASS * repl(reinterpret_cast< REPL_CLASS * >(gh->ctx));
    TrxHandleMaster* txp(get_local_trx(repl, ws_handle, false));

    if (txp == 0)
    {
        log_debug << "trx " << ws_handle->trx_id
                  << " not found for release";
        return WSREP_OK;
    }

    wsrep_status_t retval;
    bool discard_trx(true);

    try
    {
        TrxHandleMaster& trx(*txp);
        TrxHandleLock lock(trx);

        if (trx.state() == TrxHandle::S_MUST_ABORT)
        {
            // This is possible in case of ALG due to a race: BF applier BF
            // aborts trx that has already grabbed commit monitor and is
            // committing. This is possible only if aborter is ordered after
            // the victim, and since for regular committing transactions such
            // abort is unnecessary, this should be possible only for ongoing
            // streaming transactions.

            galera::TrxHandleSlavePtr ts(trx.ts());

            if (ts && ts->flags() & TrxHandle::F_COMMIT)
            {
                log_warn << "trx was BF aborted during commit: " << *ts;
                assert(0);
                // manipulate state to avoid crash
                trx.set_state(TrxHandle::S_MUST_REPLAY);
                trx.set_state(TrxHandle::S_REPLAYING);
            }
            else
            {
                // Streaming replication, not in commit phase. Must abort.
                log_debug << "SR trx was BF aborted during commit: " << trx;
                trx.set_state(TrxHandle::S_ABORTING);
            }
        }

        if (gu_likely(trx.state() == TrxHandle::S_COMMITTED))
            retval = repl->release_commit(trx);
        else
            retval = repl->release_rollback(trx);

        switch(trx.state())
        {
        case TrxHandle::S_COMMITTED:
        case TrxHandle::S_ROLLED_BACK:
            break;
        case TrxHandle::S_EXECUTING:
            // trx ready for new fragment
        case TrxHandle::S_ABORTING:
            // SR trx was BF aborted between pre_commit() and post_commit()
            if (retval == WSREP_OK) discard_trx = false;
            break;
        default:
            assert(0);
        }
    }
    catch (std::exception& e)
    {
        log_error << e.what();
        retval = WSREP_NODE_FAIL;
    }
    catch (...)
    {
        log_fatal << "non-standard exception";
        retval = WSREP_FATAL;
    }

    if (discard_trx)
    {
        discard_local_trx(repl, ws_handle, txp);
    }

    return retval;
}

extern "C"
wsrep_status_t galera_append_key(wsrep_t*           const gh,
                                 wsrep_ws_handle_t* const trx_handle,
                                 const wsrep_key_t* const keys,
                                 size_t             const keys_num,
                                 wsrep_key_type_t   const key_type,
                                 wsrep_bool_t       const copy)
{
    assert(gh != 0);
    assert(gh->ctx != 0);

    REPL_CLASS * repl(reinterpret_cast< REPL_CLASS * >(gh->ctx));
    TrxHandleMaster* trx(get_local_trx(repl, trx_handle, true));
    assert(trx != 0);

    wsrep_status_t retval;

    try
    {
        TrxHandleLock lock(*trx);
        for (size_t i(0); i < keys_num; ++i)
        {
            galera::KeyData k (repl->trx_proto_ver(),
                               keys[i].key_parts,
                               keys[i].key_parts_num,
                               key_type,
                               copy);
            gu_trace(trx->append_key(k));
        }
        retval = WSREP_OK;
    }
    catch (gu::Exception& e)
    {
        log_warn << e.what();
        if (EMSGSIZE == e.get_errno())
            retval = WSREP_SIZE_EXCEEDED;
        else
            retval = WSREP_CONN_FAIL; //?
    }
    catch (std::exception& e)
    {
        log_warn << e.what();
        retval = WSREP_CONN_FAIL;
    }
    catch (...)
    {
        log_fatal << "non-standard exception";
        retval = WSREP_FATAL;
    }

    return retval;
}

extern "C"
wsrep_status_t galera_append_data(wsrep_t*                const wsrep,
                                  wsrep_ws_handle_t*      const trx_handle,
                                  const struct wsrep_buf* const data,
                                  size_t                  const count,
                                  wsrep_data_type_t       const type,
                                  wsrep_bool_t            const copy)
{
    assert(wsrep != 0);
    assert(wsrep->ctx != 0);
    assert(data != NULL);
    assert(count > 0);

    if (data == NULL)
    {
        // no data to replicate
        return WSREP_OK;
    }

    REPL_CLASS * repl(reinterpret_cast< REPL_CLASS * >(wsrep->ctx));
    TrxHandleMaster* txp(get_local_trx(repl, trx_handle, true));
    assert(txp != 0);
    TrxHandleMaster& trx(*txp);

    wsrep_status_t retval;

    try
    {
        TrxHandleLock lock(trx);
        gu_trace(append_data_array(trx, data, count, type, copy));
        retval = WSREP_OK;
    }
    catch (gu::Exception& e)
    {
        log_warn << e.what();
        if (EMSGSIZE == e.get_errno())
            retval = WSREP_SIZE_EXCEEDED;
        else
            retval = WSREP_CONN_FAIL; //?
    }
    catch (std::exception& e)
    {
        log_warn << e.what();
        retval = WSREP_CONN_FAIL;
    }
    catch (...)
    {
        log_fatal << "non-standard exception";
        retval = WSREP_FATAL;
    }

    return retval;
}


extern "C"
wsrep_status_t galera_sync_wait(wsrep_t*      const wsrep,
                                wsrep_gtid_t* const upto,
                                int                 tout,
                                wsrep_gtid_t* const gtid)
{
    assert(wsrep != 0);
    assert(wsrep->ctx != 0);

    REPL_CLASS * repl(reinterpret_cast< REPL_CLASS * >(wsrep->ctx));
    wsrep_status_t retval;
    try
    {
        retval = repl->sync_wait(upto, tout, gtid);
    }
    catch (std::exception& e)
    {
        log_warn << e.what();
        retval = WSREP_CONN_FAIL;
    }
    catch (...)
    {
        log_fatal << "non-standard exception";
        retval = WSREP_FATAL;
    }
    return retval;
}


extern "C"
wsrep_status_t galera_last_committed_id(wsrep_t*      const wsrep,
                                        wsrep_gtid_t* const gtid)
{
    assert(wsrep != 0);
    assert(wsrep->ctx != 0);

    REPL_CLASS * repl(reinterpret_cast< REPL_CLASS * >(wsrep->ctx));
    wsrep_status_t retval;
    try
    {
        retval = repl->last_committed_id(gtid);
    }
    catch (std::exception& e)
    {
        log_warn << e.what();
        retval = WSREP_CONN_FAIL;
    }
    catch (...)
    {
        log_fatal << "non-standard exception";
        retval = WSREP_FATAL;
    }
    return retval;
}


extern "C"
wsrep_status_t galera_free_connection(wsrep_t*        const gh,
                                      wsrep_conn_id_t const conn_id)
{
    assert(gh != 0);
    assert(gh->ctx != 0);
    // This function is now no-op and can be removed from the
    // future versions. Connection object is allocated only from
    // galera_to_execute_start() and will be released either
    // from that function in case of failure or from
    // galera_to_execute_end().
    return WSREP_OK;
}


extern "C"
wsrep_status_t galera_to_execute_start(wsrep_t*                const gh,
                                       wsrep_conn_id_t         const conn_id,
                                       const wsrep_key_t*      const keys,
                                       size_t                  const keys_num,
                                       const struct wsrep_buf* const data,
                                       size_t                  const count,
                                       uint32_t                const flags,
                                       wsrep_trx_meta_t*       const meta)
{
    assert(gh != 0);
    assert(gh->ctx != 0);

    assert(flags & (WSREP_FLAG_TRX_START | WSREP_FLAG_TRX_END));

    if ((flags & (WSREP_FLAG_TRX_START | WSREP_FLAG_TRX_END)) == 0)
    {
        log_warn << "to_execute_start(): either WSREP_FLAG_TRX_START "
                 << "or WSREP_FLAG_TRX_END flag is required";
        return WSREP_CONN_FAIL;
    }

    // Simultaneous use of TRX_END AND ROLLBACK is not allowed
    assert(!((flags & WSREP_FLAG_TRX_END) && (flags & WSREP_FLAG_ROLLBACK)));

    if ((flags & WSREP_FLAG_TRX_END) && (flags & WSREP_FLAG_ROLLBACK))
    {
        log_warn << "to_execute_start(): simultaneous use of "
                 << "WSREP_FLAG_TRX_END and WSREP_FLAG_ROLLBACK "
                 << "is not allowed";
        return WSREP_CONN_FAIL;
    }

    REPL_CLASS * repl(reinterpret_cast< REPL_CLASS * >(gh->ctx));

    TrxHandleMaster* txp(repl->local_conn_trx(conn_id, true).get());
    assert(txp != 0);

    TrxHandleMaster& trx(*txp);
    assert(trx.state() == TrxHandle::S_EXECUTING);

    trx.set_flags(TrxHandle::wsrep_flags_to_trx_flags(
                      flags | WSREP_FLAG_ISOLATION));

    if (meta != 0)
    {
        meta->gtid       = WSREP_GTID_UNDEFINED;
        meta->depends_on = WSREP_SEQNO_UNDEFINED;
        meta->stid.node  = trx.source_id();
        meta->stid.trx   = trx.trx_id();
        meta->stid.conn  = trx.conn_id();
    }

    wsrep_status_t retval;

#ifdef NDEBUG
    try
#endif // NDEBUG
    {
        TrxHandleLock lock(trx);
        for (size_t i(0); i < keys_num; ++i)
        {
            galera::KeyData k(repl->trx_proto_ver(),
                              keys[i].key_parts,
                              keys[i].key_parts_num, WSREP_KEY_EXCLUSIVE,false);
            gu_trace(trx.append_key(k));
        }

        gu_trace(append_data_array(trx, data, count, WSREP_DATA_ORDERED, false));

        {
            retval = repl->replicate(trx, meta);
            assert((retval == WSREP_OK && trx.ts() != 0 &&
                    trx.ts()->global_seqno() > 0) ||
                   (retval != WSREP_OK && (trx.ts() == 0  ||
                                           trx.ts()->global_seqno() < 0)));
            if (meta)
            {
                if (trx.ts())
                {
                    assert(meta->gtid.seqno > 0);
                    assert(meta->gtid.seqno == trx.ts()->global_seqno());
                    assert(meta->depends_on == trx.ts()->depends_seqno());
                }
                else
                {
                    assert(meta->gtid.seqno == WSREP_SEQNO_UNDEFINED);
                    assert(meta->depends_on == WSREP_SEQNO_UNDEFINED);
                }
            }
        }

        if (retval == WSREP_OK)
        {
            retval = repl->to_isolation_begin(trx, meta);
        }
    }
#ifdef NDEBUG
    catch (gu::Exception& e)
    {
        log_error << e.what();

        if (e.get_errno() == EMSGSIZE)
            retval = WSREP_SIZE_EXCEEDED;
        else
            retval = WSREP_CONN_FAIL;
    }
    catch (std::exception& e)
    {
        log_warn << e.what();
        retval = WSREP_CONN_FAIL;
    }
    catch (...)
    {
        log_fatal << "non-standard exception";
        retval = WSREP_FATAL;
    }
#endif // NDEBUG

    if (trx.ts() == NULL || trx.ts()->global_seqno() < 0)
    {
        // galera_to_execute_end() won't be called
        repl->discard_local_conn_trx(conn_id); // trx is not needed anymore
    }

    return retval;
}


extern "C"
wsrep_status_t galera_to_execute_end(wsrep_t*           const gh,
                                     wsrep_conn_id_t    const conn_id,
                                     const wsrep_buf_t* const err)
{
    assert(gh != 0);
    assert(gh->ctx != 0);

    REPL_CLASS * repl(reinterpret_cast< REPL_CLASS * >(gh->ctx));

<<<<<<< HEAD
    wsrep_status_t retval;
    galera::TrxHandleMasterPtr trx(repl->local_conn_trx(conn_id, false));
=======
    TrxHandlePtr txp(repl->local_conn_trx(conn_id, false));
    TrxHandle* trx(txp.get());
>>>>>>> 54481c1e

    assert(trx != 0);
    if (trx == 0)
    {
        log_warn << "No trx handle for connection " << conn_id
                 << " in galera_to_execute_end()";
        return WSREP_CONN_FAIL;
    }

    wsrep_status_t ret(WSREP_OK);
    try
    {
        TrxHandleLock lock(*trx);
<<<<<<< HEAD
        repl->to_isolation_end(*trx, err);
        retval =  WSREP_OK;
=======
        gu_trace(repl->to_isolation_end(txp, err));
>>>>>>> 54481c1e
    }
    catch (std::exception& e)
    {
        log_warn << e.what();
        ret = WSREP_CONN_FAIL;
    }
    catch (...)
    {
        log_fatal << "non-standard exception";
        ret = WSREP_FATAL;
    }
    gu_trace(repl->discard_local_conn_trx(conn_id));


    // trx will be unreferenced (destructed) during purge
    repl->discard_local_conn_trx(conn_id);
    return ret;
}


extern "C" wsrep_status_t
galera_preordered_collect (wsrep_t* const gh,
                           wsrep_po_handle_t*      const handle,
                           const struct wsrep_buf* const data,
                           size_t                  const count,
                           wsrep_bool_t            const copy)
{
    assert(gh != 0);
    assert(gh->ctx != 0);
    assert(handle != 0);
    assert(data != 0);
    assert(count > 0);

    REPL_CLASS * repl(reinterpret_cast< REPL_CLASS * >(gh->ctx));

    try
    {
        return repl->preordered_collect(*handle, data, count, copy);
    }
    catch (std::exception& e)
    {
        log_warn << e.what();
        return WSREP_TRX_FAIL;
    }
    catch (...)
    {
        log_fatal << "non-standard exception";
        return WSREP_FATAL;
    }
}


extern "C" wsrep_status_t
galera_preordered_commit (wsrep_t*            const gh,
                          wsrep_po_handle_t*  const handle,
                          const wsrep_uuid_t* const source_id,
                          uint32_t            const flags,
                          int                 const pa_range,
                          wsrep_bool_t        const commit)
{
    assert(gh != 0);
    assert(gh->ctx != 0);
    assert(handle != 0);
    assert(source_id != 0 || false == commit);
    assert(pa_range  >= 0 || false == commit);

    REPL_CLASS * repl(reinterpret_cast< REPL_CLASS * >(gh->ctx));

    try
    {
        return repl->preordered_commit(*handle, *source_id, flags, pa_range,
                                       commit);
    }
    catch (std::exception& e)
    {
        log_warn << e.what();
        return WSREP_TRX_FAIL;
    }
    catch (...)
    {
        log_fatal << "non-standard exception";
        return WSREP_FATAL;
    }
}


extern "C"
wsrep_status_t galera_sst_sent (wsrep_t*            const gh,
                                const wsrep_gtid_t* const state_id,
                                int                 const rcode)
{
    assert(gh       != 0);
    assert(gh->ctx  != 0);
    assert(state_id != 0);
    assert(rcode    <= 0);

    REPL_CLASS * repl(reinterpret_cast< REPL_CLASS * >(gh->ctx));

    return repl->sst_sent(*state_id, rcode);
}


extern "C"
wsrep_status_t galera_sst_received (wsrep_t*            const gh,
                                    const wsrep_gtid_t* const state_id,
                                    const wsrep_buf_t*  const state,
                                    int                 const rcode)
{
    assert(gh       != 0);
    assert(gh->ctx  != 0);
    assert(state_id != 0);
    assert(rcode    <= 0);

    REPL_CLASS * repl(reinterpret_cast< REPL_CLASS * >(gh->ctx));

    if (rcode < 0) { assert(state_id->seqno == WSREP_SEQNO_UNDEFINED); }

    return repl->sst_received(*state_id, state, rcode);
}


extern "C"
wsrep_status_t galera_snapshot(wsrep_t*           const wsrep,
                               const wsrep_buf_t* const msg,
                               const char*        const donor_spec)
{
    return WSREP_NOT_IMPLEMENTED;
}


extern "C"
struct wsrep_stats_var* galera_stats_get (wsrep_t* gh)
{
    assert(gh != 0);
    assert(gh->ctx != 0);

    REPL_CLASS* repl(reinterpret_cast< REPL_CLASS * >(gh->ctx));

    return const_cast<struct wsrep_stats_var*>(repl->stats_get());
}


extern "C"
void galera_stats_free (wsrep_t* gh, struct wsrep_stats_var* s)
{
    assert(gh != 0);
    assert(gh->ctx != 0);
    REPL_CLASS* repl(reinterpret_cast< REPL_CLASS * >(gh->ctx));

    return repl->stats_free(s);
    //REPL_CLASS::stats_free(s);
}


extern "C"
void galera_stats_reset (wsrep_t* gh)
{
    assert(gh != 0);
    assert(gh->ctx != 0);

    REPL_CLASS* repl(reinterpret_cast< REPL_CLASS * >(gh->ctx));

    repl->stats_reset();
}


extern "C"
wsrep_seqno_t galera_pause (wsrep_t* gh)
{
    assert(gh != 0);
    assert(gh->ctx != 0);

    REPL_CLASS * repl(reinterpret_cast< REPL_CLASS * >(gh->ctx));

    try
    {
        return repl->pause();
    }
    catch (gu::Exception& e)
    {
        log_error << e.what();
        return -e.get_errno();
    }
}


extern "C"
wsrep_status_t galera_resume (wsrep_t* gh)
{
    assert(gh != 0);
    assert(gh->ctx != 0);

    REPL_CLASS * repl(reinterpret_cast< REPL_CLASS * >(gh->ctx));

    try
    {
        repl->resume();
        return WSREP_OK;
    }
    catch (gu::Exception& e)
    {
        log_error << e.what();
        return WSREP_NODE_FAIL;
    }
}


extern "C"
wsrep_status_t galera_desync (wsrep_t* gh)
{
    assert(gh != 0);
    assert(gh->ctx != 0);

    REPL_CLASS * repl(reinterpret_cast< REPL_CLASS * >(gh->ctx));

    try
    {
        repl->desync();
        return WSREP_OK;
    }
    catch (gu::Exception& e)
    {
        log_error << e.what();
        return WSREP_TRX_FAIL;
    }
}


extern "C"
wsrep_status_t galera_resync (wsrep_t* gh)
{
    assert(gh != 0);
    assert(gh->ctx != 0);

    REPL_CLASS * repl(reinterpret_cast< REPL_CLASS * >(gh->ctx));

    try
    {
        repl->resync();
        return WSREP_OK;
    }
    catch (gu::Exception& e)
    {
        log_error << e.what();
        return WSREP_NODE_FAIL;
    }
}


extern "C"
wsrep_status_t galera_lock (wsrep_t*     gh,
                            const char*  name,
                            wsrep_bool_t shared,
                            uint64_t     owner,
                            int64_t      timeout)
{
    assert(gh != 0);
    assert(gh->ctx != 0);
    return WSREP_NOT_IMPLEMENTED;
}


extern "C"
wsrep_status_t galera_unlock (wsrep_t*    gh,
                              const char* name,
                              uint64_t    owner)
{
    assert(gh != 0);
    assert(gh->ctx != 0);
    return WSREP_OK;
}


extern "C"
bool galera_is_locked (wsrep_t*      gh,
                       const char*   name,
                       uint64_t*     owner,
                       wsrep_uuid_t* node)
{
    assert(gh != 0);
    assert(gh->ctx != 0);
    return false;
}


static wsrep_t galera_str = {
    WSREP_INTERFACE_VERSION,
    &galera_init,
    &galera_capabilities,
    &galera_parameters_set,
    &galera_parameters_get,
    &galera_connect,
    &galera_disconnect,
    &galera_recv,
    &galera_assign_read_view,
    &galera_certify,
    &galera_commit_order_enter,
    &galera_commit_order_leave,
    &galera_release,
    &galera_replay_trx,
    &galera_abort_certification,
    &galera_rollback,
    &galera_append_key,
    &galera_append_data,
    &galera_sync_wait,
    &galera_last_committed_id,
    &galera_free_connection,
    &galera_to_execute_start,
    &galera_to_execute_end,
    &galera_preordered_collect,
    &galera_preordered_commit,
    &galera_sst_sent,
    &galera_sst_received,
    &galera_snapshot,
    &galera_stats_get,
    &galera_stats_free,
    &galera_stats_reset,
    &galera_pause,
    &galera_resume,
    &galera_desync,
    &galera_resync,
    &galera_lock,
    &galera_unlock,
    &galera_is_locked,
    "Galera",
    GALERA_VER "(r" GALERA_REV ")",
    "Codership Oy <info@codership.com>",
    &galera_tear_down,
    NULL,
    NULL
};


/* Prototype to make compiler happy */
extern "C"
int wsrep_loader(wsrep_t *hptr);


extern "C"
int wsrep_loader(wsrep_t *hptr)
{
    if (!hptr)
        return EINVAL;

    try
    {
        *hptr = galera_str;
    }
    catch (...)
    {
        return ENOTRECOVERABLE;
    }

    return WSREP_OK;
}<|MERGE_RESOLUTION|>--- conflicted
+++ resolved
@@ -1137,13 +1137,7 @@
 
     REPL_CLASS * repl(reinterpret_cast< REPL_CLASS * >(gh->ctx));
 
-<<<<<<< HEAD
-    wsrep_status_t retval;
     galera::TrxHandleMasterPtr trx(repl->local_conn_trx(conn_id, false));
-=======
-    TrxHandlePtr txp(repl->local_conn_trx(conn_id, false));
-    TrxHandle* trx(txp.get());
->>>>>>> 54481c1e
 
     assert(trx != 0);
     if (trx == 0)
@@ -1157,12 +1151,7 @@
     try
     {
         TrxHandleLock lock(*trx);
-<<<<<<< HEAD
         repl->to_isolation_end(*trx, err);
-        retval =  WSREP_OK;
-=======
-        gu_trace(repl->to_isolation_end(txp, err));
->>>>>>> 54481c1e
     }
     catch (std::exception& e)
     {
