//
// Copyright (C) 2010-2019 Codership Oy <info@codership.com>
//

//! @file replicator_smm.hpp
//
// @brief Galera Synchronous Multi-Master replicator
//

#ifndef GALERA_REPLICATOR_SMM_HPP
#define GALERA_REPLICATOR_SMM_HPP

#include "replicator.hpp"

#include "gu_init.h"
#include "GCache.hpp"
#include "gcs.hpp"
#include "monitor.hpp"
#include "wsdb.hpp"
#include "certification.hpp"
#include "trx_handle.hpp"
#include "write_set.hpp"
#include "galera_service_thd.hpp"
#include "fsm.hpp"
#include "action_source.hpp"
#include "ist.hpp"
#include "gu_atomic.hpp"
#include "saved_state.hpp"
#include "gu_debug_sync.hpp"


#include <map>
#include <queue>

namespace galera
{
    class ReplicatorSMM : public Replicator, public ist::EventHandler
    {
    public:

        typedef enum
        {
            SST_NONE,
            SST_WAIT,
            SST_REQ_FAILED,
            SST_CANCELED,
            SST_FAILED
        } SstState;

        static const size_t N_STATES = S_DONOR + 1;

        ReplicatorSMM(const wsrep_init_args* args);

        ~ReplicatorSMM();

        wsrep_cap_t capabilities() const { return capabilities(proto_max_); }
        int trx_proto_ver() const { return trx_params_.version_; }
        int repl_proto_ver() const{ return protocol_version_; }

        wsrep_status_t connect(const std::string& cluster_name,
                               const std::string& cluster_url,
                               const std::string& state_donor,
                               bool               bootstrap);
        wsrep_status_t close();
        wsrep_status_t async_recv(void* recv_ctx);

        TrxHandleMasterPtr get_local_trx(wsrep_trx_id_t trx_id,
                                         bool create = false)
        {
            return wsdb_.get_trx(trx_params_, uuid_, trx_id, create);
        }

        TrxHandleMasterPtr new_local_trx(wsrep_trx_id_t trx_id)
        {
            return wsdb_.new_trx(trx_params_, uuid_, trx_id);
        }

        void discard_local_trx(TrxHandleMaster* trx)
        {
            wsdb_.discard_trx(trx->trx_id());
        }

        TrxHandleMasterPtr local_conn_trx(wsrep_conn_id_t conn_id, bool create)
        {
            return wsdb_.get_conn_query(trx_params_, uuid_, conn_id, create);
        }

        void discard_local_conn_trx(wsrep_conn_id_t conn_id)
        {
            wsdb_.discard_conn_query(conn_id);
        }

<<<<<<< HEAD
        void apply_trx(void* recv_ctx, TrxHandle* trx);

        wsrep_status_t replicate(TrxHandle* trx, wsrep_trx_meta_t*);
        void abort_trx(TrxHandle* trx) ;
        wsrep_status_t pre_commit(TrxHandle*  trx, wsrep_trx_meta_t*);
        wsrep_status_t replay_trx(TrxHandle* trx, void* replay_ctx);

        wsrep_status_t interim_commit(TrxHandle* trx);
        wsrep_status_t post_commit(TrxHandle* trx);
        wsrep_status_t post_rollback(TrxHandle* trx);

        wsrep_status_t applier_pre_commit(void* trx_handle)
        {
            TrxHandle* trx = reinterpret_cast<TrxHandle*>(trx_handle);
            CommitOrder co(*trx, co_mode_);
            commit_monitor_.enter(co);
            return WSREP_OK;
        }

        wsrep_status_t applier_interim_commit(void* trx_handle)
        {
            TrxHandle* trx = reinterpret_cast<TrxHandle*>(trx_handle);
            CommitOrder co(*trx, co_mode_);
            commit_monitor_.leave(co);
            GU_DBUG_SYNC_WAIT("sync.applier_interim_commit.after_commit_leave");
            trx->mark_interim_committed(true);
            return WSREP_OK;
        }

        wsrep_status_t applier_post_commit(void* trx_handle)
        {
            TrxHandle* trx = reinterpret_cast<TrxHandle*>(trx_handle);
            if (!(trx->is_interim_committed()))
            {
                CommitOrder co(*trx, co_mode_);
                commit_monitor_.leave(co);
                GU_DBUG_SYNC_WAIT("sync.applier_post_commit.after_commit_leave");
            }
            trx->mark_interim_committed(false);
            return WSREP_OK;
        }

        wsrep_status_t causal_read(wsrep_gtid_t*);
        wsrep_status_t to_isolation_begin(TrxHandle* trx, wsrep_trx_meta_t*);
        wsrep_status_t to_isolation_end(TrxHandle* trx);
=======
        void apply_trx(void* recv_ctx, TrxHandleSlave& trx);
        void handle_apply_error(TrxHandleSlave&    trx,
                                const wsrep_buf_t& error_buf,
                                const std::string& custom_msg);
        void process_apply_error(TrxHandleSlave&, const wsrep_buf_t&);

        wsrep_status_t send(TrxHandleMaster& trx, wsrep_trx_meta_t*);
        wsrep_status_t replicate(TrxHandleMaster& trx, wsrep_trx_meta_t*);
        wsrep_status_t abort_trx(TrxHandleMaster& trx, wsrep_seqno_t bf_seqno,
                                 wsrep_seqno_t* victim_seqno);
        wsrep_status_t certify(TrxHandleMaster& trx, wsrep_trx_meta_t*);
        wsrep_status_t commit_order_enter_local(TrxHandleMaster& trx);
        wsrep_status_t commit_order_enter_remote(TrxHandleSlave& trx);
        wsrep_status_t commit_order_leave(TrxHandleSlave& trx,
                                          const wsrep_buf_t*  error);
        wsrep_status_t release_commit(TrxHandleMaster& trx);
        wsrep_status_t release_rollback(TrxHandleMaster& trx);
        wsrep_status_t replay_trx(TrxHandleMaster& trx,
                                  TrxHandleLock& lock,
                                  void* replay_ctx);

        wsrep_status_t sync_wait(wsrep_gtid_t* upto,
                                 int           tout,
                                 wsrep_gtid_t* gtid);
        wsrep_status_t last_committed_id(wsrep_gtid_t* gtid) const;

        wsrep_status_t to_isolation_begin(TrxHandleMaster&  trx,
                                          wsrep_trx_meta_t* meta);
        wsrep_status_t to_isolation_end(TrxHandleMaster&   trx,
                                        const wsrep_buf_t* err);
>>>>>>> ba337dd0
        wsrep_status_t preordered_collect(wsrep_po_handle_t&      handle,
                                          const struct wsrep_buf* data,
                                          size_t                  count,
                                          bool                    copy);
        wsrep_status_t preordered_commit(wsrep_po_handle_t&       handle,
                                         const wsrep_uuid_t&      source,
                                         uint64_t                 flags,
                                         int                      pa_range,
                                         bool                     commit);
        wsrep_status_t sst_sent(const wsrep_gtid_t& state_id, int rcode);
        wsrep_status_t sst_received(const wsrep_gtid_t& state_id,
                                    const wsrep_buf_t*  state,
                                    int                 rcode);

        void process_trx(void* recv_ctx, const TrxHandleSlavePtr& trx);
        void process_commit_cut(wsrep_seqno_t seq, wsrep_seqno_t seqno_l);
        void submit_view_info(void* recv_ctx, const wsrep_view_info_t* cc);
        void process_conf_change(void* recv_ctx, const struct gcs_action& cc);
        void process_state_req(void* recv_ctx, const void* req,
                               size_t req_size, wsrep_seqno_t seqno_l,
                               wsrep_seqno_t donor_seq);
        void process_join(wsrep_seqno_t seqno, wsrep_seqno_t seqno_l);
        void process_sync(wsrep_seqno_t seqno_l);
        void process_vote(wsrep_seqno_t seq, int64_t code,wsrep_seqno_t seqno_l);

        const struct wsrep_stats_var* stats_get();
        void                          stats_reset();
<<<<<<< HEAD
        void                   stats_free(struct wsrep_stats_var*);
        virtual void fetch_pfs_info(wsrep_node_info_t* nodes, uint32_t size);
=======
        void                          stats_free(struct wsrep_stats_var*);
>>>>>>> ba337dd0

        /*! @throws NotFound */
        void           set_param (const std::string& key,
                                  const std::string& value);

        /*! @throws NotFound */
        void           param_set (const std::string& key,
                                  const std::string& value);

        std::string    param_get (const std::string& key) const;

        const gu::Config& params() const { return config_; }

        wsrep_seqno_t pause();
        void          resume();

        void          desync();
        void          resync();

        const wsrep_uuid_t& source_id() const
        {
            return uuid_;
        }

        // IST Action handler interface
        void ist_trx(const TrxHandleSlavePtr& ts, bool must_apply,
                     bool preload);
        void ist_cc(const gcs_action&, bool must_apply, bool preload);
        void ist_end(int error);

        // Enter apply monitor without waiting
        void apply_monitor_enter_immediately(const TrxHandleSlave& ts)
        {
            assert(!ts.explicit_rollback());
            assert(ts.state() == TrxHandle::S_ABORTING);
            ApplyOrder ao(ts.global_seqno(), 0, ts.local());
            gu_trace(apply_monitor_.enter(ao));
        }

        // Cancel local and enter apply monitors for TrxHandle
        void cancel_monitors_for_local(const TrxHandleSlave& ts)
        {
            log_debug << "canceling monitors on behalf of trx: " << ts;
            assert(ts.local());
            assert(ts.global_seqno() > 0);

            LocalOrder lo(ts);
            local_monitor_.self_cancel(lo);

            gu_trace(apply_monitor_enter_immediately(ts));
        }

        // Cancel all monitors for given seqnos
        void cancel_seqnos(wsrep_seqno_t seqno_l, wsrep_seqno_t seqno_g);

        // Drain apply and commit monitors up to seqno
        void drain_monitors(wsrep_seqno_t seqno);

        class ISTEvent
        {
        public:
            enum Type
            {
                T_NULL, // empty
                T_TRX,  // TrxHandleSlavePtr
                T_VIEW  // configuration change
            };

            ISTEvent()
                : ts_()
                , view_()
                , type_(T_NULL)
            { }
            ISTEvent(const TrxHandleSlavePtr& ts)
                : ts_(ts)
                , view_()
                , type_(T_TRX)
            { }
            ISTEvent(wsrep_view_info_t* view)
                : ts_()
                , view_(view)
                , type_(T_VIEW)
            { }
            ISTEvent(const ISTEvent& other)
                : ts_(other.ts_)
                , view_(other.view_)
                , type_(other.type_)
            { }
            ISTEvent& operator=(const ISTEvent& other)
            {
                ts_ = other.ts_;
                view_ = other.view_;
                type_ = other.type_;
                return *this;
            }
            ~ISTEvent()
            { }
            Type type() const { return type_; }
            TrxHandleSlavePtr ts() const
            { assert(T_TRX == type_); return ts_; }
            wsrep_view_info_t* view() const
            { assert(T_VIEW == type_); return view_; }
        private:
            TrxHandleSlavePtr  ts_;
            wsrep_view_info_t* view_;
            Type               type_;
        };
        // Helper class to synchronize between IST receiver thread
        // applier threads.
        class ISTEventQueue
        {
        public:
            ISTEventQueue()
                :
                mutex_(),
                cond_(),
                eof_(false),
                error_(0),
                queue_()
            { }
            void reset() { eof_ = false; error_ = 0; }
            void eof(int error)
            {
                gu::Lock lock(mutex_);
                eof_ = true;
                error_ = error;
                cond_.broadcast();
            }

            // Push back
            void push_back(const TrxHandleSlavePtr& ts)
            {
                gu::Lock lock(mutex_);
                queue_.push(ISTEvent(ts));
                cond_.signal();
            }

            // Push back
            void push_back(wsrep_view_info_t* view)
            {
                gu::Lock lock(mutex_);
                queue_.push(ISTEvent(view));
                cond_.signal();
            }

            // Pop front
            //
            // Throws gu::Exception() in case of error for the first
            // caller which will detect the error.
            // Returns null in case of EOF
            ISTEvent pop_front()
            {
                gu::Lock lock(mutex_);
                while (eof_ == false && queue_.empty() == true)
                {
                    lock.wait(cond_);
                }

                ISTEvent ret;
                if (queue_.empty() == false)
                {
                    ret = queue_.front();
                    queue_.pop();
                }
                else
                {
                    if (error_)
                    {
                        int err(error_);
                        error_ = 0; // Make just one thread to detect the failure
                        gu_throw_error(err)
                            << "IST receiver reported failure";
                    }
                }

                return ret;
            }

        private:
            gu::Mutex mutex_;
            gu::Cond  cond_;
            bool eof_;
            int error_;
            std::queue<ISTEvent> queue_;
        };


        ISTEventQueue ist_event_queue_;

        void mark_corrupt_and_close()
        /* mark state as corrupt and try to leave cleanly */
        {
            st_.mark_corrupt();
            gu::Lock lock(closing_mutex_);
            start_closing();
        }

        bool corrupt() const { return st_.corrupt(); }

        struct InitConfig
        {
            InitConfig(gu::Config&, const char* node_addr,const char* base_dir);
        };

        class StateRequest
        {
        public:
            virtual int         version () const = 0;
            virtual const void* req     () const = 0;
            virtual ssize_t     len     () const = 0;
            virtual const void* sst_req () const = 0;
            virtual ssize_t     sst_len () const = 0;
            virtual const void* ist_req () const = 0;
            virtual ssize_t     ist_len () const = 0;
            virtual ~StateRequest() {}
        };

    private:

        ReplicatorSMM(const ReplicatorSMM&);
        void operator=(const ReplicatorSMM&);

        struct Param
        {
            static const std::string base_host;
            static const std::string base_port;
            static const std::string base_dir;
            static const std::string proto_max;
            static const std::string key_format;
            static const std::string commit_order;
            static const std::string causal_read_timeout;
            static const std::string max_write_set_size;
        };

        typedef std::pair<std::string, std::string> Default;

        struct Defaults
        {
            std::map<std::string, std::string> map_;
            Defaults ();
        };

        static const Defaults defaults;
        // both a list of parameters and a list of default values

        static wsrep_cap_t capabilities(int protocol_version);

        // Return the global seqno of the last transaction which has
        // released commit order. Note that this does not mean that
        // the transaction with given gtid has completed the commit
        // on application side.
        wsrep_seqno_t last_committed()
        {
            return co_mode_ != CommitOrder::BYPASS ?
                   commit_monitor_.last_left() : apply_monitor_.last_left();
        }

        void report_last_committed(wsrep_seqno_t purge_seqno)
        {
            if (gu_unlikely(purge_seqno != -1))
            {
                service_thd_.report_last_committed(purge_seqno);
            }
        }

        /* process pending queue events scheduled before seqno */
        void process_pending_queue(wsrep_seqno_t seqno);

        wsrep_status_t cert             (TrxHandleMaster*,
                                         const TrxHandleSlavePtr&);
        wsrep_status_t cert_and_catch   (TrxHandleMaster*,
                                         const TrxHandleSlavePtr&);
        wsrep_status_t cert_for_aborted (const TrxHandleSlavePtr&);

        wsrep_status_t handle_commit_interrupt(TrxHandleMaster&,
                                               const TrxHandleSlave&);

<<<<<<< HEAD
        void update_state_uuid (const wsrep_uuid_t& u,
                                const wsrep_seqno_t seqno);
=======
        void update_state_uuid    (const wsrep_uuid_t& u);
>>>>>>> ba337dd0
        void update_incoming_list (const wsrep_view_info_t& v);

        /* aborts/exits the program in a clean way */
        void abort() GU_NORETURN;

#ifdef GALERA_MONITOR_DEBUG_PRINT
    public:
#endif /* GALERA_MONITOR_DEBUG_PRINT */

        class LocalOrder
        {
        public:

            explicit
            LocalOrder(const TrxHandleSlave& ts)
                :
                seqno_(ts.local_seqno())
#if defined(GU_DBUG_ON) || !defined(NDEBUG)
                ,trx_(&ts)
#endif //GU_DBUG_ON
            { }

            LocalOrder(wsrep_seqno_t seqno, const TrxHandleSlave* ts = NULL)
                :
                seqno_(seqno)
#if defined(GU_DBUG_ON) || !defined(NDEBUG)
                ,trx_(ts)
#endif //GU_DBUG_ON
            {
#if defined(GU_DBUG_ON) || !defined(NDEBUG)
                assert((trx_ && seqno_ == trx_->local_seqno()) || !trx_);
#endif //GU_DBUG_ON
            }

            wsrep_seqno_t seqno() const { return seqno_; }

            bool condition(wsrep_seqno_t last_entered,
                           wsrep_seqno_t last_left) const
            {
                return (last_left + 1 == seqno_);
            }

#ifdef GU_DBUG_ON
#ifdef HAVE_PSI_INTERFACE
            void debug_sync(gu::MutexWithPFS& mutex)
#else
            void debug_sync(gu::Mutex& mutex)
#endif /* HAVE_PSI_INTERFACE */
            {
                if (trx_)
                {
                    if (trx_->local())
                    {
                        mutex.unlock();
                        GU_DBUG_SYNC_WAIT("local_monitor_master_enter_sync");
                        mutex.lock();
                    }
                    else
                    {
                        mutex.unlock();
                        GU_DBUG_SYNC_WAIT("local_monitor_slave_enter_sync");
                        mutex.lock();
                    }
                }
            }
#endif //GU_DBUG_ON

#ifndef NDEBUG
            LocalOrder()
                :
                seqno_(WSREP_SEQNO_UNDEFINED)
#if defined(GU_DBUG_ON) || !defined(NDEBUG)
                ,trx_(NULL)
#endif /* GU_DBUG_ON || !NDEBUG */
            {}
#endif /* NDEBUG */

            void print(std::ostream& os) const
            {
                os << seqno_;
            }

        private:
#ifdef NDEBUG
            LocalOrder(const LocalOrder& o);
#endif /* NDEBUG */
            wsrep_seqno_t const seqno_;
#if defined(GU_DBUG_ON) || !defined(NDEBUG)
            // this pointer is for debugging purposes only and
            // is not guaranteed to point at a valid location
            const TrxHandleSlave* const trx_;
#endif /* GU_DBUG_ON || !NDEBUG */
        };

        class ApplyOrder
        {
        public:

            ApplyOrder(const TrxHandleSlave& ts)
                :
                global_seqno_ (ts.global_seqno()),
                depends_seqno_(ts.depends_seqno()),
                is_local_     (ts.local()),
                is_toi_       (ts.is_toi())
#ifndef NDEBUG
                ,trx_         (&ts)
#endif
            {
#ifndef NDEBUG
                (void)trx_; // to pacify clang's -Wunused-private-field
#endif
            }

            ApplyOrder(wsrep_seqno_t gs,
                       wsrep_seqno_t ds,
                       bool          l = false)
                :
                global_seqno_ (gs),
                depends_seqno_(ds),
                is_local_     (l),
                is_toi_       (false)
#ifndef NDEBUG
                ,trx_         (NULL)
#endif
            { }

            wsrep_seqno_t seqno() const { return global_seqno_; }

            bool condition(wsrep_seqno_t last_entered,
                           wsrep_seqno_t last_left) const
            {
                return ((is_local_ == true && is_toi_ == false) ||
                        last_left >= depends_seqno_);
            }

#ifdef GU_DBUG_ON
#ifdef HAVE_PSI_INTERFACE
            void debug_sync(gu::MutexWithPFS& mutex)
#else
            void debug_sync(gu::Mutex& mutex)
#endif /* HAVE_PSI_INTERFACE */
            {
                if (is_local_)
                {
                    mutex.unlock();
                    GU_DBUG_SYNC_WAIT("apply_monitor_master_enter_sync");
                    mutex.lock();
                }
                else
                {
                    mutex.unlock();
                    GU_DBUG_SYNC_WAIT("apply_monitor_slave_enter_sync");
                    mutex.lock();
                }
            }
#endif //GU_DBUG_ON

#ifndef NDEBUG
            ApplyOrder()
                :
                global_seqno_ (WSREP_SEQNO_UNDEFINED),
                depends_seqno_(WSREP_SEQNO_UNDEFINED),
                is_local_     (false),
                is_toi_       (false),
                trx_          (NULL)
            {}
#endif /* NDEBUG */

            void print(std::ostream& os) const
            {
                os << "g:" << global_seqno_
                   << " d:" << depends_seqno_
                   << (is_local_ ? " L" : " R");
            }

        private:
#ifdef NDEBUG
            ApplyOrder(const ApplyOrder&);
#endif /* NDEBUG */
            const wsrep_seqno_t global_seqno_;
            const wsrep_seqno_t depends_seqno_;
            const bool is_local_;
            const bool is_toi_;
#ifndef NDEBUG
            // this pointer is for debugging purposes only and
            // is not guaranteed to point at a valid location
            const TrxHandleSlave* const trx_;
#endif
        };

        class CommitOrder
        {
        public:
            typedef enum
            {
                BYPASS     = 0,
                OOOC       = 1,
                LOCAL_OOOC = 2,
                NO_OOOC    = 3
            } Mode;

            static Mode from_string(const std::string& str)
            {
                int ret(gu::from_string<int>(str));
                switch (ret)
                {
                case BYPASS:
                case OOOC:
                case LOCAL_OOOC:
                case NO_OOOC:
                    break;
                default:
                    gu_throw_error(EINVAL)
                        << "invalid value " << str << " for commit order mode";
                }
                return static_cast<Mode>(ret);
            }

            CommitOrder(const TrxHandleSlave& ts, Mode mode)
                :
                global_seqno_(ts.global_seqno()),
                mode_(mode),
                is_local_(ts.local())
#ifndef NDEBUG
                ,trx_(&ts)
#endif
            { }

            CommitOrder(wsrep_seqno_t gs, Mode mode, bool local = false)
                :
                global_seqno_(gs),
                mode_(mode),
                is_local_(local)
#ifndef NDEBUG
                ,trx_(NULL)
#endif
            { }

            wsrep_seqno_t seqno() const { return global_seqno_; }

            bool condition(wsrep_seqno_t last_entered,
                           wsrep_seqno_t last_left) const
            {
                switch (mode_)
                {
                case BYPASS:
                    gu_throw_fatal
                        << "commit order condition called in bypass mode";
                case OOOC:
                    return true;
                    // fall through
                case LOCAL_OOOC:
<<<<<<< HEAD
                    if (trx_.is_local()) { return true; }
=======
                    return is_local_;
>>>>>>> ba337dd0
                    // in case of remote trx fall through
                    // fall through
                case NO_OOOC:
                    return (last_left + 1 == global_seqno_);
                }
                gu_throw_fatal << "invalid commit mode value " << mode_;
            }

#ifdef GU_DBUG_ON
#ifdef HAVE_PSI_INTERFACE
            void debug_sync(gu::MutexWithPFS& mutex)
#else
            void debug_sync(gu::Mutex& mutex)
#endif /* HAVE_PSI_INTERFACE */
            {
                if (is_local_ == true)
                {
                    mutex.unlock();
                    GU_DBUG_SYNC_WAIT("commit_monitor_master_enter_sync");
                    mutex.lock();
                }
                else
                {
                    mutex.unlock();
                    GU_DBUG_SYNC_WAIT("commit_monitor_slave_enter_sync");
                    mutex.lock();
                }
            }
#endif //GU_DBUG_ON

#ifndef NDEBUG
            CommitOrder()
                :
                global_seqno_ (WSREP_SEQNO_UNDEFINED),
                mode_         (OOOC),
                is_local_     (false),
                trx_          (NULL)
            {
                (void)trx_; // to pacify clang's -Wunused-private-field
            }
#endif /* NDEBUG */

            void print(std::ostream& os) const
            {
                os << "g:" << global_seqno_ << " m:" << mode_
                   << (is_local_ ? " L" : " R");
            }

        private:
#ifdef NDEBUG
            CommitOrder(const CommitOrder&);
#endif
            const wsrep_seqno_t global_seqno_;
            const Mode mode_;
            const bool is_local_;
#ifndef NDEBUG
            // this pointer is for debugging purposes only and
            // is not guaranteed to point at a valid location
            const TrxHandleSlave* const trx_;
#endif
        };

    private:

        // state machine
        class Transition
        {
        public:

            Transition(State const from, State const to) :
                from_(from),
                to_(to)
            { }

            State from() const { return from_; }
            State to()   const { return to_;   }

            bool operator==(Transition const& other) const
            {
                return (from_ == other.from_ && to_ == other.to_);
            }

            class Hash
            {
            public:
                size_t operator()(Transition const& tr) const
                {
                    return (gu::HashValue(static_cast<int>(tr.from_))
                            ^ gu::HashValue(static_cast<int>(tr.to_)));
                }
            };

        private:

            State from_;
            State to_;
        };

<<<<<<< HEAD
        // state action
        class StateAction
        {
        public:
            StateAction () :
                repl_(),
                f_()
            {
            }

            StateAction (ReplicatorSMM * const repl,
                         void (ReplicatorSMM::* f) ()) :
                repl_(repl),
                f_(f)
            {
            }
            void operator () ()
            {
                (repl_->*f_)();
            }
        private:
            ReplicatorSMM* repl_;
            void (ReplicatorSMM::* f_) ();
        };

=======
>>>>>>> ba337dd0
        void build_stats_vars (std::vector<struct wsrep_stats_var>& stats);

        void cancel_seqno(wsrep_seqno_t);

        void set_initial_position(const wsrep_uuid_t&, wsrep_seqno_t);

        void establish_protocol_versions (int version);

        /*
         * Record cc_seqno_ and cc_lowest_trx_seqno_ for future IST
         * processing.
         *
         * @param cc_seqno Seqno of current configuration change.
         * @param source String describing the source of the configuration
         *               change.
         */
        void record_cc_seqnos(wsrep_seqno_t cc_seqno, const char* source);

        bool state_transfer_required(const wsrep_view_info_t& view_info,
                                     bool rejoined);

        void prepare_for_IST (void*& req, ssize_t& req_len,
                              const wsrep_uuid_t& group_uuid,
                              wsrep_seqno_t       group_seqno);

        void recv_IST(void* recv_ctx);
        void process_IST_writeset(void* recv_ctx, const TrxHandleSlavePtr& ts);

        StateRequest* prepare_state_request (const void* sst_req,
                                             ssize_t     sst_req_len,
                                             const wsrep_uuid_t& group_uuid,
                                             wsrep_seqno_t       group_seqno);

        long send_state_request (const StateRequest* req, const bool unsafe);

        long request_state_transfer (void* recv_ctx,
                                     const wsrep_uuid_t& group_uuid,
                                     wsrep_seqno_t       group_seqno,
                                     const void*         sst_req,
                                     ssize_t             sst_req_len);

        /* resume reception of GCS events */
        void resume_recv() { gcs_.resume_recv(); ist_end(0); }

        /* These methods facilitate closing procedure.
         * They must be called under closing_mutex_ lock */
        void start_closing();
        void shift_to_CLOSED();
        void wait_for_CLOSED(gu::Lock&);

        wsrep_seqno_t donate_sst(void* recv_ctx, const StateRequest& streq,
                                 const wsrep_gtid_t& state_id, bool bypass);

        /* Wait until NBO end criteria is met */
        wsrep_status_t wait_nbo_end(TrxHandleMaster*, wsrep_trx_meta_t*);

        class InitLib /* Library initialization routines */
        {
        public:
            InitLib (gu_log_cb_t cb, gu_pfs_instr_cb_t pfs_instr_cb)
            { gu_init(cb, pfs_instr_cb); }
        };

        InitLib                init_lib_;
        gu::Config             config_;

        InitConfig
            init_config_; // registers configurable parameters and defaults

        struct ParseOptions
        {
            ParseOptions(Replicator& repl, gu::Config&, const char* opts);
        }
            parse_options_; // parse option string supplied on initialization

        class InitSSL
        {
        public:
            InitSSL(gu::Config& conf) { gu::ssl_init_options(conf); }
        } init_ssl_; // initialize global SSL parameters

        static int const       MAX_PROTO_VER;

        /*
         * |--------------------------------------------------------------------|
         * | protocol_version_ | trx version | str_proto_ver_ | record_set_ver_ |
         * |--------------------------------------------------------------------|
         * |                 1 |           1 |              0 |               1 |
         * |                 2 |           1 |              1 |               1 |
         * |                 3 |           2 |              1 |               1 |
         * |                 4 |           2 |  v2.1        1 |               1 |
         * |                 5 |           3 |              1 |               1 |
         * |                 6 |           3 |              2 |               1 |
         * |                 7 |           3 |              2 |               1 |
         * |                 8 |           3 |              2 | alignment     2 |
         * |                 9 | SS keys   4 |              2 |               2 |
         * | 4.x            10 | PA range/ 5 | CC events /  3 |               2 |
         * |                   | UPD keys    | idx preload    |                 |
         * |--------------------------------------------------------------------|
         */

        int                    str_proto_ver_;// state transfer request protocol
        int                    protocol_version_;// general repl layer proto
        int                    proto_max_;    // maximum allowed proto version

<<<<<<< HEAD
        FSM<State, Transition, EmptyGuard, StateAction> state_;
=======
        FSM<State, Transition> state_;
        gu::Mutex              closing_mutex_; // to sync close() call
        gu::Cond               closing_cond_;
        bool                   closing_; // to indicate that the closing process
                                         // started
>>>>>>> ba337dd0
        SstState               sst_state_;

        // configurable params
        const CommitOrder::Mode co_mode_; // commit order mode

        // persistent data location
        std::string           state_file_;
        SavedState            st_;

        // boolean telling if the node is safe to use for bootstrapping
        // a new primary component
        bool safe_to_bootstrap_;

        // currently installed trx parameters
        TrxHandleMaster::Params trx_params_;

        // identifiers
        wsrep_uuid_t          uuid_;
        wsrep_uuid_t const    state_uuid_;
        const char            state_uuid_str_[37];
        wsrep_seqno_t         cc_seqno_; // seqno of last CC
        // Lowest trx seqno in cert index during last CC
        wsrep_seqno_t         cc_lowest_trx_seqno_;
        wsrep_seqno_t         pause_seqno_; // local seqno of last pause call

        // application callbacks
<<<<<<< HEAD
        void*                 app_ctx_;
        wsrep_view_cb_t       view_cb_;
        wsrep_apply_cb_t      apply_cb_;
        wsrep_commit_cb_t     commit_cb_;
        wsrep_unordered_cb_t  unordered_cb_;
        wsrep_sst_donate_cb_t sst_donate_cb_;
        wsrep_synced_cb_t     synced_cb_;
        wsrep_abort_cb_t      abort_cb_;
=======
        void*                  app_ctx_;
        wsrep_connected_cb_t   connected_cb_;
        wsrep_view_cb_t        view_cb_;
        wsrep_sst_request_cb_t sst_request_cb_;
        wsrep_apply_cb_t       apply_cb_;
        wsrep_unordered_cb_t   unordered_cb_;
        wsrep_sst_donate_cb_t  sst_donate_cb_;
        wsrep_synced_cb_t      synced_cb_;
>>>>>>> ba337dd0

        // SST
        std::string   sst_donor_;
        wsrep_uuid_t  sst_uuid_;
        wsrep_seqno_t sst_seqno_;
#ifdef HAVE_PSI_INTERFACE
        gu::MutexWithPFS sst_mutex_;
        gu::CondWithPFS  sst_cond_;
#else
        gu::Mutex     sst_mutex_;
        gu::Cond      sst_cond_;
#endif /* HAVE_PSI_INTERFACE */
        int           sst_retry_sec_;
        bool          sst_received_;

        // services
        gcache::GCache gcache_;
        GCS_IMPL       gcs_;
        ServiceThd     service_thd_;

        // action sources
        TrxHandleSlave::Pool slave_pool_;
        ActionSource*        as_;
        ist::Receiver        ist_receiver_;
        bool                 ist_prepared_;
        ist::AsyncSenderMap  ist_senders_;

        // trx processing
        Wsdb            wsdb_;
        Certification   cert_;

        class PendingCertQueue
        {
        public:
            PendingCertQueue() :
                mutex_(),
                ts_queue_()
            { }

            void push(const TrxHandleSlavePtr& ts)
            {
                assert(ts->local());
                gu::Lock lock(mutex_);
                ts_queue_.push(ts);
                ts->mark_queued();
            }

            TrxHandleSlavePtr must_cert_next(wsrep_seqno_t seqno)
            {
                gu::Lock lock(mutex_);
                TrxHandleSlavePtr ret;
                if (!ts_queue_.empty())
                {
                    const TrxHandleSlavePtr& top(ts_queue_.top());
                    assert(top->global_seqno() != seqno);
                    if (top->global_seqno() < seqno)
                    {
                        ret = top;
                        ts_queue_.pop();
                    }
                }
                return ret;
            }

        private:
            struct TrxHandleSlavePtrCmpGlobalSeqno
            {
                bool operator()(const TrxHandleSlavePtr& lhs,
                                const TrxHandleSlavePtr& rhs) const
                {
                    return lhs->global_seqno() > rhs->global_seqno();
                }
            };
            gu::Mutex mutex_;
            std::priority_queue<TrxHandleSlavePtr,
                                std::vector<TrxHandleSlavePtr>,
                                TrxHandleSlavePtrCmpGlobalSeqno> ts_queue_;
        };

        PendingCertQueue pending_cert_queue_;

        // concurrency control
        Monitor<LocalOrder>  local_monitor_;
        Monitor<ApplyOrder>  apply_monitor_;
        Monitor<CommitOrder> commit_monitor_;
        gu::datetime::Period causal_read_timeout_;

        // counters
        gu::Atomic<size_t>    receivers_;
        gu::Atomic<long long> replicated_;
        gu::Atomic<long long> replicated_bytes_;
        gu::Atomic<long long> keys_count_;
        gu::Atomic<long long> keys_bytes_;
        gu::Atomic<long long> data_bytes_;
        gu::Atomic<long long> unrd_bytes_;
        gu::Atomic<long long> local_commits_;
        gu::Atomic<long long> local_rollbacks_;
        gu::Atomic<long long> local_cert_failures_;
        gu::Atomic<long long> local_replays_;
        gu::Atomic<long long> causal_reads_;

        gu::Atomic<long long> preordered_id_; // temporary preordered ID

        // non-atomic stats
        std::string           incoming_list_;
#ifdef HAVE_PSI_INTERFACE
        mutable gu::MutexWithPFS incoming_mutex_;
#else
        mutable gu::Mutex     incoming_mutex_;
#endif /* HAVE_PSI_INTERFACE */

        mutable std::vector<struct wsrep_stats_var> wsrep_stats_;

        // Storage space for dynamic status strings
        char                  interval_string_[64];
        char                  ist_status_string_[128];
        char                  monitor_status_string_[1024];
    };

    std::ostream& operator<<(std::ostream& os, ReplicatorSMM::State state);

#ifdef GALERA_MONITOR_DEBUG_PRINT
    inline std::ostream&
    operator<<(std::ostream& os,const ReplicatorSMM::LocalOrder& o)
    { o.print(os); return os; }
    inline std::ostream&
    operator<<(std::ostream& os,const ReplicatorSMM::ApplyOrder& o)
    { o.print(os); return os; }
    inline std::ostream&
    operator<<(std::ostream& os,const ReplicatorSMM::CommitOrder& o)
    { o.print(os); return os; }
#endif /* GALERA_MONITOR_DEBUG_PRINT */

} /* namespace galera */

#endif /* GALERA_REPLICATOR_SMM_HPP */<|MERGE_RESOLUTION|>--- conflicted
+++ resolved
@@ -43,7 +43,9 @@
             SST_NONE,
             SST_WAIT,
             SST_REQ_FAILED,
+#ifdef PXC
             SST_CANCELED,
+#endif /* PXC */
             SST_FAILED
         } SstState;
 
@@ -90,53 +92,6 @@
             wsdb_.discard_conn_query(conn_id);
         }
 
-<<<<<<< HEAD
-        void apply_trx(void* recv_ctx, TrxHandle* trx);
-
-        wsrep_status_t replicate(TrxHandle* trx, wsrep_trx_meta_t*);
-        void abort_trx(TrxHandle* trx) ;
-        wsrep_status_t pre_commit(TrxHandle*  trx, wsrep_trx_meta_t*);
-        wsrep_status_t replay_trx(TrxHandle* trx, void* replay_ctx);
-
-        wsrep_status_t interim_commit(TrxHandle* trx);
-        wsrep_status_t post_commit(TrxHandle* trx);
-        wsrep_status_t post_rollback(TrxHandle* trx);
-
-        wsrep_status_t applier_pre_commit(void* trx_handle)
-        {
-            TrxHandle* trx = reinterpret_cast<TrxHandle*>(trx_handle);
-            CommitOrder co(*trx, co_mode_);
-            commit_monitor_.enter(co);
-            return WSREP_OK;
-        }
-
-        wsrep_status_t applier_interim_commit(void* trx_handle)
-        {
-            TrxHandle* trx = reinterpret_cast<TrxHandle*>(trx_handle);
-            CommitOrder co(*trx, co_mode_);
-            commit_monitor_.leave(co);
-            GU_DBUG_SYNC_WAIT("sync.applier_interim_commit.after_commit_leave");
-            trx->mark_interim_committed(true);
-            return WSREP_OK;
-        }
-
-        wsrep_status_t applier_post_commit(void* trx_handle)
-        {
-            TrxHandle* trx = reinterpret_cast<TrxHandle*>(trx_handle);
-            if (!(trx->is_interim_committed()))
-            {
-                CommitOrder co(*trx, co_mode_);
-                commit_monitor_.leave(co);
-                GU_DBUG_SYNC_WAIT("sync.applier_post_commit.after_commit_leave");
-            }
-            trx->mark_interim_committed(false);
-            return WSREP_OK;
-        }
-
-        wsrep_status_t causal_read(wsrep_gtid_t*);
-        wsrep_status_t to_isolation_begin(TrxHandle* trx, wsrep_trx_meta_t*);
-        wsrep_status_t to_isolation_end(TrxHandle* trx);
-=======
         void apply_trx(void* recv_ctx, TrxHandleSlave& trx);
         void handle_apply_error(TrxHandleSlave&    trx,
                                 const wsrep_buf_t& error_buf,
@@ -167,7 +122,6 @@
                                           wsrep_trx_meta_t* meta);
         wsrep_status_t to_isolation_end(TrxHandleMaster&   trx,
                                         const wsrep_buf_t* err);
->>>>>>> ba337dd0
         wsrep_status_t preordered_collect(wsrep_po_handle_t&      handle,
                                           const struct wsrep_buf* data,
                                           size_t                  count,
@@ -193,14 +147,17 @@
         void process_sync(wsrep_seqno_t seqno_l);
         void process_vote(wsrep_seqno_t seq, int64_t code,wsrep_seqno_t seqno_l);
 
+#ifdef PXC
         const struct wsrep_stats_var* stats_get();
+#else
+        const struct wsrep_stats_var* stats_get()  const;
+#endif /* PXC */
         void                          stats_reset();
-<<<<<<< HEAD
-        void                   stats_free(struct wsrep_stats_var*);
+        void                          stats_free(struct wsrep_stats_var*);
+
+#ifdef PXC
         virtual void fetch_pfs_info(wsrep_node_info_t* nodes, uint32_t size);
-=======
-        void                          stats_free(struct wsrep_stats_var*);
->>>>>>> ba337dd0
+#endif /* PXC */
 
         /*! @throws NotFound */
         void           set_param (const std::string& key,
@@ -478,12 +435,12 @@
         wsrep_status_t handle_commit_interrupt(TrxHandleMaster&,
                                                const TrxHandleSlave&);
 
-<<<<<<< HEAD
-        void update_state_uuid (const wsrep_uuid_t& u,
-                                const wsrep_seqno_t seqno);
-=======
+#ifdef PXC
+        void update_state_uuid    (const wsrep_uuid_t& u,
+                                   const wsrep_seqno_t seqno);
+#else
         void update_state_uuid    (const wsrep_uuid_t& u);
->>>>>>> ba337dd0
+#endif /* PXC */
         void update_incoming_list (const wsrep_view_info_t& v);
 
         /* aborts/exits the program in a clean way */
@@ -527,11 +484,16 @@
             }
 
 #ifdef GU_DBUG_ON
+
+#ifdef PXC
 #ifdef HAVE_PSI_INTERFACE
             void debug_sync(gu::MutexWithPFS& mutex)
 #else
+             void debug_sync(gu::Mutex& mutex)
+#endif /* HAVE_PSI_INTERFACE */
+#else
             void debug_sync(gu::Mutex& mutex)
-#endif /* HAVE_PSI_INTERFACE */
+#endif /* PXC */
             {
                 if (trx_)
                 {
@@ -620,11 +582,16 @@
             }
 
 #ifdef GU_DBUG_ON
+
+#ifdef PXC
 #ifdef HAVE_PSI_INTERFACE
             void debug_sync(gu::MutexWithPFS& mutex)
 #else
+             void debug_sync(gu::Mutex& mutex)
+#endif /* HAVE_PSI_INTERFACE */
+#else
             void debug_sync(gu::Mutex& mutex)
-#endif /* HAVE_PSI_INTERFACE */
+#endif /* PXC */
             {
                 if (is_local_)
                 {
@@ -732,29 +699,36 @@
                 case BYPASS:
                     gu_throw_fatal
                         << "commit order condition called in bypass mode";
+                    // fall through
                 case OOOC:
                     return true;
                     // fall through
                 case LOCAL_OOOC:
-<<<<<<< HEAD
-                    if (trx_.is_local()) { return true; }
-=======
+#ifdef PXC
+                    if (is_local_) { return true; }
+#else
                     return is_local_;
->>>>>>> ba337dd0
+#endif /* PXC */
                     // in case of remote trx fall through
                     // fall through
                 case NO_OOOC:
                     return (last_left + 1 == global_seqno_);
                 }
                 gu_throw_fatal << "invalid commit mode value " << mode_;
+                return false;
             }
 
 #ifdef GU_DBUG_ON
+
+#ifdef PXC
 #ifdef HAVE_PSI_INTERFACE
             void debug_sync(gu::MutexWithPFS& mutex)
 #else
+             void debug_sync(gu::Mutex& mutex)
+#endif /* HAVE_PSI_INTERFACE */
+#else
             void debug_sync(gu::Mutex& mutex)
-#endif /* HAVE_PSI_INTERFACE */
+#endif /* PXC */
             {
                 if (is_local_ == true)
                 {
@@ -839,34 +813,6 @@
             State to_;
         };
 
-<<<<<<< HEAD
-        // state action
-        class StateAction
-        {
-        public:
-            StateAction () :
-                repl_(),
-                f_()
-            {
-            }
-
-            StateAction (ReplicatorSMM * const repl,
-                         void (ReplicatorSMM::* f) ()) :
-                repl_(repl),
-                f_(f)
-            {
-            }
-            void operator () ()
-            {
-                (repl_->*f_)();
-            }
-        private:
-            ReplicatorSMM* repl_;
-            void (ReplicatorSMM::* f_) ();
-        };
-
-=======
->>>>>>> ba337dd0
         void build_stats_vars (std::vector<struct wsrep_stats_var>& stats);
 
         void cancel_seqno(wsrep_seqno_t);
@@ -900,6 +846,7 @@
                                              const wsrep_uuid_t& group_uuid,
                                              wsrep_seqno_t       group_seqno);
 
+#ifdef PXC
         long send_state_request (const StateRequest* req, const bool unsafe);
 
         long request_state_transfer (void* recv_ctx,
@@ -907,6 +854,15 @@
                                      wsrep_seqno_t       group_seqno,
                                      const void*         sst_req,
                                      ssize_t             sst_req_len);
+#else
+        void send_state_request (const StateRequest* req);
+
+        void request_state_transfer (void* recv_ctx,
+                                     const wsrep_uuid_t& group_uuid,
+                                     wsrep_seqno_t       group_seqno,
+                                     const void*         sst_req,
+                                     ssize_t             sst_req_len);
+#endif /* PXC */
 
         /* resume reception of GCS events */
         void resume_recv() { gcs_.resume_recv(); ist_end(0); }
@@ -926,8 +882,12 @@
         class InitLib /* Library initialization routines */
         {
         public:
+#ifdef PXC
             InitLib (gu_log_cb_t cb, gu_pfs_instr_cb_t pfs_instr_cb)
             { gu_init(cb, pfs_instr_cb); }
+#else
+            InitLib (gu_log_cb_t cb) { gu_init(cb); }
+#endif /* PXC */
         };
 
         InitLib                init_lib_;
@@ -972,15 +932,11 @@
         int                    protocol_version_;// general repl layer proto
         int                    proto_max_;    // maximum allowed proto version
 
-<<<<<<< HEAD
-        FSM<State, Transition, EmptyGuard, StateAction> state_;
-=======
         FSM<State, Transition> state_;
         gu::Mutex              closing_mutex_; // to sync close() call
         gu::Cond               closing_cond_;
         bool                   closing_; // to indicate that the closing process
                                          // started
->>>>>>> ba337dd0
         SstState               sst_state_;
 
         // configurable params
@@ -1007,16 +963,6 @@
         wsrep_seqno_t         pause_seqno_; // local seqno of last pause call
 
         // application callbacks
-<<<<<<< HEAD
-        void*                 app_ctx_;
-        wsrep_view_cb_t       view_cb_;
-        wsrep_apply_cb_t      apply_cb_;
-        wsrep_commit_cb_t     commit_cb_;
-        wsrep_unordered_cb_t  unordered_cb_;
-        wsrep_sst_donate_cb_t sst_donate_cb_;
-        wsrep_synced_cb_t     synced_cb_;
-        wsrep_abort_cb_t      abort_cb_;
-=======
         void*                  app_ctx_;
         wsrep_connected_cb_t   connected_cb_;
         wsrep_view_cb_t        view_cb_;
@@ -1025,19 +971,26 @@
         wsrep_unordered_cb_t   unordered_cb_;
         wsrep_sst_donate_cb_t  sst_donate_cb_;
         wsrep_synced_cb_t      synced_cb_;
->>>>>>> ba337dd0
+#ifdef PXC
+        wsrep_abort_cb_t      abort_cb_;
+#endif /* PXC */
 
         // SST
         std::string   sst_donor_;
         wsrep_uuid_t  sst_uuid_;
         wsrep_seqno_t sst_seqno_;
+#ifdef PXC
 #ifdef HAVE_PSI_INTERFACE
         gu::MutexWithPFS sst_mutex_;
         gu::CondWithPFS  sst_cond_;
 #else
+         gu::Mutex     sst_mutex_;
+         gu::Cond      sst_cond_;
+#endif /* HAVE_PSI_INTERFACE */
+#else
         gu::Mutex     sst_mutex_;
         gu::Cond      sst_cond_;
-#endif /* HAVE_PSI_INTERFACE */
+#endif /* PXC */
         int           sst_retry_sec_;
         bool          sst_received_;
 
@@ -1050,7 +1003,9 @@
         TrxHandleSlave::Pool slave_pool_;
         ActionSource*        as_;
         ist::Receiver        ist_receiver_;
+#ifdef PXC
         bool                 ist_prepared_;
+#endif /* PXC */
         ist::AsyncSenderMap  ist_senders_;
 
         // trx processing
@@ -1131,18 +1086,24 @@
 
         // non-atomic stats
         std::string           incoming_list_;
+#ifdef PXC
 #ifdef HAVE_PSI_INTERFACE
         mutable gu::MutexWithPFS incoming_mutex_;
 #else
+         mutable gu::Mutex     incoming_mutex_;
+#endif /* HAVE_PSI_INTERFACE */
+#else
         mutable gu::Mutex     incoming_mutex_;
-#endif /* HAVE_PSI_INTERFACE */
+#endif /* PXC */
 
         mutable std::vector<struct wsrep_stats_var> wsrep_stats_;
 
+#ifdef PXC
         // Storage space for dynamic status strings
         char                  interval_string_[64];
         char                  ist_status_string_[128];
         char                  monitor_status_string_[1024];
+#endif /* PXC */
     };
 
     std::ostream& operator<<(std::ostream& os, ReplicatorSMM::State state);
