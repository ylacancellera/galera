--- conflicted
+++ resolved
@@ -248,7 +248,6 @@
             void debug_sync(gu::Mutex& mutex)
             {
                 if (ts_ != 0 && ts_->local() == true)
-<<<<<<< HEAD
                 {
                     mutex.unlock();
                     GU_DBUG_SYNC_WAIT("local_monitor_master_enter_sync");
@@ -257,16 +256,6 @@
                 else if (ts_ != 0 && ts_->local() == false)
                 {
                     mutex.unlock();
-=======
-                {
-                    mutex.unlock();
-                    GU_DBUG_SYNC_WAIT("local_monitor_master_enter_sync");
-                    mutex.lock();
-                }
-                else if (ts_ != 0 && ts_->local() == false)
-                {
-                    mutex.unlock();
->>>>>>> dc3397ca
                     GU_DBUG_SYNC_WAIT("local_monitor_slave_enter_sync");
                     mutex.lock();
                 }
@@ -302,7 +291,6 @@
             void debug_sync(gu::Mutex& mutex)
             {
                 if (ts_.local() == true)
-<<<<<<< HEAD
                 {
                     mutex.unlock();
                     GU_DBUG_SYNC_WAIT("apply_monitor_master_enter_sync");
@@ -311,23 +299,6 @@
                 else
                 {
                     mutex.unlock();
-                    GU_DBUG_SYNC_WAIT("apply_monitor_slave_enter_sync");
-                    mutex.lock();
-                }
-                else
-=======
->>>>>>> dc3397ca
-                {
-                    mutex.unlock();
-<<<<<<< HEAD
-=======
-                    GU_DBUG_SYNC_WAIT("apply_monitor_master_enter_sync");
-                    mutex.lock();
-                }
-                else
-                {
-                    mutex.unlock();
->>>>>>> dc3397ca
                     GU_DBUG_SYNC_WAIT("apply_monitor_slave_enter_sync");
                     mutex.lock();
                 }
@@ -401,7 +372,6 @@
             void debug_sync(gu::Mutex& mutex)
             {
                 if (ts_.local() == true)
-<<<<<<< HEAD
                 {
                     mutex.unlock();
                     GU_DBUG_SYNC_WAIT("commit_monitor_master_enter_sync");
@@ -410,16 +380,6 @@
                 else
                 {
                     mutex.unlock();
-=======
-                {
-                    mutex.unlock();
-                    GU_DBUG_SYNC_WAIT("commit_monitor_master_enter_sync");
-                    mutex.lock();
-                }
-                else
-                {
-                    mutex.unlock();
->>>>>>> dc3397ca
                     GU_DBUG_SYNC_WAIT("commit_monitor_slave_enter_sync");
                     mutex.lock();
                 }
