--- conflicted
+++ resolved
@@ -161,28 +161,18 @@
 
     if (corrupt_) return;
 
-<<<<<<< HEAD
     // Write new state if uuid or seqno was changed:
     if (uuid_ != u || seqno_ != s)
     {
-        uuid_ = u;
-        seqno_ = s;
-
-        if (0 == unsafe_())
-            write_and_flush (u, s);
-        else
-            log_debug << "Not writing state: unsafe counter is " << unsafe_();
-    }
-=======
-    uuid_ = u;
-    seqno_ = s;
-    safe_to_bootstrap_ = safe_to_bootstrap;
-
-    if (0 == unsafe_())
-        write_and_flush (u, s, safe_to_bootstrap);
-    else
-        log_debug << "Not writing state: unsafe counter is " << unsafe_();
->>>>>>> b98f92fb
+       uuid_ = u;
+       seqno_ = s;
+       safe_to_bootstrap_ = safe_to_bootstrap;
+
+       if (0 == unsafe_())
+          write_and_flush (u, s, safe_to_bootstrap);
+       else
+          log_debug << "Not writing state: unsafe counter is " << unsafe_();
+    }
 }
 
 /* the goal of unsafe_, written_uuid_, current_len_ below is
