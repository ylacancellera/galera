//
// Copyright (C) 2010-2016 Codership Oy <info@codership.com>
//

#ifndef GALERA_REPLICATOR_HPP
#define GALERA_REPLICATOR_HPP

#include "wsrep_api.h"
#include "galera_exception.hpp"
#include "trx_handle.hpp"

struct gcs_action;

#include <gu_config.hpp>
#include <string>

namespace galera
{
    class Statement;
    class RowId;

    //! @class Galera
    //
    // @brief Abstract Galera replicator interface

    class Replicator
    {
    public:

        struct Param
        {
            static std::string const debug_log;
#ifdef GU_DBUG_ON
            static std::string const dbug;
            static std::string const signal;
#endif // GU_DBUG_ON
        };

        static const char* const TRIVIAL_SST;

        typedef enum
        {
            S_DESTROYED,
            S_CLOSED,
            S_CONNECTED,
            S_JOINING,
            S_JOINED,
            S_SYNCED,
            S_DONOR
        } State;

        Replicator() { }
        virtual ~Replicator() { }
        virtual wsrep_status_t connect(const std::string& cluster_name,
                                       const std::string& cluster_url,
                                       const std::string& state_donor,
                                       bool               bootstrap) = 0;
        virtual wsrep_status_t close() = 0;
        virtual wsrep_status_t async_recv(void* recv_ctx) = 0;

        virtual int trx_proto_ver() const = 0;
        virtual int repl_proto_ver() const = 0;

        virtual TrxHandleMasterPtr get_local_trx(wsrep_trx_id_t, bool) = 0;
        virtual void discard_local_trx(TrxHandleMaster* trx_id) = 0;

        virtual TrxHandleMasterPtr local_conn_trx(wsrep_conn_id_t conn_id,
                                                  bool            create) = 0;
        virtual void discard_local_conn_trx(wsrep_conn_id_t conn_id) = 0;
        virtual void discard_local_conn(wsrep_conn_id_t conn_id) = 0;

        virtual wsrep_status_t replicate(TrxHandleMaster*  trx,
                                         wsrep_trx_meta_t* meta) = 0;
<<<<<<< HEAD
        virtual wsrep_status_t pre_commit(TrxHandleMaster*  trx,
                                          wsrep_trx_meta_t* meta) =0;
        virtual wsrep_status_t post_rollback(TrxHandleMaster* trx) = 0;
        virtual wsrep_status_t release_commit(TrxHandleMaster* trx) = 0;
        virtual wsrep_status_t release_rollback(TrxHandleMaster* trx) = 0;
        virtual wsrep_status_t replay_trx(TrxHandleMaster* trx,
                                          void*            replay_ctx) = 0;
        virtual void abort_trx(TrxHandleMaster* trx, wsrep_seqno_t bf_seqno) = 0;
=======
        virtual wsrep_status_t certify(TrxHandlePtr& trx, wsrep_trx_meta_t*) = 0;
        virtual wsrep_status_t release_trx(TrxHandle& trx) = 0;
        virtual wsrep_status_t replay_trx(TrxHandlePtr& trx,
                                          void*         replay_ctx) = 0;
        virtual void abort_trx(TrxHandle* trx) = 0;
>>>>>>> 8831ab6a
        virtual wsrep_status_t sync_wait(wsrep_gtid_t* upto,
                                         int           tout,
                                         wsrep_gtid_t* gtid) = 0;
        virtual wsrep_status_t last_committed_id(wsrep_gtid_t* gtid) = 0;
        virtual wsrep_status_t to_isolation_begin(TrxHandleMaster&  trx,
                                                  wsrep_trx_meta_t* meta) = 0;
        virtual wsrep_status_t to_isolation_end(TrxHandleMaster&   trx,
                                                const wsrep_buf_t* err) = 0;
        virtual wsrep_status_t preordered_collect(wsrep_po_handle_t& handle,
                                                  const struct wsrep_buf* data,
                                                  size_t                  count,
                                                  bool                copy) = 0;
        virtual wsrep_status_t preordered_commit(wsrep_po_handle_t&  handle,
                                                 const wsrep_uuid_t& source,
                                                 uint64_t            flags,
                                                 int                 pa_range,
                                                 bool                commit) =0;
        virtual wsrep_status_t sst_sent(const wsrep_gtid_t& state_id,
                                        int                 rcode) = 0;
        virtual wsrep_status_t sst_received(const wsrep_gtid_t& state_id,
                                            const wsrep_buf_t*  state,
                                            int                 rcode) = 0;

        // action source interface
        virtual void process_trx(void* recv_ctx,
                                 const TrxHandleSlavePtr& trx) = 0;
        virtual void process_commit_cut(wsrep_seqno_t seq,
                                        wsrep_seqno_t seqno_l) = 0;
        virtual void process_conf_change(void*                    recv_ctx,
                                         const struct gcs_action& cc) = 0;
        virtual void process_state_req(void* recv_ctx, const void* req,
                                       size_t req_size,
                                       wsrep_seqno_t seqno_l,
                                       wsrep_seqno_t donor_seq) = 0;
        virtual void process_join(wsrep_seqno_t seqno, wsrep_seqno_t seqno_l) =0;
        virtual void process_sync(wsrep_seqno_t seqno_l) = 0;

        virtual const struct wsrep_stats_var* stats_get() const = 0;
        virtual void                          stats_reset() = 0;
        // static void stats_free(struct wsrep_stats_var*) must be declared in
        // the child class

        /*! @throws NotFound */
        virtual void        param_set (const std::string& key,
                                       const std::string& value) = 0;

        /*! @throws NotFound */
        virtual std::string param_get (const std::string& key) const = 0;

        virtual const gu::Config& params() const = 0;

        virtual wsrep_seqno_t pause()  = 0;
        virtual void          resume() = 0;

        virtual void          desync() = 0;
        virtual void          resync() = 0;

        virtual const wsrep_uuid_t& source_id() const = 0;

        virtual void cancel_seqnos(wsrep_seqno_t seqno_l,
                                   wsrep_seqno_t seqno_g) = 0;
        virtual bool corrupt() const = 0;

    protected:

        static void register_params(gu::Config&);

    };
}

#endif // GALERA_REPLICATOR_HPP<|MERGE_RESOLUTION|>--- conflicted
+++ resolved
@@ -69,24 +69,13 @@
         virtual void discard_local_conn_trx(wsrep_conn_id_t conn_id) = 0;
         virtual void discard_local_conn(wsrep_conn_id_t conn_id) = 0;
 
-        virtual wsrep_status_t replicate(TrxHandleMaster*  trx,
-                                         wsrep_trx_meta_t* meta) = 0;
-<<<<<<< HEAD
-        virtual wsrep_status_t pre_commit(TrxHandleMaster*  trx,
-                                          wsrep_trx_meta_t* meta) =0;
-        virtual wsrep_status_t post_rollback(TrxHandleMaster* trx) = 0;
-        virtual wsrep_status_t release_commit(TrxHandleMaster* trx) = 0;
-        virtual wsrep_status_t release_rollback(TrxHandleMaster* trx) = 0;
-        virtual wsrep_status_t replay_trx(TrxHandleMaster* trx,
-                                          void*            replay_ctx) = 0;
-        virtual void abort_trx(TrxHandleMaster* trx, wsrep_seqno_t bf_seqno) = 0;
-=======
-        virtual wsrep_status_t certify(TrxHandlePtr& trx, wsrep_trx_meta_t*) = 0;
-        virtual wsrep_status_t release_trx(TrxHandle& trx) = 0;
-        virtual wsrep_status_t replay_trx(TrxHandlePtr& trx,
-                                          void*         replay_ctx) = 0;
-        virtual void abort_trx(TrxHandle* trx) = 0;
->>>>>>> 8831ab6a
+        virtual wsrep_status_t replicate(TrxHandleMaster&   trx,
+                                         wsrep_trx_meta_t*  meta) = 0;
+        virtual wsrep_status_t certify(TrxHandleMaster&     trx,
+                                       wsrep_trx_meta_t*    meta) = 0;
+        virtual wsrep_status_t replay_trx(TrxHandleMaster&  trx,
+                                          void*             replay_ctx) = 0;
+        virtual void abort_trx(TrxHandleMaster& trx, wsrep_seqno_t bf_seqno) = 0;
         virtual wsrep_status_t sync_wait(wsrep_gtid_t* upto,
                                          int           tout,
                                          wsrep_gtid_t* gtid) = 0;
