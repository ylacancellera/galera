--- conflicted
+++ resolved
@@ -69,19 +69,6 @@
                                                   bool            create) = 0;
         virtual void discard_local_conn_trx(wsrep_conn_id_t conn_id) = 0;
 
-<<<<<<< HEAD
-        virtual wsrep_status_t replicate(TrxHandle* trx, wsrep_trx_meta_t*) = 0;
-        virtual wsrep_status_t pre_commit(TrxHandle* trx, wsrep_trx_meta_t*) =0;
-        virtual wsrep_status_t interim_commit(TrxHandle* trx) = 0;
-        virtual wsrep_status_t post_commit(TrxHandle* trx) = 0;
-        virtual wsrep_status_t post_rollback(TrxHandle* trx) = 0;
-        virtual wsrep_status_t replay_trx(TrxHandle* trx, void* replay_ctx) = 0;
-        virtual void abort_trx(TrxHandle* trx) = 0;
-        virtual wsrep_status_t causal_read(wsrep_gtid_t*) = 0;
-        virtual wsrep_status_t to_isolation_begin(TrxHandle* trx,
-                                                  wsrep_trx_meta_t*) = 0;
-        virtual wsrep_status_t to_isolation_end(TrxHandle* trx) = 0;
-=======
         virtual wsrep_status_t replicate(TrxHandleMaster&   trx,
                                          wsrep_trx_meta_t*  meta) = 0;
         virtual wsrep_status_t certify(TrxHandleMaster&     trx,
@@ -100,7 +87,6 @@
                                                   wsrep_trx_meta_t* meta) = 0;
         virtual wsrep_status_t to_isolation_end(TrxHandleMaster&   trx,
                                                 const wsrep_buf_t* err) = 0;
->>>>>>> ba337dd0
         virtual wsrep_status_t preordered_collect(wsrep_po_handle_t& handle,
                                                   const struct wsrep_buf* data,
                                                   size_t                  count,
@@ -130,17 +116,20 @@
         virtual void process_join(wsrep_seqno_t seqno, wsrep_seqno_t seqno_l) =0;
         virtual void process_sync(wsrep_seqno_t seqno_l) = 0;
 
-<<<<<<< HEAD
-        virtual const struct wsrep_stats_var* stats_get() = 0;
-=======
         virtual void process_vote(wsrep_seqno_t seq,
                                   int64_t       code,
                                   wsrep_seqno_t seqno_l) = 0;
 
+#ifdef PXC
+        virtual const struct wsrep_stats_var* stats_get() = 0;
+#else
         virtual const struct wsrep_stats_var* stats_get() const = 0;
->>>>>>> ba337dd0
+#endif /* PXC */
+
         virtual void                          stats_reset() = 0;
+#ifdef PXC
         virtual void fetch_pfs_info(wsrep_node_info_t* nodes, uint32_t size) = 0;
+#endif /* PXC */
         // static void stats_free(struct wsrep_stats_var*) must be declared in
         // the child class
 
