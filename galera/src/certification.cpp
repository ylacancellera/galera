//
// Copyright (C) 2010-2018 Codership Oy <info@codership.com>
//

#include "certification.hpp"
#include "uuid.hpp"

#include "gu_lock.hpp"
#include "gu_throw.hpp"

#include <map>
#include <algorithm> // std::for_each

using namespace galera;

static const bool cert_debug_on(false);
#define cert_debug                              \
    if (cert_debug_on == false) { }             \
    else log_info << "cert debug: "

#define CERT_PARAM_LOG_CONFLICTS galera::Certification::PARAM_LOG_CONFLICTS
#define CERT_PARAM_OPTIMISTIC_PA galera::Certification::PARAM_OPTIMISTIC_PA

static std::string const CERT_PARAM_PREFIX("cert.");

std::string const CERT_PARAM_LOG_CONFLICTS(CERT_PARAM_PREFIX + "log_conflicts");
std::string const CERT_PARAM_OPTIMISTIC_PA(CERT_PARAM_PREFIX + "optimistic_pa");

static std::string const CERT_PARAM_MAX_LENGTH   (CERT_PARAM_PREFIX +
                                                  "max_length");
static std::string const CERT_PARAM_LENGTH_CHECK (CERT_PARAM_PREFIX +
                                                  "length_check");

static std::string const CERT_PARAM_LOG_CONFLICTS_DEFAULT("no");
static std::string const CERT_PARAM_OPTIMISTIC_PA_DEFAULT("yes");

/*** It is EXTREMELY important that these constants are the same on all nodes.
 *** Don't change them ever!!! ***/
static std::string const CERT_PARAM_MAX_LENGTH_DEFAULT("16384");
static std::string const CERT_PARAM_LENGTH_CHECK_DEFAULT("127");

void
galera::Certification::register_params(gu::Config& cnf)
{
    cnf.add(CERT_PARAM_LOG_CONFLICTS, CERT_PARAM_LOG_CONFLICTS_DEFAULT);
    cnf.add(CERT_PARAM_OPTIMISTIC_PA, CERT_PARAM_OPTIMISTIC_PA_DEFAULT);
    /* The defaults below are deliberately not reflected in conf: people
     * should not know about these dangerous setting unless they read RTFM. */
    cnf.add(CERT_PARAM_MAX_LENGTH);
    cnf.add(CERT_PARAM_LENGTH_CHECK);
}

/* a function to get around unset defaults in ctor initialization list */
static int
max_length(const gu::Config& conf)
{
    if (conf.is_set(CERT_PARAM_MAX_LENGTH))
        return conf.get<int>(CERT_PARAM_MAX_LENGTH);
    else
        return gu::Config::from_config<int>(CERT_PARAM_MAX_LENGTH_DEFAULT);
}

/* a function to get around unset defaults in ctor initialization list */
static int
length_check(const gu::Config& conf)
{
    if (conf.is_set(CERT_PARAM_LENGTH_CHECK))
        return conf.get<int>(CERT_PARAM_LENGTH_CHECK);
    else
        return gu::Config::from_config<int>(CERT_PARAM_LENGTH_CHECK_DEFAULT);
}

void
galera::Certification::purge_for_trx_v1to2(TrxHandle* trx)
{
    TrxHandle::CertKeySet& refs(trx->cert_keys_);

    // Unref all referenced and remove if was referenced only by us
    for (TrxHandle::CertKeySet::iterator i = refs.begin(); i != refs.end();
         ++i)
    {
        KeyEntryOS* const kel(i->first);

        const bool full_key(i->second.first);
        const bool shared(i->second.second);

        CertIndex::iterator ci(cert_index_.find(kel));
        assert(ci != cert_index_.end());
        KeyEntryOS* const ke(*ci);

        if (shared == false &&
            (ke->ref_trx() == trx || ke->ref_full_trx() == trx))
        {
            ke->unref(trx, full_key);
        }

        if (shared == true &&
            (ke->ref_shared_trx() == trx || ke->ref_full_shared_trx() == trx))
        {
            ke->unref_shared(trx, full_key);
        }

        if (ke->ref_trx() == 0 && ke->ref_shared_trx() == 0)
        {
            assert(ke->ref_full_trx() == 0);
            assert(ke->ref_full_shared_trx() == 0);
            delete ke;
            cert_index_.erase(ci);
        }

        if (kel != ke) delete kel;
    }
}

void
galera::Certification::purge_for_trx_v3(TrxHandle* trx)
{
    const KeySetIn& keys(trx->write_set_in().keyset());
    keys.rewind();

    // Unref all referenced and remove if was referenced only by us
    for (long i = 0; i < keys.count(); ++i)
    {
        const KeySet::KeyPart& kp(keys.next());

        KeyEntryNG ke(kp);
        CertIndexNG::iterator const ci(cert_index_ng_.find(&ke));

//        assert(ci != cert_index_ng_.end());
        if (gu_unlikely(cert_index_ng_.end() == ci))
        {
            log_warn << "Missing key";
            continue;
        }

        KeyEntryNG* const kep(*ci);
        assert(kep->referenced());

        wsrep_key_type_t const p(kp.wsrep_type(trx->version()));

        if (kep->ref_trx(p) == trx)
        {
            kep->unref(p, trx);

            if (kep->referenced() == false)
            {
                cert_index_ng_.erase(ci);
                delete kep;
            }
        }
    }
}

void
galera::Certification::purge_for_trx(TrxHandle* trx)
{
    if (trx->new_version())
        purge_for_trx_v3(trx);
    else
        purge_for_trx_v1to2(trx);
}


/*! for convenience returns true if conflict and false if not */
static inline bool
certify_and_depend_v1to2(const galera::KeyEntryOS* const match,
                         galera::TrxHandle*        const trx,
                         bool                      const full_key,
                         bool                      const exclusive_key,
                         bool                      const log_conflict)
{
    // 1) if the key is full, match for any trx
    // 2) if the key is partial, match for trx with full key
    const galera::TrxHandle* const ref_trx(full_key == true ?
                                           match->ref_trx() :
                                           match->ref_full_trx());

    if (cert_debug_on && ref_trx)
    {
        cert_debug << "exclusive match ("
                   << (full_key == true ? "full" : "partial")
                   << ") " << *trx << " <-----> " << *ref_trx;
    }

    wsrep_seqno_t const ref_seqno(ref_trx ? ref_trx->global_seqno() : -1);

    // trx should not have any references in index at this point
    assert(ref_trx != trx);

    if (gu_likely(0 != ref_trx))
    {
        // cert conflict takes place if
        // 1) write sets originated from different nodes, are within cert range
        // 2) ref_trx is in isolation mode, write sets are within cert range
        if ((trx->source_id() != ref_trx->source_id() ||
             (ref_trx->flags() & galera::TrxHandle::F_ISOLATION) != 0) &&
            ref_seqno >  trx->last_seen_seqno())
        {
            if (gu_unlikely(log_conflict == true))
            {
                log_info << "trx conflict for key "
                         << match->get_key(ref_trx->version())
                         << ": " << *trx << " <--X--> " << *ref_trx;
            }
            return true;
        }
    }

    wsrep_seqno_t depends_seqno(ref_seqno);

    if (exclusive_key) // exclusive keys must depend on shared refs as well
    {
        const galera::TrxHandle* const ref_shared_trx(full_key == true ?
                                                      match->ref_shared_trx() :
                                                      match->ref_full_shared_trx());
        assert(ref_shared_trx != trx);

        if (ref_shared_trx)
        {
            cert_debug << "shared match ("
                       << (full_key == true ? "full" : "partial")
                       << ") " << *trx << " <-----> " << *ref_shared_trx;

            depends_seqno = std::max(ref_shared_trx->global_seqno(),
                                     depends_seqno);
        }
    }

    trx->set_depends_seqno(std::max(trx->depends_seqno(), depends_seqno));

    return false;
}


static bool
certify_v1to2(galera::TrxHandle*                trx,
              galera::Certification::CertIndex& cert_index,
              const galera::KeyOS&              key,
              bool const store_keys, bool const log_conflicts)
{
    typedef std::list<galera::KeyPartOS> KPS;

    KPS key_parts(key.key_parts<KPS>());
    KPS::const_iterator begin(key_parts.begin()), end;
    bool full_key(false);
    galera::TrxHandle::CertKeySet& key_list(trx->cert_keys());

    for (end = begin; full_key == false; end != key_parts.end() ? ++end : end)
    {
        full_key = (end == key_parts.end());
        galera::Certification::CertIndex::iterator ci;
        galera::KeyEntryOS ke(key.version(), begin, end, key.flags());

        cert_debug << "key: " << ke.get_key()
                   << " (" << (full_key == true ? "full" : "partial") << ")";

        bool const shared_key(ke.get_key().flags() & galera::KeyOS::F_SHARED);

        if (store_keys && (key_list.find(&ke) != key_list.end()))
        {
            // avoid certification for duplicates
            // should be removed once we can eleminate dups on deserialization
            continue;
        }

        galera::KeyEntryOS* kep;

        if ((ci = cert_index.find(&ke)) == cert_index.end())
        {
            if (store_keys)
            {
                kep = new galera::KeyEntryOS(ke);
                ci = cert_index.insert(kep).first;
                cert_debug << "created new entry";
            }
        }
        else
        {
            cert_debug << "found existing entry";

            // Note: For we skip certification for isolated trxs, only
            // cert index and key_list is populated.
            if ((trx->flags() & galera::TrxHandle::F_ISOLATION) == 0 &&
                certify_and_depend_v1to2(*ci, trx, full_key,
                                         !shared_key, log_conflicts))
            {
                return false;
            }

            if (store_keys)
            {
                if (gu_likely(
                        true == ke.get_key().equal_all((*ci)->get_key())))
                {
                    kep = *ci;
                }
                else
                {
                    // duplicate with different flags - need to store a copy
                    kep = new galera::KeyEntryOS(ke);
                }
            }
        }

        if (store_keys)
        {
            key_list.insert(std::make_pair(kep, std::make_pair(full_key,
                                                               shared_key)));
        }

    }

    return true;
}


galera::Certification::TestResult
galera::Certification::do_test_v1to2(TrxHandle* trx, bool store_keys)
{
    cert_debug << "BEGIN CERTIFICATION v1to2: " << *trx;
#ifndef NDEBUG
    // to check that cleanup after cert failure returns cert_index_
    // to original size
    size_t prev_cert_index_size(cert_index_.size());
#endif // NDEBUG

    galera::TrxHandle::CertKeySet& key_list(trx->cert_keys_);

    long   key_count(0);
    size_t offset(0);
    const gu::byte_t* buf(trx->write_set_buffer().first);
    const size_t buf_len(trx->write_set_buffer().second);

    while (offset < buf_len)
    {
        std::pair<size_t, size_t> k(WriteSet::segment(buf, buf_len, offset));

        // Scan over all keys
        offset = k.first;
        while (offset < k.first + k.second)
        {
            KeyOS key(trx->version());
            offset = key.unserialize(buf, buf_len, offset);
            if (certify_v1to2(trx,
                              cert_index_,
                              key,
                              store_keys,
                              log_conflicts_) == false)
            {
                goto cert_fail;
            }
            ++key_count;
        }

        // Skip data part
        std::pair<size_t, size_t> d(WriteSet::segment(buf, buf_len, offset));
        offset = d.first + d.second;

    }

    trx->set_depends_seqno(std::max(trx->depends_seqno(), last_pa_unsafe_));

    if (store_keys == true)
    {
        for (TrxHandle::CertKeySet::iterator i(key_list.begin());
             i != key_list.end();)
        {
            KeyEntryOS* const kel(i->first);
            CertIndex::const_iterator ci(cert_index_.find(kel));

            if (ci == cert_index_.end())
            {
                gu_throw_fatal << "could not find key '"
                               << kel->get_key() << "' from cert index";
            }

            KeyEntryOS* const ke(*ci);
            const bool full_key(i->second.first);
            const bool shared_key(i->second.second);
            bool keep(false);

            if (shared_key == false)
            {
                if ((full_key == false && ke->ref_trx() != trx) ||
                    (full_key == true  && ke->ref_full_trx() != trx))
                {
                    ke->ref(trx, full_key);
                    keep = true;
                }
            }
            else
            {
                if ((full_key == false && ke->ref_shared_trx() != trx) ||
                    (full_key == true  && ke->ref_full_shared_trx() != trx))
                {
                    ke->ref_shared(trx, full_key);
                    keep = true;
                }
            }

            if (keep)
            {
                ++i;
            }
            else
            {
                // this should not happen with Map, but with List is possible
                i = key_list.erase(i);
                if (kel != ke) delete kel;
            }

        }

        if (trx->pa_unsafe()) last_pa_unsafe_ = trx->global_seqno();

        key_count_ += key_count;
    }
    cert_debug << "END CERTIFICATION (success): " << *trx;
    return TEST_OK;
cert_fail:
    cert_debug << "END CERTIFICATION (failed): " << *trx;
    if (store_keys == true)
    {
        // Clean up key entries allocated for this trx
        for (TrxHandle::CertKeySet::iterator i(key_list.begin());
             i != key_list.end(); ++i)
        {
            KeyEntryOS* const kel(i->first);

            // Clean up cert_index_ from entries which were added by this trx
            CertIndex::iterator ci(cert_index_.find(kel));

            if (ci != cert_index_.end())
            {
                KeyEntryOS* ke(*ci);

                if (ke->ref_trx() == 0 && ke->ref_shared_trx() == 0)
                {
                    // kel was added to cert_index_ by this trx -
                    // remove from cert_index_ and fall through to delete
                    if (ke->get_key().flags() != kel->get_key().flags())
                    {
                        // two copies of keys in key list, shared and exclusive,
                        // skip the one which was not used to create key entry
                        assert(key_list.find(ke) != key_list.end());
                        continue;
                    }
                    assert(ke->ref_full_trx() == 0);
                    assert(ke->ref_full_shared_trx() == 0);
                    assert(kel == ke);
                    cert_index_.erase(ci);
                }
                else if (ke == kel)
                {
                    // kel was added and is referenced by another trx - skip it
                    continue;
                }
                // else kel != ke : kel is a duplicate of ke with different
                //                  flags, fall through to delete
            }
            else
            {
                assert(0); // we actually should never be here, the key should
                           // be either added to cert_index_ or be there already
                log_warn  << "could not find key '"
                          << kel->get_key() << "' from cert index";
            }

            assert(kel->ref_trx() == 0);
            assert(kel->ref_shared_trx() == 0);
            assert(kel->ref_full_trx() == 0);
            assert(kel->ref_full_shared_trx() == 0);
            delete kel;
        }
        assert(cert_index_.size() == prev_cert_index_size);
    }

    return TEST_FAILED;
}

/* Specifically for chain use in certify_and_depend_v3to4() */
template <wsrep_key_type_t REF_KEY_TYPE>
bool
check_against(const galera::KeyEntryNG*   const found,
              const galera::KeySet::KeyPart&    key,
              wsrep_key_type_t            const key_type,
              galera::TrxHandle*          const trx,
              bool                        const log_conflict,
              wsrep_seqno_t&                    depends_seqno)
{
    const galera::TrxHandle* const ref_trx(found->ref_trx(REF_KEY_TYPE));

    // trx should not have any references in index at this point
    assert(ref_trx != trx);

    bool conflict(false);

    if (gu_likely(0 != ref_trx))
    {
        if (REF_KEY_TYPE == WSREP_KEY_EXCLUSIVE && ref_trx)
        {
            cert_debug << KeySet::type(REF_KEY_TYPE) << " match: "
                       << *trx << " <-----> " << *ref_trx;
        }

        if (REF_KEY_TYPE == WSREP_KEY_SHARED ||
            REF_KEY_TYPE == WSREP_KEY_SEMI) assert(!ref_trx->is_toi());

        // cert conflict takes place if
        // 1) write sets originated from different nodes, are within cert range
        // 2) ref_trx is in isolation mode, write sets are within cert range
        switch(REF_KEY_TYPE)
        {
        case WSREP_KEY_EXCLUSIVE:
            conflict = ref_trx->is_toi();
            /* fall through */
        case WSREP_KEY_SEMI:
            conflict = (ref_trx->global_seqno() > trx->last_seen_seqno() &&
                        (conflict || trx->source_id() != ref_trx->source_id()));
            /* fall through */
        case WSREP_KEY_SHARED:;
        }

        if (gu_unlikely(cert_debug_on || (conflict && log_conflict == true)))
        {
            log_info << KeySet::type(key_type) << '-'
                     << KeySet::type(REF_KEY_TYPE)
                     << " trx " << (conflict ? "conflict" : "match")
                     << " for key " << key << ": "
                     << *trx << " <---> " << *ref_trx;
        }

        if (conflict)
        {
            depends_seqno = -1;
        }
        else if (key_type     == WSREP_KEY_EXCLUSIVE ||
                 REF_KEY_TYPE == WSREP_KEY_EXCLUSIVE)
        {
            depends_seqno = std::max(ref_trx->global_seqno(), depends_seqno);
        }
    }

    return conflict;
}

/*! for convenience returns true if conflict and false if not */
static inline bool
certify_and_depend_v3to4(const galera::KeyEntryNG*   const found,
                         const galera::KeySet::KeyPart&    key,
                         galera::TrxHandle*          const trx,
                         bool                        const log_conflict)
{
<<<<<<< HEAD
    wsrep_seqno_t depends_seqno(-1);
=======
    wsrep_seqno_t depends_seqno(trx->depends_seqno());
>>>>>>> ddf9876e
    wsrep_key_type_t const key_type(key.wsrep_type(trx->version()));

    /*
     * The following cascade implements these rules:
     *
     *      | ex | ss | sh |  <- horizontal axis: trx   key type
     *   -------------------     vertical   axis: found key type
     *   ex | C  | C  | C  |
     *   -------------------     C - conflict
     *   ss | C  | N  | N  |     D - dependency
     *   -------------------     N - nothing
     *   sh | D  | N  | N  |
     *   -------------------
     *
     * Note that depends_seqno is an in/out parameter and is updated on every
     * step.
     */
    if (check_against<WSREP_KEY_EXCLUSIVE>
        (found, key, key_type, trx, log_conflict, depends_seqno) ||
        (key_type == WSREP_KEY_EXCLUSIVE &&
         /* exclusive keys must be checked against shared */
         (check_against<WSREP_KEY_SEMI>
          (found, key, key_type, trx, log_conflict, depends_seqno) ||
          check_against<WSREP_KEY_SHARED>
          (found, key, key_type, trx, log_conflict, depends_seqno))))
    {
        return true;
    }
    else
    {
<<<<<<< HEAD
        trx->set_depends_seqno(std::max(trx->depends_seqno(), depends_seqno));
=======
        if (depends_seqno > trx->depends_seqno())
            trx->set_depends_seqno(depends_seqno);
>>>>>>> ddf9876e
        return false;
    }
}

/* returns true on collision, false otherwise */
static bool
certify_v3to4(galera::Certification::CertIndexNG& cert_index_ng,
<<<<<<< HEAD
           const galera::KeySet::KeyPart&      key,
           galera::TrxHandle*                  trx,
           bool const store_keys, bool const   log_conflicts)
=======
              const galera::KeySet::KeyPart&      key,
              galera::TrxHandle*                  trx,
              bool const                          store_keys,
              bool const                          log_conflicts)
>>>>>>> ddf9876e
{
    galera::KeyEntryNG ke(key);
    galera::Certification::CertIndexNG::iterator ci(cert_index_ng.find(&ke));

    if (cert_index_ng.end() == ci)
    {
        if (store_keys)
        {
            galera::KeyEntryNG* const kep(new galera::KeyEntryNG(ke));
            ci = cert_index_ng.insert(kep).first;

            cert_debug << "created new entry";
        }
        return false;
    }
    else
    {
        cert_debug << "found existing entry";

        galera::KeyEntryNG* const kep(*ci);
        // Note: For we skip certification for isolated trxs, only
        // cert index and key_list is populated.
        return (!trx->is_toi() &&
                certify_and_depend_v3to4(kep, key, trx, log_conflicts));
    }
}

galera::Certification::TestResult
galera::Certification::do_test_v3to4(TrxHandle* trx, bool store_keys)
{
    cert_debug << "BEGIN CERTIFICATION v" << trx->version() << ": " << *trx;

#ifndef NDEBUG
    // to check that cleanup after cert failure returns cert_index_
    // to original size
    size_t prev_cert_index_size(cert_index_.size());
#endif // NDEBUG

    const KeySetIn& key_set(trx->write_set_in().keyset());
    long const      key_count(key_set.count());
    long            processed(0);

    key_set.rewind();

    for (; processed < key_count; ++processed)
    {
        const KeySet::KeyPart& key(key_set.next());

        if (certify_v3to4(cert_index_ng_, key, trx, store_keys, log_conflicts_))
        {
            goto cert_fail;
        }
    }

    trx->set_depends_seqno(std::max(trx->depends_seqno(), last_pa_unsafe_));

    if (store_keys == true)
    {
        assert (key_count == processed);

        key_set.rewind();
        for (long i(0); i < key_count; ++i)
        {
            const KeySet::KeyPart& k(key_set.next());
            KeyEntryNG ke(k);
            CertIndexNG::const_iterator ci(cert_index_ng_.find(&ke));

            if (ci == cert_index_ng_.end())
            {
                gu_throw_fatal << "could not find key '" << k
                               << "' from cert index";
            }

            KeyEntryNG* const kep(*ci);

            kep->ref(k.wsrep_type(trx->version()), k, trx);

        }

        if (trx->pa_unsafe()) last_pa_unsafe_ = trx->global_seqno();

        key_count_ += key_count;
    }
    cert_debug << "END CERTIFICATION (success): " << *trx;
    return TEST_OK;

cert_fail:

    cert_debug << "END CERTIFICATION (failed): " << *trx;

    assert (processed < key_count);

    if (store_keys == true)
    {
        /* Clean up key entries allocated for this trx */
        key_set.rewind();

        /* 'strictly less' comparison is essential in the following loop:
         * processed key failed cert and was not added to index */
        for (long i(0); i < processed; ++i)
        {
            KeyEntryNG ke(key_set.next());

            // Clean up cert_index_ from entries which were added by this trx
            CertIndexNG::iterator ci(cert_index_ng_.find(&ke));

            if (gu_likely(ci != cert_index_ng_.end()))
            {
                KeyEntryNG* kep(*ci);

                if (kep->referenced() == false)
                {
                    // kel was added to cert_index_ by this trx -
                    // remove from cert_index_ and fall through to delete
                    cert_index_ng_.erase(ci);
                }
                else continue;

                assert(kep->referenced() == false);

                delete kep;

            }
            else if(ke.key().wsrep_type(trx->version()) == WSREP_KEY_SHARED)
            {
                assert(0); // we actually should never be here, the key should
                           // be either added to cert_index_ or be there already
                log_warn  << "could not find shared key '"
                          << ke.key() << "' from cert index";
            }
            else { /* non-shared keys can duplicate shared in the key set */ }
        }
        assert(cert_index_.size() == prev_cert_index_size);
    }

    return TEST_FAILED;
}

/* Determine whether a given trx can be correctly certified under the
 * certification protocol currently established in the group (cert_version)
 * Certification protocols from 1 to 3 could only handle writesets of the same
 * version. Certification protocol 4 can handle writesets of both version 3
 * and 4 */
static inline bool
trx_cert_version_match(int const trx_version, int const cert_version)
{
    if (cert_version <= 3)
    {
        return (trx_version == cert_version);
    }
    else
    {
        return (trx_version >= 3 && trx_version <= cert_version);
    }
}

galera::Certification::TestResult
galera::Certification::do_test(TrxHandle* trx, bool store_keys)
{
    assert(trx->source_id() != WSREP_UUID_UNDEFINED);

    if (!trx_cert_version_match(trx->version(), version_))
    {
        log_warn << "trx protocol version: "
                 << trx->version()
                 << " does not match certification protocol version: "
                 << version_;
        return TEST_FAILED;
    }

    if (gu_unlikely(trx->last_seen_seqno() < initial_position_ ||
                    trx->global_seqno() - trx->last_seen_seqno() > max_length_))
    {
        if (trx->last_seen_seqno() < initial_position_)
        {
            if (cert_index_.empty() == false)
            {
                log_warn << "last seen seqno below limit for trx " << *trx;
            }
            else
            {
                log_debug << "last seen seqno below limit for trx " << *trx;
            }
        }

        if (trx->global_seqno() - trx->last_seen_seqno() > max_length_)
        {
            log_warn << "certification interval for trx " << *trx
                     << " exceeds the limit of " << max_length_;
        }

        return TEST_FAILED;
    }

    TestResult res(TEST_FAILED);

    gu::Lock lock(mutex_); // why do we need that? - e.g. set_trx_committed()

    /* initialize parent seqno */
    if ((trx->flags() & (TrxHandle::F_ISOLATION | TrxHandle::F_PA_UNSAFE))
        || trx_map_.empty())
    {
        trx->set_depends_seqno(trx->global_seqno() - 1);
    }
    else
    {
        trx->set_depends_seqno(
            trx_map_.begin()->second->global_seqno() - 1);

        if (optimistic_pa_ == false &&
            trx->last_seen_seqno() > trx->depends_seqno())
            trx->set_depends_seqno(trx->last_seen_seqno());
    }

    switch (version_)
    {
    case 1:
    case 2:
        res = do_test_v1to2(trx, store_keys);
        break;
    case 3:
    case 4:
        res = do_test_v3to4(trx, store_keys);
        break;
    default:
        gu_throw_fatal << "certification test for version "
                       << version_ << " not implemented";
    }

    if (store_keys == true && res == TEST_OK)
    {
        ++trx_count_;
        gu::Lock lock(stats_mutex_);
        ++n_certified_;
        deps_dist_ += (trx->global_seqno() - trx->depends_seqno());
        cert_interval_ += (trx->global_seqno() - trx->last_seen_seqno() - 1);
        index_size_ = (cert_index_.size() + cert_index_ng_.size());
    }

    byte_count_ += trx->size();

    return res;
}


galera::Certification::TestResult
galera::Certification::do_test_preordered(TrxHandle* trx)
{
    /* Source ID is not always available for preordered events (e.g. event
     * producer didn't provide any) so for now we must accept undefined IDs. */
    //assert(trx->source_id() != WSREP_UUID_UNDEFINED);

    assert(trx->new_version());
    assert(trx->preordered());

    /* we don't want to go any further unless the writeset checksum is ok */
    trx->verify_checksum(); // throws
    /* if checksum failed we need to throw ASAP, let the caller catch it,
     * flush monitors, save state and abort. */

    /* This is a primitive certification test for preordered actions:
     * it does not handle gaps and relies on general apply monitor for
     * parallel applying. Ideally there should be a certification object
     * per source. */

    if (gu_unlikely(last_preordered_id_ &&
                    (last_preordered_id_ + 1 != trx->trx_id())))
    {
        log_warn << "Gap in preordered stream: source_id '" << trx->source_id()
                 << "', trx_id " << trx->trx_id() << ", previous id "
                 << last_preordered_id_;
        assert(0);
    }

    trx->set_depends_seqno(last_preordered_seqno_ -
                           trx->write_set_in().pa_range() + 1);
    // +1 compensates for subtracting from a previous seqno, rather than own.

    last_preordered_seqno_ = trx->global_seqno();
    last_preordered_id_    = trx->trx_id();

    return TEST_OK;
}


galera::Certification::Certification(gu::Config& conf, ServiceThd& thd, gcache::GCache& gcache)
    :
    version_               (-1),
    conf_                  (conf),
    trx_map_               (),
    cert_index_            (),
    cert_index_ng_         (),
    deps_set_              (),
    service_thd_           (thd),
    gcache_                (gcache),
    mutex_                 (),
    trx_size_warn_count_   (0),
    initial_position_      (-1),
    position_              (-1),
    safe_to_discard_seqno_ (-1),
    last_pa_unsafe_        (-1),
    last_preordered_seqno_ (position_),
    last_preordered_id_    (0),
    stats_mutex_           (),
    n_certified_           (0),
    deps_dist_             (0),
    cert_interval_         (0),
    index_size_            (0),
    key_count_             (0),
    byte_count_            (0),
    trx_count_             (0),

    max_length_            (max_length(conf)),
    max_length_check_      (length_check(conf)),
    log_conflicts_         (conf.get<bool>(CERT_PARAM_LOG_CONFLICTS)),
    optimistic_pa_         (conf.get<bool>(CERT_PARAM_OPTIMISTIC_PA))
{}


galera::Certification::~Certification()
{
    log_info << "cert index usage at exit "   << cert_index_.size();
    log_info << "cert trx map usage at exit " << trx_map_.size();
    log_info << "deps set usage at exit "     << deps_set_.size();

    double avg_cert_interval(0);
    double avg_deps_dist(0);
    size_t index_size(0);
    stats_get(avg_cert_interval, avg_deps_dist, index_size);
    log_info << "avg deps dist "              << avg_deps_dist;
    log_info << "avg cert interval "          << avg_cert_interval;
    log_info << "cert index size "            << index_size;

    gu::Lock lock(mutex_);

    for_each(trx_map_.begin(), trx_map_.end(), PurgeAndDiscard(*this));
    service_thd_.release_seqno(position_);
    service_thd_.flush();
}


void galera::Certification::assign_initial_position(wsrep_seqno_t seqno,
                                                    int           version)
{
    switch (version)
    {
        // value -1 used in initialization when trx protocol version is not
        // available
    case -1:
    case 1:
    case 2:
    case 3:
    case 4:
        break;
    default:
        gu_throw_fatal << "certification/trx version "
                       << version << " not supported";
    }

    gu::Lock lock(mutex_);

    if (seqno >= position_)
    {
        std::for_each(trx_map_.begin(), trx_map_.end(), PurgeAndDiscard(*this));
        assert(cert_index_.size() == 0);
        assert(cert_index_ng_.size() == 0);
    }
    else
    {
        log_warn << "moving position backwards: " << position_ << " -> "
                 << seqno;
        std::for_each(cert_index_.begin(), cert_index_.end(),
                      gu::DeleteObject());
        std::for_each(cert_index_ng_.begin(), cert_index_ng_.end(),
                      gu::DeleteObject());
        std::for_each(trx_map_.begin(), trx_map_.end(),
                      Unref2nd<TrxMap::value_type>());
        cert_index_.clear();
        cert_index_ng_.clear();
    }

    trx_map_.clear();

    log_info << "Assign initial position for certification: " << seqno
             << ", protocol version: " << version;

    initial_position_      = seqno;
    position_              = seqno;
    safe_to_discard_seqno_ = seqno;
    last_pa_unsafe_        = seqno;
    last_preordered_seqno_ = position_;
    last_preordered_id_    = 0;
    version_               = version;
}


galera::Certification::TestResult
galera::Certification::test(TrxHandle* trx, bool bval)
{
    assert(trx->global_seqno() >= 0 && trx->local_seqno() >= 0);

    const TestResult ret
        (trx->preordered() ? do_test_preordered(trx) : do_test(trx, bval));

    if (gu_unlikely(ret != TEST_OK))
    {
        // make sure that last depends seqno is -1 for trxs that failed
        // certification
        trx->set_depends_seqno(WSREP_SEQNO_UNDEFINED);
    }

    return ret;
}


wsrep_seqno_t galera::Certification::get_safe_to_discard_seqno_() const
{
    wsrep_seqno_t retval;
    if (deps_set_.empty() == true)
    {
        retval = safe_to_discard_seqno_;
    }
    else
    {
        retval = (*deps_set_.begin()) - 1;
    }
    return retval;
}


wsrep_seqno_t
galera::Certification::purge_trxs_upto_(wsrep_seqno_t const seqno,
                                        bool const          handle_gcache)
{
    assert (seqno > 0);

    TrxMap::iterator purge_bound(trx_map_.upper_bound(seqno));

    cert_debug << "purging index up to " << seqno;

    for_each(trx_map_.begin(), purge_bound, PurgeAndDiscard(*this));
    trx_map_.erase(trx_map_.begin(), purge_bound);

    if (handle_gcache) service_thd_.release_seqno(seqno);

    if (0 == ((trx_map_.size() + 1) % 10000))
    {
        log_debug << "trx map after purge: length: " << trx_map_.size()
                  << ", requested purge seqno: " << seqno
                  << ", real purge seqno: " << trx_map_.begin()->first - 1;
    }

    return seqno;
}


galera::Certification::TestResult
galera::Certification::append_trx(TrxHandle* trx)
{
    assert(trx->global_seqno() >= 0 && trx->local_seqno() >= 0);
    assert(trx->global_seqno() > position_);

    trx->ref();
    {
        gu::Lock lock(mutex_);

        if (gu_unlikely(trx->global_seqno() != position_ + 1))
        {
            // this is perfectly normal if trx is rolled back just after
            // replication, keeping the log though
            log_debug << "seqno gap, position: " << position_
                      << " trx seqno " << trx->global_seqno();
        }

        if (gu_unlikely((trx->last_seen_seqno() + 1) < trx_map_.begin()->first))
        {
            /* See #733 - for now it is false positive */
            cert_debug
                << "WARNING: last_seen_seqno is below certification index: "
                << trx_map_.begin()->first << " > " << trx->last_seen_seqno();
        }

        position_ = trx->global_seqno();

        if (gu_unlikely(!(position_ & max_length_check_) &&
                        (trx_map_.size() > static_cast<size_t>(max_length_))))
        {
            log_debug << "trx map size: " << trx_map_.size()
                      << " - check if status.last_committed is incrementing";

            wsrep_seqno_t       trim_seqno(position_ - max_length_);
            wsrep_seqno_t const stds      (get_safe_to_discard_seqno_());

            if (trim_seqno > stds)
            {
                log_warn << "Attempt to trim certification index at "
                         << trim_seqno << ", above safe-to-discard: " << stds;
                trim_seqno = stds;
            }
            else
            {
                cert_debug << "purging index up to " << trim_seqno;
            }

            purge_trxs_upto_(trim_seqno, true);
        }
    }

    const TestResult retval(test(trx));

    {
        gu::Lock lock(mutex_);

        if (trx_map_.insert(
                std::make_pair(trx->global_seqno(), trx)).second == false)
            gu_throw_fatal << "duplicate trx entry " << *trx;

        deps_set_.insert(trx->last_seen_seqno());
        assert(deps_set_.size() <= trx_map_.size());
    }

    trx->mark_certified();

    return retval;
}


wsrep_seqno_t galera::Certification::set_trx_committed(TrxHandle* trx)
{
    assert(trx->global_seqno() >= 0 && trx->local_seqno() >= 0 &&
           trx->is_committed() == false);

    wsrep_seqno_t ret(-1);
    {
        gu::Lock lock(mutex_);
        if (trx->is_certified() == true)
        {
            // trxs with depends_seqno == -1 haven't gone through
            // append_trx
            DepsSet::iterator i(deps_set_.find(trx->last_seen_seqno()));
            assert(i != deps_set_.end());

            if (deps_set_.size() == 1) safe_to_discard_seqno_ = *i;

            deps_set_.erase(i);
        }

        if (gu_unlikely(gcache_.cleanup_required() || index_purge_required()))
        {
            ret = get_safe_to_discard_seqno_();
        }
    }

    trx->mark_committed();
    trx->clear();

    return ret;
}

galera::TrxHandle* galera::Certification::get_trx(wsrep_seqno_t seqno)
{
    gu::Lock lock(mutex_);
    TrxMap::iterator i(trx_map_.find(seqno));

    if (i == trx_map_.end()) return 0;

    i->second->ref();

    return i->second;
}

void
set_boolean_parameter(bool& param,
                      const std::string& value,
                      const std::string& param_name,
                      const std::string& change_msg)
{
    try
    {
        bool const old(param);
        param = gu::Config::from_config<bool>(value);
        if (old != param)
        {
            log_info << (param ? "Enabled " : "Disabled ") << change_msg;
        }
    }
    catch (gu::NotFound& e)
    {
        gu_throw_error(EINVAL) << "Bad value '" << value
                               << "' for boolean parameter '"
                               << param_name << '\'';
    }
}

void
galera::Certification::param_set(const std::string& key,
                                 const std::string& value)
{
    if (key == Certification::PARAM_LOG_CONFLICTS)
    {
        set_boolean_parameter(log_conflicts_, value, CERT_PARAM_LOG_CONFLICTS,
                              "logging of certification conflicts.");
    }
    else if (key == Certification::PARAM_OPTIMISTIC_PA)
    {
        set_boolean_parameter(optimistic_pa_, value, CERT_PARAM_OPTIMISTIC_PA,
                              "\"optimistic\" parallel applying.");
    }
    else
    {
        throw gu::NotFound();
    }

    conf_.set(key, value);
}<|MERGE_RESOLUTION|>--- conflicted
+++ resolved
@@ -551,11 +551,7 @@
                          galera::TrxHandle*          const trx,
                          bool                        const log_conflict)
 {
-<<<<<<< HEAD
-    wsrep_seqno_t depends_seqno(-1);
-=======
     wsrep_seqno_t depends_seqno(trx->depends_seqno());
->>>>>>> ddf9876e
     wsrep_key_type_t const key_type(key.wsrep_type(trx->version()));
 
     /*
@@ -586,12 +582,8 @@
     }
     else
     {
-<<<<<<< HEAD
-        trx->set_depends_seqno(std::max(trx->depends_seqno(), depends_seqno));
-=======
         if (depends_seqno > trx->depends_seqno())
             trx->set_depends_seqno(depends_seqno);
->>>>>>> ddf9876e
         return false;
     }
 }
@@ -599,16 +591,10 @@
 /* returns true on collision, false otherwise */
 static bool
 certify_v3to4(galera::Certification::CertIndexNG& cert_index_ng,
-<<<<<<< HEAD
-           const galera::KeySet::KeyPart&      key,
-           galera::TrxHandle*                  trx,
-           bool const store_keys, bool const   log_conflicts)
-=======
               const galera::KeySet::KeyPart&      key,
               galera::TrxHandle*                  trx,
               bool const                          store_keys,
               bool const                          log_conflicts)
->>>>>>> ddf9876e
 {
     galera::KeyEntryNG ke(key);
     galera::Certification::CertIndexNG::iterator ci(cert_index_ng.find(&ke));
