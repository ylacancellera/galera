--- conflicted
+++ resolved
@@ -171,110 +171,10 @@
         void set_local(bool local) { local_ = local; }
         bool local() const { return local_; }
 
-<<<<<<< HEAD
         wsrep_conn_id_t conn_id() const { return conn_id_;   }
         void set_conn_id(wsrep_conn_id_t conn_id) { conn_id_ = conn_id; }
 
         State state() const { return state_(); }
-=======
-            if (write_set_flags_ & F_PREORDERED)
-            {
-                assert(WSREP_SEQNO_UNDEFINED == last_seen_seqno_);
-                last_seen_seqno_ = global_seqno_ - 1;
-            }
-        }
-
-        size_t gather(WriteSetNG::GatherVector& out)
-        {
-            assert(wso_);
-
-            uint32_t const wsrep_flags(trx_flags_to_wsrep_flags(flags()));
-            uint16_t const ws_flags
-                (WriteSetNG::wsrep_flags_to_ws_flags(wsrep_flags));
-            write_set_out().set_flags(ws_flags);
-
-            return write_set_out().gather(source_id(),conn_id(),trx_id(),out);
-        }
-
-        void finalize(wsrep_seqno_t const last_seen_seqno)
-        {
-            assert (last_seen_seqno >= 0);
-            assert (last_seen_seqno >= last_seen_seqno_);
-
-            write_set_out().finalize(last_seen_seqno, 0);
-            last_seen_seqno_ = last_seen_seqno;
-        }
-
-        void set_depends_seqno(wsrep_seqno_t seqno_lt)
-        {
-            /* make sure depends_seqno_ never goes down */
-            assert(seqno_lt >= depends_seqno_ ||
-                   seqno_lt == WSREP_SEQNO_UNDEFINED ||
-                   preordered());
-            depends_seqno_ = seqno_lt;
-        }
-
-        State state() const { return state_(); }
-        void set_state(State state) { state_.shift_to(state); }
-
-        long gcs_handle() const { return gcs_handle_; }
-        void set_gcs_handle(long gcs_handle) { gcs_handle_ = gcs_handle; }
-
-        const void* action() const { return action_; }
-
-        wsrep_seqno_t local_seqno()     const { return local_seqno_; }
-
-        wsrep_seqno_t global_seqno()    const { return global_seqno_; }
-
-         // for monitor cancellation
-        void set_global_seqno(wsrep_seqno_t s) { global_seqno_ = s; }
-
-        wsrep_seqno_t last_seen_seqno() const { return last_seen_seqno_; }
-
-        wsrep_seqno_t depends_seqno()   const { return depends_seqno_; }
-
-        uint32_t      flags()           const { return write_set_flags_; }
-
-        void          set_flags(uint32_t const f) { write_set_flags_ = f; }
-
-        void append_key(const KeyData& key)
-        {
-            // Current limitations with certification on trx version 3
-            // impose the the following restrictions on keys
-
-            // The shared key behavior for TOI operations is completely
-            // untested, so don't allow it (and it probably does not even
-            // make any sense)
-            assert(is_toi() == false  || key.shared() == false);
-
-            /*! protection against protocol change during trx lifetime */
-            if (key.proto_ver != version())
-            {
-                gu_throw_error(EINVAL) << "key version '" << key.proto_ver
-                                       << "' does not match to trx version' "
-                                       << version() << "'";
-            }
-
-            gu_trace(write_set_out().append_key(key));
-        }
-
-        void append_data(const void* data, const size_t data_len,
-                         wsrep_data_type_t type, bool store)
-        {
-            switch (type)
-            {
-            case WSREP_DATA_ORDERED:
-                gu_trace(write_set_out().append_data(data, data_len, store));
-                break;
-            case WSREP_DATA_UNORDERED:
-                gu_trace(write_set_out().append_unordered(data,data_len,store));
-                break;
-            case WSREP_DATA_ANNOTATION:
-                gu_trace(write_set_out().append_annotation(data,data_len,store));
-                break;
-            }
-        }
->>>>>>> 384222cc
 
         void print_set_state(State state) const;
 
@@ -884,6 +784,12 @@
             ts_ = TrxHandleSlavePtr();
         }
 
+        size_t gather(WriteSetNG::GatherVector& out)
+        {
+            set_ws_flags();
+            return write_set_out().gather(source_id(),conn_id(),trx_id(),out);
+        }
+
         void finalize(wsrep_seqno_t const last_seen_seqno)
         {
             assert(last_seen_seqno >= 0);
@@ -910,7 +816,6 @@
                        (flags() & TrxHandle::F_ROLLBACK) == 0);
             }
 
-            write_set_out().set_flags(write_set_flags_);
             write_set_out().finalize(last_seen_seqno, pa_range);
         }
 
@@ -918,6 +823,7 @@
         void serialize(wsrep_seqno_t const last_seen,
                        std::vector<gu::byte_t>& ret)
         {
+            set_ws_flags();
             write_set_out().serialize(ret, source_id(), conn_id(), trx_id(),
                                       last_seen, pa_range_default());
         }
@@ -963,6 +869,14 @@
         inline int pa_range_default()
         {
             return (version() >= 4 ? WriteSetNG::MAX_PA_RANGE : 0);
+        }
+
+        inline void set_ws_flags()
+        {
+            uint32_t const wsrep_flags(trx_flags_to_wsrep_flags(flags()));
+            uint16_t const ws_flags
+                (WriteSetNG::wsrep_flags_to_ws_flags(wsrep_flags));
+            write_set_out().set_flags(ws_flags);
         }
 
         void init_write_set_out()
