--- conflicted
+++ resolved
@@ -841,13 +841,6 @@
             assert(wso_);
             return *static_cast<WriteSetOut*>(wso_buf());
         }
-<<<<<<< HEAD
-=======
-        const WriteSetOut& write_set_out() const
-        {
-            return const_cast<TrxHandle*>(this)->write_set_out();
-        }
->>>>>>> 933809a5
 
         void release_write_set_out()
         {
@@ -949,12 +942,6 @@
         }
     };
 
-<<<<<<< HEAD
-=======
-    std::ostream& operator<<(std::ostream& os, TrxHandle::State s);
-    std::ostream& operator<<(std::ostream& os, const TrxHandle& th);
->>>>>>> 933809a5
-
     class TrxHandleLock
     {
     public:
