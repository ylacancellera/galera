//
// Copyright (C) 2010-2017 Codership Oy <info@codership.com>
//


#ifndef GALERA_TRX_HANDLE_HPP
#define GALERA_TRX_HANDLE_HPP

#include "write_set.hpp"
#include "mapped_buffer.hpp"
#include "fsm.hpp"
#include "key_data.hpp" // for append_key()
#include "key_entry_os.hpp"
#include "write_set_ng.hpp"

#include "wsrep_api.h"
#include "gu_mutex.hpp"
#include "gu_atomic.hpp"
#include "gu_datetime.hpp"
#include "gu_unordered.hpp"
#include "gu_utils.hpp"
#include "gu_macros.hpp"
#include "gu_mem_pool.hpp"
#include "gu_vector.hpp"
#include "gu_shared_ptr.hpp"
#include "gcs.hpp"
#include "gu_limits.h" // page size stuff

#include <set>

namespace galera
{
    static std::string const working_dir = "/tmp";

    // Helper template for building FSMs.
    template <typename T>
    class TransMapBuilder
    {
    public:

        TransMapBuilder() { }

        void add(typename T::State from, typename T::State to)
        {
            trans_map_.insert_unique(
                std::make_pair(typename T::Transition(from, to),
                               typename T::Fsm::TransAttr()));
        }
    private:
        typename T::Fsm::TransMap& trans_map_;
    };


    class TrxHandle
    {
    public:

        enum Flags
        {
            F_COMMIT      = 1 << 0,
            F_ROLLBACK    = 1 << 1,
            F_ISOLATION   = 1 << 2,
            F_PA_UNSAFE   = 1 << 3,
            F_COMMUTATIVE = 1 << 4,
            F_NATIVE      = 1 << 5,
            F_BEGIN       = 1 << 6,
            /*
             * reserved for API extension
             */
            F_PREORDERED  = 1 << 15 // flag specific to WriteSet
            /*
             * reserved for internal use
             */
        };

        static const uint32_t TRXHANDLE_FLAGS_MASK = (1 << 15) | ((1 << 7) - 1);

        static bool const FLAGS_MATCH_API_FLAGS =
                                 (WSREP_FLAG_TRX_END     == F_COMMIT       &&
                                  WSREP_FLAG_ROLLBACK    == F_ROLLBACK     &&
                                  WSREP_FLAG_ISOLATION   == F_ISOLATION    &&
                                  WSREP_FLAG_PA_UNSAFE   == F_PA_UNSAFE    &&
                                  WSREP_FLAG_COMMUTATIVE == F_COMMUTATIVE  &&
                                  WSREP_FLAG_NATIVE      == F_NATIVE       &&
                                  WSREP_FLAG_TRX_START   == F_BEGIN        &&
                                  int(WriteSetNG::F_PREORDERED) ==F_PREORDERED);

        static uint32_t wsrep_flags_to_trx_flags (uint32_t flags);
        static uint32_t trx_flags_to_wsrep_flags (uint32_t flags);
        static uint32_t ws_flags_to_trx_flags    (uint32_t flags);

        bool is_toi() const
        {
            return ((write_set_flags_ & F_ISOLATION) != 0);
        }

        bool pa_unsafe() const
        {
            return ((write_set_flags_ & F_PA_UNSAFE) != 0);
        }

        bool preordered() const
        {
            return ((write_set_flags_ & F_PREORDERED) != 0);
        }

        typedef enum
        {
            S_EXECUTING,
            S_MUST_ABORT,
            S_ABORTING,
            S_REPLICATING,
            S_CERTIFYING,
            // S_MUST_CERT_AND_REPLAY,
            // S_MUST_REPLAY_AM, // grab apply_monitor, commit_monitor, replay
            // S_MUST_REPLAY_CM, // commit_monitor, replay
            S_MUST_REPLAY,    // replay
            S_REPLAYING,
            S_APPLYING,   // grabbing apply monitor, applying
            S_COMMITTING, // grabbing commit monitor, committing changes
            S_COMMITTED,
            S_ROLLING_BACK,
            S_ROLLED_BACK
        } State;

        static const int num_states_ = S_ROLLED_BACK + 1;

        static void print_state(std::ostream&, State);

        void print_state_history(std::ostream&) const;

        class Transition
        {
        public:

            Transition(State const from, State const to) : from_(from), to_(to)
            { }

            State from() const { return from_; }
            State to()   const { return to_;   }

            bool operator==(Transition const& other) const
            {
                return (from_ == other.from_ && to_ == other.to_);
            }

            class Hash
            {
            public:
                size_t operator()(Transition const& tr) const
                {
                    return (gu::HashValue(static_cast<int>(tr.from_)) ^
                            gu::HashValue(static_cast<int>(tr.to_)));
                }
            };

        private:

            State from_;
            State to_;
        }; // class Transition

        typedef FSM<State, Transition> Fsm;

        int  version()     const { return version_; }

        const wsrep_uuid_t& source_id() const { return source_id_; }
        wsrep_trx_id_t      trx_id()    const { return trx_id_;    }

        void set_local(bool local) { local_ = local; }
        bool local() const { return local_; }

        wsrep_conn_id_t conn_id() const { return conn_id_;   }
        void set_conn_id(wsrep_conn_id_t conn_id) { conn_id_ = conn_id; }

        State state() const { return state_(); }

        void print_set_state(State state) const;

        uint32_t flags() const { return write_set_flags_; }
        void set_flags(uint32_t flags) { write_set_flags_ = flags; }

        uint64_t timestamp() const { return timestamp_; }

        bool master() const { return master_; }

        void print(std::ostream& os) const;

        virtual ~TrxHandle() {}

        // Force state, for testing purposes only.
        void force_state(State state)
        {
            state_.force(state);
        }

    protected:

        void  set_state(State state)
        {
            state_.shift_to(state);
            if (state == S_EXECUTING) state_.reset_history();
        }

        /* slave trx ctor */
        TrxHandle(Fsm::TransMap* trans_map, bool local)
            :
            state_             (trans_map, S_REPLICATING),
            source_id_         (WSREP_UUID_UNDEFINED),
            conn_id_           (-1),
            trx_id_            (-1),
            timestamp_         (),
            version_           (-1),
            write_set_flags_   (0),
            local_             (local),
            master_            (false)
        {}

        /* local trx ctor */
        TrxHandle(Fsm::TransMap*      trans_map,
                  const wsrep_uuid_t& source_id,
                  wsrep_conn_id_t     conn_id,
                  wsrep_trx_id_t      trx_id,
                  int                 version)
            :
            state_             (trans_map, S_EXECUTING),
            source_id_         (source_id),
            conn_id_           (conn_id),
            trx_id_            (trx_id),
            timestamp_         (gu_time_calendar()),
            version_           (version),
            write_set_flags_   (F_BEGIN),
            local_             (true),
            master_            (true)
        {}

        Fsm state_;
        wsrep_uuid_t           source_id_;
        wsrep_conn_id_t        conn_id_;
        wsrep_trx_id_t         trx_id_;
        int64_t                timestamp_;
        int                    version_;
        uint32_t               write_set_flags_;
        // Boolean denoting if the TrxHandle was generated locally.
        // Always true for TrxHandleMaster, set to true to
        // TrxHandleSlave if there exists TrxHandleMaster object corresponding
        // to TrxHandleSlave.
        bool                   local_;
        bool                   master_; // derived object type

    private:

        TrxHandle(const TrxHandle&);
        void operator=(const TrxHandle& other);

        friend class Wsdb;
        friend class Certification;

        template <bool>
        static inline uint32_t wsrep_flags_to_trx_flags_tmpl (uint32_t flags)
        {
            assert(0); // remove when needed
            uint32_t ret(0);

            if (flags & WSREP_FLAG_TRX_END)     ret |= F_COMMIT;
            if (flags & WSREP_FLAG_ROLLBACK)    ret |= F_ROLLBACK;
            if (flags & WSREP_FLAG_ISOLATION)   ret |= F_ISOLATION;
            if (flags & WSREP_FLAG_PA_UNSAFE)   ret |= F_PA_UNSAFE;
            if (flags & WSREP_FLAG_COMMUTATIVE) ret |= F_COMMUTATIVE;
            if (flags & WSREP_FLAG_NATIVE)      ret |= F_NATIVE;
            if (flags & WSREP_FLAG_TRX_START)   ret |= F_BEGIN;

            return ret;
        }

        template <bool>
        static inline uint32_t trx_flags_to_wsrep_flags_tmpl (uint32_t flags)
        {
            assert(0); // remove when needed
            uint32_t ret(0);

            if (flags & F_COMMIT)      ret |= WSREP_FLAG_TRX_END;
            if (flags & F_ROLLBACK)    ret |= WSREP_FLAG_ROLLBACK;
            if (flags & F_ISOLATION)   ret |= WSREP_FLAG_ISOLATION;
            if (flags & F_PA_UNSAFE)   ret |= WSREP_FLAG_PA_UNSAFE;
            if (flags & F_COMMUTATIVE) ret |= WSREP_FLAG_COMMUTATIVE;
            if (flags & F_NATIVE)      ret |= WSREP_FLAG_NATIVE;
            if (flags & F_BEGIN)       ret |= WSREP_FLAG_TRX_START;

            return ret;
        }

        template <bool>
        static inline uint32_t ws_flags_to_trx_flags_tmpl (uint32_t flags)
        {
            assert(0); // remove when needed
            uint32_t ret(0);

            if (flags & WriteSetNG::F_COMMIT)      ret |= F_COMMIT;
            if (flags & WriteSetNG::F_ROLLBACK)    ret |= F_ROLLBACK;
            if (flags & WriteSetNG::F_TOI)         ret |= F_ISOLATION;
            if (flags & WriteSetNG::F_PA_UNSAFE)   ret |= F_PA_UNSAFE;
            if (flags & WriteSetNG::F_COMMUTATIVE) ret |= F_COMMUTATIVE;
            if (flags & WriteSetNG::F_NATIVE)      ret |= F_NATIVE;
            if (flags & WriteSetNG::F_BEGIN)       ret |= F_BEGIN;
            if (flags & WriteSetNG::F_PREORDERED)  ret |= F_PREORDERED;

            return ret;
        }

    }; /* class TrxHandle */

    template <> inline uint32_t
    TrxHandle::wsrep_flags_to_trx_flags_tmpl<true>(uint32_t const flags)
    { return flags; }

    inline uint32_t
    TrxHandle::wsrep_flags_to_trx_flags (uint32_t const flags)
    { return wsrep_flags_to_trx_flags_tmpl<FLAGS_MATCH_API_FLAGS>(flags); }

    template <> inline uint32_t
    TrxHandle::trx_flags_to_wsrep_flags_tmpl<true>(uint32_t flags)
    { return (flags & WSREP_FLAGS_MASK); }

    inline uint32_t
    TrxHandle::trx_flags_to_wsrep_flags (uint32_t const flags)
    { return trx_flags_to_wsrep_flags_tmpl<FLAGS_MATCH_API_FLAGS>(flags); }

    template <> inline uint32_t
    TrxHandle::ws_flags_to_trx_flags_tmpl<true>(uint32_t flags)
    { return (flags & TRXHANDLE_FLAGS_MASK); }

    inline uint32_t
    TrxHandle::ws_flags_to_trx_flags (uint32_t const flags)
    { return ws_flags_to_trx_flags_tmpl<FLAGS_MATCH_API_FLAGS>(flags); }

    std::ostream& operator<<(std::ostream& os, TrxHandle::State s);
    std::ostream& operator<<(std::ostream& os, const TrxHandle& trx);

    class TrxHandleSlave;
    std::ostream& operator<<(std::ostream& os, const TrxHandleSlave& th);

    class TrxHandleSlave : public TrxHandle
    {
    public:

        typedef gu::MemPool<true> Pool;
        static TrxHandleSlave* New(bool local, Pool& pool)
        {
            assert(pool.buf_size() == sizeof(TrxHandleSlave));

            void* const buf(pool.acquire());

            return new(buf) TrxHandleSlave(local, pool, buf);
        }

        template <bool from_group>
        size_t unserialize(const gcs_action& act)
        {
            assert(GCS_ACT_WRITESET == act.type);

            try
            {
                version_ = WriteSetNG::version(act.buf, act.size);
                action_  = std::make_pair(act.buf, act.size);

                switch (version_)
                {
                case WriteSetNG::VER3:
                case WriteSetNG::VER4:
                    write_set_.read_buf (act.buf, act.size);
                    assert(version_ == write_set_.version());
                    write_set_flags_ = ws_flags_to_trx_flags(write_set_.flags());
                    source_id_       = write_set_.source_id();
                    conn_id_         = write_set_.conn_id();
                    trx_id_          = write_set_.trx_id();
#ifndef NDEBUG
                    write_set_.verify_checksum();

                    assert(source_id_ != WSREP_UUID_UNDEFINED);
                    assert(WSREP_SEQNO_UNDEFINED == last_seen_seqno_);
                    assert(WSREP_SEQNO_UNDEFINED == local_seqno_);
                    assert(WSREP_SEQNO_UNDEFINED == last_seen_seqno_);
#endif
                    if (from_group)
                    {
                        local_seqno_     = act.seqno_l;
                        global_seqno_    = act.seqno_g;

                        if (write_set_flags_ & F_PREORDERED)
                        {
                            last_seen_seqno_ = global_seqno_ - 1;
                        }
                        else
                        {
                            last_seen_seqno_ = write_set_.last_seen();
                        }
#ifndef NDEBUG
                        assert(last_seen_seqno_ >= 0);
                        if (last_seen_seqno_ >= global_seqno_)
                        {
                            log_fatal << "S: global: "   << global_seqno_
                                      << ", last_seen: " << last_seen_seqno_
                                      << ", checksum: "  <<
                                gu::PrintBase<>(write_set_.get_checksum());
                        }
                        assert(last_seen_seqno_ < global_seqno_);
#endif
                        if (gu_likely(0 ==
                                      (flags() & (TrxHandle::F_ISOLATION |
                                                  TrxHandle::F_PA_UNSAFE))))
                        {
                            if (gu_likely(version_) >= WriteSetNG::VER4)
                            {
                                depends_seqno_ = std::max<wsrep_seqno_t>
                                    (last_seen_seqno_ - write_set_.pa_range(),
                                     WSREP_SEQNO_UNDEFINED);
                            }
                            else
                            {
                                assert(WSREP_SEQNO_UNDEFINED == depends_seqno_);
                            }
                        }
                        else
                        {
                            depends_seqno_ = global_seqno_ - 1;
                        }
                    }
                    else
                    {
                        assert(!local_);

                        global_seqno_  = write_set_.seqno();
                        depends_seqno_ = global_seqno_ - write_set_.pa_range();
                        assert(depends_seqno_ < global_seqno_);
                        assert(depends_seqno_ >= 0);
                        certified_ = true;
                    }

                    timestamp_ = write_set_.timestamp();

                    assert(trx_id() != uint64_t(-1) || is_toi());
                    sanity_checks();

                    break;
                default:
                    gu_throw_error(EPROTONOSUPPORT) <<"Unsupported WS version: "
                                                    << version_;
                }

                return act.size;
            }
            catch (gu::Exception& e)
            {
                GU_TRACE(e);
                deserialize_error_log(e);
                throw;
            }
        }

        void verify_checksum() const /* throws */
        {
            write_set_.verify_checksum();
        }

        void update_stats(gu::Atomic<long long>& kc,
                          gu::Atomic<long long>& kb,
                          gu::Atomic<long long>& db,
                          gu::Atomic<long long>& ub)
        {
            kc += write_set_.keyset().count();
            kb += write_set_.keyset().size();
            db += write_set_.dataset().size();
            ub += write_set_.unrdset().size();
        }

        bool certified() const { return certified_; }

        void mark_certified()
        {
            assert(!certified_);

            int dw(0);

            if (gu_likely(depends_seqno_ >= 0))
            {
                dw = global_seqno_ - depends_seqno_;
            }

            /* make sure to not exceed original pa_range() */
            assert(version_ < 4 || last_seen_seqno_ - write_set_.pa_range() <=
                   global_seqno_ - dw || preordered());

            write_set_.set_seqno(global_seqno_, dw);

            certified_ = true;
        }

        void set_depends_seqno(wsrep_seqno_t const seqno_lt)
        {
            /* make sure depends_seqno_ never goes down */
            assert(seqno_lt >= depends_seqno_ ||
                   seqno_lt == WSREP_SEQNO_UNDEFINED ||
                   preordered());
            depends_seqno_ = seqno_lt;
        }

        void set_global_seqno(wsrep_seqno_t s) // for monitor cancellation
        {
            global_seqno_ = s;
        }

        void set_state(TrxHandle::State const state)
        {
            TrxHandle::set_state(state);
        }

        void apply(void*                   recv_ctx,
                   wsrep_apply_cb_t        apply_cb,
                   const wsrep_trx_meta_t& meta,
                   wsrep_bool_t&           exit_loop) /* throws */;

        bool is_committed() const { return committed_; }
        void mark_committed()     { committed_ = true; }

        void unordered(void*                recv_ctx,
                       wsrep_unordered_cb_t apply_cb) const;

        std::pair<const void*, size_t> action() const
        {
            return action_;
        }

        wsrep_seqno_t local_seqno()     const { return local_seqno_; }

        wsrep_seqno_t global_seqno()    const { return global_seqno_; }

        wsrep_seqno_t last_seen_seqno() const { return last_seen_seqno_; }

        wsrep_seqno_t depends_seqno()   const { return depends_seqno_; }

        const WriteSetIn&  write_set () const { return write_set_;  }

        bool   exit_loop() const { return exit_loop_; }
        void   set_exit_loop(bool x) { exit_loop_ |= x; }

        typedef gu::UnorderedMap<KeyEntryOS*,
                                 std::pair<bool, bool>,
                                 KeyEntryPtrHash,
                                 KeyEntryPtrEqualAll> CertKeySet;

        void print(std::ostream& os) const;

        uint64_t get_checksum() const { return write_set_.get_checksum(); }

        size_t   size()         const { return write_set_.size(); }

        void mark_dummy()
        {
            set_depends_seqno(WSREP_SEQNO_UNDEFINED);
            set_flags(flags() | F_ROLLBACK);
            switch(state())
            {
            case S_CERTIFYING:
            case S_REPLICATING:
                set_state(S_ABORTING);
                break;
            case S_ABORTING:
            case S_ROLLING_BACK:
            case S_ROLLED_BACK:
                break;
            default:
                assert(0);
            }
            // must be set to S_ROLLED_BACK after commit_cb()
        }
        bool is_dummy()   const { return (flags() &  F_ROLLBACK); }
        bool skip_event() const { return (flags() == F_ROLLBACK); }

        void cert_bypass(bool const val)
        {
            assert(true  == val);
            assert(false == cert_bypass_);
            cert_bypass_ = val;
        }
        bool cert_bypass() const { return cert_bypass_; }

<<<<<<< HEAD
        bool must_enter_am() const
        {
//            static bool const SR_MASK = F_COMMIT | F_BEGIN;

            assert(state() == S_REPLICATING          ||
                   state() == S_CERTIFYING           ||
                   state() == S_MUST_CERT_AND_REPLAY ||
                   state() == S_ABORTING);

//            bool const streaming((flags() & SR_MASK) != SR_MASK);
//            return (state() != S_ABORTING || pa_unsafe() || streaming);
            return true; // to reduce races for the time being.
        }

=======
#if 0
        bool must_enter_am() const
        {
            static bool const SR_MASK = F_COMMIT | F_BEGIN;

            assert(state() == S_CERTIFYING           ||
                   state() == S_MUST_CERT_AND_REPLAY ||
                   state() == S_ABORTING);

            bool const streaming((flags() & SR_MASK) != SR_MASK);
            return (state() != S_ABORTING || pa_unsafe() || streaming);
//remove            return true;
        }
#endif
>>>>>>> 9e8fe4bc
    protected:

        TrxHandleSlave(bool local, gu::MemPool<true>& mp, void* buf) :
            TrxHandle          (&trans_map_, local),
            local_seqno_       (WSREP_SEQNO_UNDEFINED),
            global_seqno_      (WSREP_SEQNO_UNDEFINED),
            last_seen_seqno_   (WSREP_SEQNO_UNDEFINED),
            depends_seqno_     (WSREP_SEQNO_UNDEFINED),
            mem_pool_          (mp),
            write_set_         (),
            buf_               (buf),
            action_            (0, 0),
            certified_         (false),
            committed_         (false),
            exit_loop_         (false),
            cert_bypass_       (false)
        {}

        friend class TrxHandleMaster;
        friend class TransMapBuilder<TrxHandleSlave>;
        friend class TrxHandleSlaveDeleter;

    private:
        static Fsm::TransMap trans_map_;

        wsrep_seqno_t          local_seqno_;
        wsrep_seqno_t          global_seqno_;
        wsrep_seqno_t          last_seen_seqno_;
        wsrep_seqno_t          depends_seqno_;
        gu::MemPool<true>&     mem_pool_;
        WriteSetIn             write_set_;
        void* const            buf_;
        std::pair<const void*, size_t> action_;
        bool                   certified_;
        bool                   committed_;
        bool                   exit_loop_;
        bool                   cert_bypass_;

        TrxHandleSlave(const TrxHandleSlave&);
        void operator=(const TrxHandleSlave& other);

        ~TrxHandleSlave() { }

        void destroy_local(void* ptr);

        void sanity_checks() const;

        void deserialize_error_log(const gu::Exception& e) const;

    }; /* TrxHandleSlave */

    typedef gu::shared_ptr<TrxHandleSlave>::type TrxHandleSlavePtr;

    class TrxHandleSlaveDeleter
    {
    public:
        void operator()(TrxHandleSlave* ptr)
        {
            gu::MemPool<true>& mp(ptr->mem_pool_);
            ptr->~TrxHandleSlave();
            mp.recycle(ptr);
        }
    };

    class TrxHandleMaster : public TrxHandle
    {
    public:
        /* signed int here is to detect SIZE < sizeof(TrxHandle) */
        static size_t LOCAL_STORAGE_SIZE()
        {
            static size_t const ret(gu_page_size_multiple(1 << 13 /* 8Kb */));
            return ret;
        }

        struct Params
        {
            std::string            working_dir_;
            int                    version_;
            KeySet::Version        key_format_;
            gu::RecordSet::Version record_set_ver_;
            int                    max_write_set_size_;

            Params (const std::string& wdir,
                    int                ver,
                    KeySet::Version    kformat,
                    gu::RecordSet::Version rsv = gu::RecordSet::VER2,
                    int                max_write_set_size = WriteSetNG::MAX_SIZE)
                :
                working_dir_       (wdir),
                version_           (ver),
                key_format_        (kformat),
                record_set_ver_    (rsv),
                max_write_set_size_(max_write_set_size)
            {}

            Params () :
                working_dir_(), version_(), key_format_(),
                record_set_ver_(), max_write_set_size_()
            {}
        };

        static const Params Defaults;

        typedef gu::MemPool<true> Pool;
        static TrxHandleMaster* New(Pool&               pool,
                                    const Params&       params,
                                    const wsrep_uuid_t& source_id,
                                    wsrep_conn_id_t     conn_id,
                                    wsrep_trx_id_t      trx_id)
        {
            size_t const buf_size(pool.buf_size());

            assert(buf_size >= (sizeof(TrxHandleMaster) + sizeof(WriteSetOut)));

            void* const buf(pool.acquire());

            return new(buf) TrxHandleMaster(pool, params,
                                            source_id, conn_id, trx_id,
                                            buf_size);
        }

        void lock()
        {
            mutex_.lock();
        }

#ifndef NDEBUG
        bool locked() { return mutex_.locked(); }
        bool owned()  { return mutex_.owned(); }
#endif /* NDEBUG */

        void unlock()
        {
            assert(locked());
            assert(owned());
            mutex_.unlock();
        }

        void set_state(TrxHandle::State const s)
        {
            assert(locked());
            assert(owned());
            TrxHandle::set_state(s);
        }

        long gcs_handle() const { return gcs_handle_; }
        void set_gcs_handle(long gcs_handle) { gcs_handle_ = gcs_handle; }

        void set_flags(uint32_t const flags) // wsrep flags
        {
            TrxHandle::set_flags(flags);

            uint16_t ws_flags(WriteSetNG::wsrep_flags_to_ws_flags(flags));

            write_set_out().set_flags(ws_flags);
        }

        void append_key(const KeyData& key)
        {
            // Current limitations with certification on trx versions 3 and 4
            // impose the the following restrictions on keys

            // The shared key behavior for TOI operations is completely
            // untested, so don't allow it (and it probably does not even
            // make any sense)
            assert(is_toi() == false  || key.shared() == false);

            /*! protection against protocol change during trx lifetime */
            if (key.proto_ver != version())
            {
                gu_throw_error(EINVAL) << "key version '" << key.proto_ver
                                       << "' does not match to trx version' "
                                       << version() << "'";
            }

            gu_trace(write_set_out().append_key(key));
        }

        void append_data(const void* data, const size_t data_len,
                         wsrep_data_type_t type, bool store)
        {
            switch (type)
            {
            case WSREP_DATA_ORDERED:
                gu_trace(write_set_out().append_data(data, data_len, store));
                break;
            case WSREP_DATA_UNORDERED:
                gu_trace(write_set_out().append_unordered(data, data_len,store));
                break;
            case WSREP_DATA_ANNOTATION:
                gu_trace(write_set_out().append_annotation(data,data_len,store));
                break;
            };
        }

        bool empty() const
        {
            return write_set_out().is_empty();
        }

        TrxHandleSlavePtr ts()
        {
            return ts_;
        }

        void reset_ts()
        {
            ts_ = TrxHandleSlavePtr();
        }

        size_t gather(WriteSetNG::GatherVector& out)
        {
            set_ws_flags();
            return write_set_out().gather(source_id(),conn_id(),trx_id(),out);
        }

        void finalize(wsrep_seqno_t const last_seen_seqno)
        {
            assert(last_seen_seqno >= 0);
            assert(ts_ == 0 || last_seen_seqno >= ts_->last_seen_seqno());

            int pa_range(pa_range_default());

            if (gu_unlikely((flags() & TrxHandle::F_BEGIN) == 0 &&
                            (flags() & TrxHandle::F_ISOLATION) == 0))
            {
                /* make sure this fragment depends on the previous */
                wsrep_seqno_t prev_seqno(last_ts_seqno_);
                assert(version() >= 4);
                assert(prev_seqno >= 0);
                assert(prev_seqno <= last_seen_seqno);
                pa_range = std::min(wsrep_seqno_t(pa_range),
                                    last_seen_seqno - prev_seqno);
            }
            else
            {
                assert(ts_ == 0);
                assert(flags() & TrxHandle::F_ISOLATION ||
                       (flags() & TrxHandle::F_ROLLBACK) == 0);
            }

            write_set_out().finalize(last_seen_seqno, pa_range);
        }

        /* Serializes wiriteset into a single buffer (for unit test purposes) */
        void serialize(wsrep_seqno_t const last_seen,
                       std::vector<gu::byte_t>& ret)
        {
            set_ws_flags();
            write_set_out().serialize(ret, source_id(), conn_id(), trx_id(),
                                      last_seen, pa_range_default());
        }

        void clear()
        {
            release_write_set_out();
        }

        void add_replicated(TrxHandleSlavePtr ts)
        {
            assert(locked());
            if ((write_set_flags_ & TrxHandle::F_ISOLATION) == 0)
            {
                write_set_flags_ &= ~TrxHandle::F_BEGIN;
            }
            ts_ = ts;
            last_ts_seqno_ = ts_->global_seqno();
        }

        WriteSetOut& write_set_out()
        {
            /* WriteSetOut is a temporary object needed only at the writeset
             * collection stage. Since it may allocate considerable resources
             * we dont't want it to linger as long as TrxHandle is needed and
             * want to destroy it ASAP. So it is constructed in the buffer
             * allocated by TrxHandle::New() immediately following this object */
            if (gu_unlikely(!wso_)) init_write_set_out();
            assert(wso_);
            return *static_cast<WriteSetOut*>(wso_buf());
        }

        void release_write_set_out()
        {
            if (gu_likely(wso_))
            {
                write_set_out().~WriteSetOut();
                wso_ = false;
            }
        }

    private:

        inline int pa_range_default()
        {
            return (version() >= 4 ? WriteSetNG::MAX_PA_RANGE : 0);
        }

        inline void set_ws_flags()
        {
            uint32_t const wsrep_flags(trx_flags_to_wsrep_flags(flags()));
            uint16_t const ws_flags
                (WriteSetNG::wsrep_flags_to_ws_flags(wsrep_flags));
            write_set_out().set_flags(ws_flags);
        }

        void init_write_set_out()
        {
            assert(!wso_);
            assert(wso_buf_size_ >= sizeof(WriteSetOut));

            gu::byte_t* const wso(static_cast<gu::byte_t*>(wso_buf()));
            gu::byte_t* const store(wso + sizeof(WriteSetOut));

            new (wso) WriteSetOut (params_.working_dir_,
                                   trx_id(), params_.key_format_,
                                   store,
                                   wso_buf_size_ - sizeof(WriteSetOut),
                                   0,
                                   params_.record_set_ver_,
                                   WriteSetNG::Version(params_.version_),
                                   DataSet::MAX_VERSION,
                                   DataSet::MAX_VERSION,
                                   params_.max_write_set_size_);

            wso_ = true;
        }

        const WriteSetOut& write_set_out() const
        {
            return const_cast<TrxHandleMaster*>(this)->write_set_out();
        }

        TrxHandleMaster(gu::MemPool<true>&  mp,
                        const Params&       params,
                        const wsrep_uuid_t& source_id,
                        wsrep_conn_id_t     conn_id,
                        wsrep_trx_id_t      trx_id,
                        size_t              reserved_size)
            :
            TrxHandle(&trans_map_, source_id, conn_id, trx_id, params.version_),
            mutex_             (),
            mem_pool_          (mp),
            params_            (params),
            ts_                (),
            wso_buf_size_      (reserved_size - sizeof(*this)),
            gcs_handle_        (-1),
            wso_               (false),
            last_ts_seqno_     (WSREP_SEQNO_UNDEFINED)

        {
            assert(reserved_size > sizeof(*this) + 1024);
        }

        void* wso_buf()
        {
            return static_cast<void*>(this + 1);
        }

        ~TrxHandleMaster()
        {
            release_write_set_out();
        }

        gu::Mutex              mutex_;
        gu::MemPool<true>&     mem_pool_;
        static Fsm::TransMap   trans_map_;

        Params const           params_;
        TrxHandleSlavePtr      ts_; // current fragment handle
        size_t const           wso_buf_size_;
        int                    gcs_handle_;
        bool                   wso_;
        wsrep_seqno_t          last_ts_seqno_;

        friend class TrxHandle;
        friend class TrxHandleSlave;
        friend class TrxHandleMasterDeleter;
        friend class TransMapBuilder<TrxHandleMaster>;

        // overrides
        TrxHandleMaster(const TrxHandleMaster&);
        TrxHandleMaster& operator=(const TrxHandleMaster&);
    };

    typedef gu::shared_ptr<TrxHandleMaster>::type TrxHandleMasterPtr;

    class TrxHandleMasterDeleter
    {
    public:
        void operator()(TrxHandleMaster* ptr)
        {
            gu::MemPool<true>& mp(ptr->mem_pool_);
            ptr->~TrxHandleMaster();
            mp.recycle(ptr);
        }
    };

    class TrxHandleLock
    {
    public:
        TrxHandleLock(TrxHandleMaster& trx) : trx_(trx) { trx_.lock(); }
        ~TrxHandleLock() { trx_.unlock(); }
    private:
        TrxHandleMaster& trx_;

    }; /* class TrxHnadleLock */

} /* namespace galera*/

#endif // GALERA_TRX_HANDLE_HPP<|MERGE_RESOLUTION|>--- conflicted
+++ resolved
@@ -111,9 +111,6 @@
             S_ABORTING,
             S_REPLICATING,
             S_CERTIFYING,
-            // S_MUST_CERT_AND_REPLAY,
-            // S_MUST_REPLAY_AM, // grab apply_monitor, commit_monitor, replay
-            // S_MUST_REPLAY_CM, // commit_monitor, replay
             S_MUST_REPLAY,    // replay
             S_REPLAYING,
             S_APPLYING,   // grabbing apply monitor, applying
@@ -585,37 +582,6 @@
         }
         bool cert_bypass() const { return cert_bypass_; }
 
-<<<<<<< HEAD
-        bool must_enter_am() const
-        {
-//            static bool const SR_MASK = F_COMMIT | F_BEGIN;
-
-            assert(state() == S_REPLICATING          ||
-                   state() == S_CERTIFYING           ||
-                   state() == S_MUST_CERT_AND_REPLAY ||
-                   state() == S_ABORTING);
-
-//            bool const streaming((flags() & SR_MASK) != SR_MASK);
-//            return (state() != S_ABORTING || pa_unsafe() || streaming);
-            return true; // to reduce races for the time being.
-        }
-
-=======
-#if 0
-        bool must_enter_am() const
-        {
-            static bool const SR_MASK = F_COMMIT | F_BEGIN;
-
-            assert(state() == S_CERTIFYING           ||
-                   state() == S_MUST_CERT_AND_REPLAY ||
-                   state() == S_ABORTING);
-
-            bool const streaming((flags() & SR_MASK) != SR_MASK);
-            return (state() != S_ABORTING || pa_unsafe() || streaming);
-//remove            return true;
-        }
-#endif
->>>>>>> 9e8fe4bc
     protected:
 
         TrxHandleSlave(bool local, gu::MemPool<true>& mp, void* buf) :
