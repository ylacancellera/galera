//
// Copyright (C) 2010-2017 Codership Oy <info@codership.com>
//


#ifndef GALERA_TRX_HANDLE_HPP
#define GALERA_TRX_HANDLE_HPP

#include "write_set.hpp"
#include "mapped_buffer.hpp"
#include "fsm.hpp"
#include "key_data.hpp" // for append_key()
#include "key_entry_os.hpp"
#include "write_set_ng.hpp"

#include "wsrep_api.h"
#include "gu_mutex.hpp"
#include "gu_atomic.hpp"
#include "gu_datetime.hpp"
#include "gu_unordered.hpp"
#include "gu_utils.hpp"
#include "gu_macros.hpp"
#include "gu_mem_pool.hpp"
#include "gu_vector.hpp"
#include "gu_shared_ptr.hpp"
#include "gcs.hpp"
#include "gu_limits.h" // page size stuff

#include <set>

namespace galera
{
    static std::string const working_dir = "/tmp";

    // Helper template for building FSMs.
    template <typename T>
    class TransMapBuilder
    {
    public:

        TransMapBuilder() { }

        void add(typename T::State from, typename T::State to)
        {
            trans_map_.insert_unique(
                std::make_pair(typename T::Transition(from, to),
                               typename T::Fsm::TransAttr()));
        }
    private:
        typename T::Fsm::TransMap& trans_map_;
    };


    class TrxHandle
    {
    public:

        enum Flags
        {
            F_COMMIT      = 1 << 0,
            F_ROLLBACK    = 1 << 1,
            F_ISOLATION   = 1 << 2,
            F_PA_UNSAFE   = 1 << 3,
            F_COMMUTATIVE = 1 << 4,
            F_NATIVE      = 1 << 5,
            F_BEGIN       = 1 << 6,
            /*
             * reserved for API extension
             */
            F_PREORDERED  = 1 << 15 // flag specific to WriteSet
            /*
             * reserved for internal use
             */
        };

        static const uint32_t TRXHANDLE_FLAGS_MASK = (1 << 15) | ((1 << 7) - 1);

        static bool const FLAGS_MATCH_API_FLAGS =
                                 (WSREP_FLAG_TRX_END     == F_COMMIT       &&
                                  WSREP_FLAG_ROLLBACK    == F_ROLLBACK     &&
                                  WSREP_FLAG_ISOLATION   == F_ISOLATION    &&
                                  WSREP_FLAG_PA_UNSAFE   == F_PA_UNSAFE    &&
                                  WSREP_FLAG_COMMUTATIVE == F_COMMUTATIVE  &&
                                  WSREP_FLAG_NATIVE      == F_NATIVE       &&
                                  WSREP_FLAG_TRX_START   == F_BEGIN        &&
                                  int(WriteSetNG::F_PREORDERED) ==F_PREORDERED);

        static uint32_t wsrep_flags_to_trx_flags (uint32_t flags);
        static uint32_t trx_flags_to_wsrep_flags (uint32_t flags);
        static uint32_t ws_flags_to_trx_flags    (uint32_t flags);

        bool is_toi() const
        {
            return ((write_set_flags_ & F_ISOLATION) != 0);
        }

        bool pa_unsafe() const
        {
            return ((write_set_flags_ & F_PA_UNSAFE) != 0);
        }

        bool preordered() const
        {
            return ((write_set_flags_ & F_PREORDERED) != 0);
        }

        typedef enum
        {
            S_EXECUTING,
            S_MUST_ABORT,
            S_ABORTING,
            S_REPLICATING,
            S_CERTIFYING,
            S_MUST_REPLAY,    // replay
            S_REPLAYING,
            S_APPLYING,   // grabbing apply monitor, applying
            S_COMMITTING, // grabbing commit monitor, committing changes
            S_COMMITTED,
            S_ROLLING_BACK,
            S_ROLLED_BACK
        } State;

        static const int num_states_ = S_ROLLED_BACK + 1;

        static void print_state(std::ostream&, State);

        void print_state_history(std::ostream&) const;

        class Transition
        {
        public:

            Transition(State const from, State const to) : from_(from), to_(to)
            { }

            State from() const { return from_; }
            State to()   const { return to_;   }

            bool operator==(Transition const& other) const
            {
                return (from_ == other.from_ && to_ == other.to_);
            }

            class Hash
            {
            public:
                size_t operator()(Transition const& tr) const
                {
                    return (gu::HashValue(static_cast<int>(tr.from_)) ^
                            gu::HashValue(static_cast<int>(tr.to_)));
                }
            };

        private:

            State from_;
            State to_;
        }; // class Transition

        typedef FSM<State, Transition> Fsm;

        int  version()     const { return version_; }

        const wsrep_uuid_t& source_id() const { return source_id_; }
        wsrep_trx_id_t      trx_id()    const { return trx_id_;    }

        void set_local(bool local) { local_ = local; }
        bool local() const { return local_; }

        wsrep_conn_id_t conn_id() const { return conn_id_;   }
        void set_conn_id(wsrep_conn_id_t conn_id) { conn_id_ = conn_id; }

        State state() const { return state_(); }

        void print_set_state(State state) const;

        uint32_t flags() const { return write_set_flags_; }
        void set_flags(uint32_t flags) { write_set_flags_ = flags; }

        uint64_t timestamp() const { return timestamp_; }

        bool master() const { return master_; }

        void print(std::ostream& os) const;

        virtual ~TrxHandle() {}

        // Force state, for testing purposes only.
        void force_state(State state)
        {
            state_.force(state);
        }

    protected:

        void  set_state(State state)
        {
            state_.shift_to(state);
            if (state == S_EXECUTING) state_.reset_history();
        }

        /* slave trx ctor */
        TrxHandle(Fsm::TransMap* trans_map, bool local)
            :
            state_             (trans_map, S_REPLICATING),
            source_id_         (WSREP_UUID_UNDEFINED),
            conn_id_           (-1),
            trx_id_            (-1),
            timestamp_         (),
            version_           (-1),
            write_set_flags_   (0),
            local_             (local),
            master_            (false)
        {}

        /* local trx ctor */
        TrxHandle(Fsm::TransMap*      trans_map,
                  const wsrep_uuid_t& source_id,
                  wsrep_conn_id_t     conn_id,
                  wsrep_trx_id_t      trx_id,
                  int                 version)
            :
            state_             (trans_map, S_EXECUTING),
            source_id_         (source_id),
            conn_id_           (conn_id),
            trx_id_            (trx_id),
            timestamp_         (gu_time_calendar()),
            version_           (version),
            write_set_flags_   (F_BEGIN),
            local_             (true),
            master_            (true)
        {}

<<<<<<< HEAD
        Fsm state_;
        wsrep_uuid_t           source_id_;
        wsrep_conn_id_t        conn_id_;
        wsrep_trx_id_t         trx_id_;
        int64_t                timestamp_;
        int                    version_;
        uint32_t               write_set_flags_;
        // Boolean denoting if the TrxHandle was generated locally.
        // Always true for TrxHandleMaster, set to true to
        // TrxHandleSlave if there exists TrxHandleMaster object corresponding
        // to TrxHandleSlave.
        bool                   local_;
        bool                   master_; // derived object type

    private:

        TrxHandle(const TrxHandle&);
        void operator=(const TrxHandle& other);
=======
        void print(std::ostream& os) const;
>>>>>>> bf35c959

        friend class Wsdb;
        friend class Certification;

        template <bool>
        static inline uint32_t wsrep_flags_to_trx_flags_tmpl (uint32_t flags)
        {
            assert(0); // remove when needed
            uint32_t ret(0);

            if (flags & WSREP_FLAG_TRX_END)     ret |= F_COMMIT;
            if (flags & WSREP_FLAG_ROLLBACK)    ret |= F_ROLLBACK;
            if (flags & WSREP_FLAG_ISOLATION)   ret |= F_ISOLATION;
            if (flags & WSREP_FLAG_PA_UNSAFE)   ret |= F_PA_UNSAFE;
            if (flags & WSREP_FLAG_COMMUTATIVE) ret |= F_COMMUTATIVE;
            if (flags & WSREP_FLAG_NATIVE)      ret |= F_NATIVE;
            if (flags & WSREP_FLAG_TRX_START)   ret |= F_BEGIN;

            return ret;
        }

        template <bool>
        static inline uint32_t trx_flags_to_wsrep_flags_tmpl (uint32_t flags)
        {
            assert(0); // remove when needed
            uint32_t ret(0);

            if (flags & F_COMMIT)      ret |= WSREP_FLAG_TRX_END;
            if (flags & F_ROLLBACK)    ret |= WSREP_FLAG_ROLLBACK;
            if (flags & F_ISOLATION)   ret |= WSREP_FLAG_ISOLATION;
            if (flags & F_PA_UNSAFE)   ret |= WSREP_FLAG_PA_UNSAFE;
            if (flags & F_COMMUTATIVE) ret |= WSREP_FLAG_COMMUTATIVE;
            if (flags & F_NATIVE)      ret |= WSREP_FLAG_NATIVE;
            if (flags & F_BEGIN)       ret |= WSREP_FLAG_TRX_START;

            return ret;
        }

        template <bool>
        static inline uint32_t ws_flags_to_trx_flags_tmpl (uint32_t flags)
        {
            assert(0); // remove when needed
            uint32_t ret(0);

            if (flags & WriteSetNG::F_COMMIT)      ret |= F_COMMIT;
            if (flags & WriteSetNG::F_ROLLBACK)    ret |= F_ROLLBACK;
            if (flags & WriteSetNG::F_TOI)         ret |= F_ISOLATION;
            if (flags & WriteSetNG::F_PA_UNSAFE)   ret |= F_PA_UNSAFE;
            if (flags & WriteSetNG::F_COMMUTATIVE) ret |= F_COMMUTATIVE;
            if (flags & WriteSetNG::F_NATIVE)      ret |= F_NATIVE;
            if (flags & WriteSetNG::F_BEGIN)       ret |= F_BEGIN;
            if (flags & WriteSetNG::F_PREORDERED)  ret |= F_PREORDERED;

            return ret;
        }

    }; /* class TrxHandle */

    template <> inline uint32_t
    TrxHandle::wsrep_flags_to_trx_flags_tmpl<true>(uint32_t const flags)
    { return flags; }

    inline uint32_t
    TrxHandle::wsrep_flags_to_trx_flags (uint32_t const flags)
    { return wsrep_flags_to_trx_flags_tmpl<FLAGS_MATCH_API_FLAGS>(flags); }

    template <> inline uint32_t
    TrxHandle::trx_flags_to_wsrep_flags_tmpl<true>(uint32_t flags)
    { return (flags & WSREP_FLAGS_MASK); }

    inline uint32_t
    TrxHandle::trx_flags_to_wsrep_flags (uint32_t const flags)
    { return trx_flags_to_wsrep_flags_tmpl<FLAGS_MATCH_API_FLAGS>(flags); }

    template <> inline uint32_t
    TrxHandle::ws_flags_to_trx_flags_tmpl<true>(uint32_t flags)
    { return (flags & TRXHANDLE_FLAGS_MASK); }

    inline uint32_t
    TrxHandle::ws_flags_to_trx_flags (uint32_t const flags)
    { return ws_flags_to_trx_flags_tmpl<FLAGS_MATCH_API_FLAGS>(flags); }

    std::ostream& operator<<(std::ostream& os, TrxHandle::State s);
    std::ostream& operator<<(std::ostream& os, const TrxHandle& trx);

    class TrxHandleSlave;
    std::ostream& operator<<(std::ostream& os, const TrxHandleSlave& th);

    class TrxHandleSlave : public TrxHandle
    {
    public:

        typedef gu::MemPool<true> Pool;
        static TrxHandleSlave* New(bool local, Pool& pool)
        {
            assert(pool.buf_size() == sizeof(TrxHandleSlave));

            void* const buf(pool.acquire());

            return new(buf) TrxHandleSlave(local, pool, buf);
        }

        template <bool from_group>
        size_t unserialize(const gcs_action& act)
        {
            assert(GCS_ACT_WRITESET == act.type);

            try
            {
                version_ = WriteSetNG::version(act.buf, act.size);
                action_  = std::make_pair(act.buf, act.size);

                switch (version_)
                {
                case WriteSetNG::VER3:
                case WriteSetNG::VER4:
                    write_set_.read_buf (act.buf, act.size);
                    assert(version_ == write_set_.version());
                    write_set_flags_ = ws_flags_to_trx_flags(write_set_.flags());
                    source_id_       = write_set_.source_id();
                    conn_id_         = write_set_.conn_id();
                    trx_id_          = write_set_.trx_id();
#ifndef NDEBUG
                    write_set_.verify_checksum();

                    assert(source_id_ != WSREP_UUID_UNDEFINED);
                    assert(WSREP_SEQNO_UNDEFINED == last_seen_seqno_);
                    assert(WSREP_SEQNO_UNDEFINED == local_seqno_);
                    assert(WSREP_SEQNO_UNDEFINED == last_seen_seqno_);
#endif
                    if (from_group)
                    {
                        local_seqno_     = act.seqno_l;
                        global_seqno_    = act.seqno_g;

                        if (write_set_flags_ & F_PREORDERED)
                        {
                            last_seen_seqno_ = global_seqno_ - 1;
                        }
                        else
                        {
                            last_seen_seqno_ = write_set_.last_seen();
                        }
#ifndef NDEBUG
                        assert(last_seen_seqno_ >= 0);
                        if (last_seen_seqno_ >= global_seqno_)
                        {
                            log_fatal << "S: global: "   << global_seqno_
                                      << ", last_seen: " << last_seen_seqno_
                                      << ", checksum: "  <<
                                gu::PrintBase<>(write_set_.get_checksum());
                        }
                        assert(last_seen_seqno_ < global_seqno_);
#endif
                        if (gu_likely(0 ==
                                      (flags() & (TrxHandle::F_ISOLATION |
                                                  TrxHandle::F_PA_UNSAFE))))
                        {
                            if (gu_likely(version_) >= WriteSetNG::VER4)
                            {
                                depends_seqno_ = std::max<wsrep_seqno_t>
                                    (last_seen_seqno_ - write_set_.pa_range(),
                                     WSREP_SEQNO_UNDEFINED);
                            }
                            else
                            {
                                assert(WSREP_SEQNO_UNDEFINED == depends_seqno_);
                            }
                        }
                        else
                        {
                            depends_seqno_ = global_seqno_ - 1;
                        }
                    }
                    else
                    {
                        assert(!local_);

                        global_seqno_  = write_set_.seqno();
                        depends_seqno_ = global_seqno_ - write_set_.pa_range();
                        assert(depends_seqno_ < global_seqno_);
                        assert(depends_seqno_ >= 0);
                        certified_ = true;
                    }

                    timestamp_ = write_set_.timestamp();

                    assert(trx_id() != uint64_t(-1) || is_toi());
                    sanity_checks();

                    break;
                default:
                    gu_throw_error(EPROTONOSUPPORT) <<"Unsupported WS version: "
                                                    << version_;
                }

                return act.size;
            }
            catch (gu::Exception& e)
            {
                GU_TRACE(e);
                deserialize_error_log(e);
                throw;
            }
        }

        void verify_checksum() const /* throws */
        {
            write_set_.verify_checksum();
        }

        void update_stats(gu::Atomic<long long>& kc,
                          gu::Atomic<long long>& kb,
                          gu::Atomic<long long>& db,
                          gu::Atomic<long long>& ub)
        {
            kc += write_set_.keyset().count();
            kb += write_set_.keyset().size();
            db += write_set_.dataset().size();
            ub += write_set_.unrdset().size();
        }

        bool certified() const { return certified_; }

        void mark_certified()
        {
            assert(!certified_);

            int dw(0);

            if (gu_likely(depends_seqno_ >= 0))
            {
                dw = global_seqno_ - depends_seqno_;
            }

            /* make sure to not exceed original pa_range() */
            assert(version_ < 4 || last_seen_seqno_ - write_set_.pa_range() <=
                   global_seqno_ - dw || preordered());

            write_set_.set_seqno(global_seqno_, dw);

            certified_ = true;
        }

        void set_depends_seqno(wsrep_seqno_t const seqno_lt)
        {
            /* make sure depends_seqno_ never goes down */
            assert(seqno_lt >= depends_seqno_ ||
                   seqno_lt == WSREP_SEQNO_UNDEFINED ||
                   preordered());
            depends_seqno_ = seqno_lt;
        }

        void set_global_seqno(wsrep_seqno_t s) // for monitor cancellation
        {
            global_seqno_ = s;
        }

        void set_state(TrxHandle::State const state)
        {
            TrxHandle::set_state(state);
        }

        void apply(void*                   recv_ctx,
                   wsrep_apply_cb_t        apply_cb,
                   const wsrep_trx_meta_t& meta,
                   wsrep_bool_t&           exit_loop) /* throws */;

        bool is_committed() const { return committed_; }
        void mark_committed()     { committed_ = true; }

        void unordered(void*                recv_ctx,
                       wsrep_unordered_cb_t apply_cb) const;

        std::pair<const void*, size_t> action() const
        {
            return action_;
        }

        wsrep_seqno_t local_seqno()     const { return local_seqno_; }

        wsrep_seqno_t global_seqno()    const { return global_seqno_; }

        wsrep_seqno_t last_seen_seqno() const { return last_seen_seqno_; }

        wsrep_seqno_t depends_seqno()   const { return depends_seqno_; }

        const WriteSetIn&  write_set () const { return write_set_;  }

        bool   exit_loop() const { return exit_loop_; }
        void   set_exit_loop(bool x) { exit_loop_ |= x; }

        typedef gu::UnorderedMap<KeyEntryOS*,
                                 std::pair<bool, bool>,
                                 KeyEntryPtrHash,
                                 KeyEntryPtrEqualAll> CertKeySet;

        void print(std::ostream& os) const;

        uint64_t get_checksum() const { return write_set_.get_checksum(); }

        size_t   size()         const { return write_set_.size(); }

        void mark_dummy()
        {
            set_depends_seqno(WSREP_SEQNO_UNDEFINED);
            set_flags(flags() | F_ROLLBACK);
            switch(state())
            {
            case S_CERTIFYING:
            case S_REPLICATING:
                set_state(S_ABORTING);
                break;
            case S_ABORTING:
            case S_ROLLING_BACK:
            case S_ROLLED_BACK:
                break;
            default:
                assert(0);
            }
            // must be set to S_ROLLED_BACK after commit_cb()
        }
        bool is_dummy()   const { return (flags() &  F_ROLLBACK); }
        bool skip_event() const { return (flags() == F_ROLLBACK); }

        void cert_bypass(bool const val)
        {
            assert(true  == val);
            assert(false == cert_bypass_);
            cert_bypass_ = val;
        }
        bool cert_bypass() const { return cert_bypass_; }

        bool must_enter_am() const
        {
            assert(state() == S_CERTIFYING  ||
                   state() == S_MUST_REPLAY ||
                   state() == S_ABORTING);

            return (state() != S_ABORTING || pa_unsafe());
        }

    protected:

        TrxHandleSlave(bool local, gu::MemPool<true>& mp, void* buf) :
            TrxHandle          (&trans_map_, local),
            local_seqno_       (WSREP_SEQNO_UNDEFINED),
            global_seqno_      (WSREP_SEQNO_UNDEFINED),
            last_seen_seqno_   (WSREP_SEQNO_UNDEFINED),
            depends_seqno_     (WSREP_SEQNO_UNDEFINED),
            mem_pool_          (mp),
            write_set_         (),
            buf_               (buf),
            action_            (0, 0),
            certified_         (false),
            committed_         (false),
            exit_loop_         (false),
            cert_bypass_       (false)
        {}

        friend class TrxHandleMaster;
        friend class TransMapBuilder<TrxHandleSlave>;
        friend class TrxHandleSlaveDeleter;

    private:
        static Fsm::TransMap trans_map_;

        wsrep_seqno_t          local_seqno_;
        wsrep_seqno_t          global_seqno_;
        wsrep_seqno_t          last_seen_seqno_;
        wsrep_seqno_t          depends_seqno_;
        gu::MemPool<true>&     mem_pool_;
        WriteSetIn             write_set_;
        void* const            buf_;
        std::pair<const void*, size_t> action_;
        bool                   certified_;
        bool                   committed_;
        bool                   exit_loop_;
        bool                   cert_bypass_;

        TrxHandleSlave(const TrxHandleSlave&);
        void operator=(const TrxHandleSlave& other);

        ~TrxHandleSlave() { }

        void destroy_local(void* ptr);

        void sanity_checks() const;

        void deserialize_error_log(const gu::Exception& e) const;

    }; /* TrxHandleSlave */

    typedef gu::shared_ptr<TrxHandleSlave>::type TrxHandleSlavePtr;

    class TrxHandleSlaveDeleter
    {
    public:
        void operator()(TrxHandleSlave* ptr)
        {
            gu::MemPool<true>& mp(ptr->mem_pool_);
            ptr->~TrxHandleSlave();
            mp.recycle(ptr);
        }
    };

    class TrxHandleMaster : public TrxHandle
    {
    public:
        /* signed int here is to detect SIZE < sizeof(TrxHandle) */
        static size_t LOCAL_STORAGE_SIZE()
        {
            static size_t const ret(gu_page_size_multiple(1 << 13 /* 8Kb */));
            return ret;
        }

        struct Params
        {
            std::string            working_dir_;
            int                    version_;
            KeySet::Version        key_format_;
            gu::RecordSet::Version record_set_ver_;
            int                    max_write_set_size_;

            Params (const std::string& wdir,
                    int                ver,
                    KeySet::Version    kformat,
                    gu::RecordSet::Version rsv = gu::RecordSet::VER2,
                    int                max_write_set_size = WriteSetNG::MAX_SIZE)
                :
                working_dir_       (wdir),
                version_           (ver),
                key_format_        (kformat),
                record_set_ver_    (rsv),
                max_write_set_size_(max_write_set_size)
            {}

            Params () :
                working_dir_(), version_(), key_format_(),
                record_set_ver_(), max_write_set_size_()
            {}
        };

        static const Params Defaults;

        typedef gu::MemPool<true> Pool;
        static TrxHandleMaster* New(Pool&               pool,
                                    const Params&       params,
                                    const wsrep_uuid_t& source_id,
                                    wsrep_conn_id_t     conn_id,
                                    wsrep_trx_id_t      trx_id)
        {
            size_t const buf_size(pool.buf_size());

            assert(buf_size >= (sizeof(TrxHandleMaster) + sizeof(WriteSetOut)));

            void* const buf(pool.acquire());

            return new(buf) TrxHandleMaster(pool, params,
                                            source_id, conn_id, trx_id,
                                            buf_size);
        }

        void lock()
        {
            mutex_.lock();
        }

#ifndef NDEBUG
        bool locked() { return mutex_.locked(); }
        bool owned()  { return mutex_.owned(); }
#endif /* NDEBUG */

        void unlock()
        {
            assert(locked());
            assert(owned());
            mutex_.unlock();
        }

        void set_state(TrxHandle::State const s)
        {
            assert(locked());
            assert(owned());
            TrxHandle::set_state(s);
        }

        long gcs_handle() const { return gcs_handle_; }
        void set_gcs_handle(long gcs_handle) { gcs_handle_ = gcs_handle; }

        void set_flags(uint32_t const flags) // wsrep flags
        {
            TrxHandle::set_flags(flags);

            uint16_t ws_flags(WriteSetNG::wsrep_flags_to_ws_flags(flags));

            write_set_out().set_flags(ws_flags);
        }

        void append_key(const KeyData& key)
        {
            // Current limitations with certification on trx versions 3 and 4
            // impose the the following restrictions on keys

            // The shared key behavior for TOI operations is completely
            // untested, so don't allow it (and it probably does not even
            // make any sense)
            assert(is_toi() == false  || key.shared() == false);

            /*! protection against protocol change during trx lifetime */
            if (key.proto_ver != version())
            {
                gu_throw_error(EINVAL) << "key version '" << key.proto_ver
                                       << "' does not match to trx version' "
                                       << version() << "'";
            }

            gu_trace(write_set_out().append_key(key));
        }

        void append_data(const void* data, const size_t data_len,
                         wsrep_data_type_t type, bool store)
        {
            switch (type)
            {
            case WSREP_DATA_ORDERED:
                gu_trace(write_set_out().append_data(data, data_len, store));
                break;
            case WSREP_DATA_UNORDERED:
                gu_trace(write_set_out().append_unordered(data, data_len,store));
                break;
            case WSREP_DATA_ANNOTATION:
                gu_trace(write_set_out().append_annotation(data,data_len,store));
                break;
            };
        }

        bool empty() const
        {
            return write_set_out().is_empty();
        }

        TrxHandleSlavePtr ts()
        {
            return ts_;
        }

        void reset_ts()
        {
            ts_ = TrxHandleSlavePtr();
        }

        size_t gather(WriteSetNG::GatherVector& out)
        {
            set_ws_flags();
            return write_set_out().gather(source_id(),conn_id(),trx_id(),out);
        }

        void finalize(wsrep_seqno_t const last_seen_seqno)
        {
            assert(last_seen_seqno >= 0);
            assert(ts_ == 0 || last_seen_seqno >= ts_->last_seen_seqno());

            int pa_range(pa_range_default());

            if (gu_unlikely((flags() & TrxHandle::F_BEGIN) == 0 &&
                            (flags() & TrxHandle::F_ISOLATION) == 0))
            {
                /* make sure this fragment depends on the previous */
                wsrep_seqno_t prev_seqno(last_ts_seqno_);
                assert(version() >= 4);
                assert(prev_seqno >= 0);
                assert(prev_seqno <= last_seen_seqno);
                pa_range = std::min(wsrep_seqno_t(pa_range),
                                    last_seen_seqno - prev_seqno);
            }
            else
            {
                assert(ts_ == 0);
                assert(flags() & TrxHandle::F_ISOLATION ||
                       (flags() & TrxHandle::F_ROLLBACK) == 0);
            }

            write_set_out().finalize(last_seen_seqno, pa_range);
        }

        /* Serializes wiriteset into a single buffer (for unit test purposes) */
        void serialize(wsrep_seqno_t const last_seen,
                       std::vector<gu::byte_t>& ret)
        {
            set_ws_flags();
            write_set_out().serialize(ret, source_id(), conn_id(), trx_id(),
                                      last_seen, pa_range_default());
        }

        void clear()
        {
            release_write_set_out();
        }

        void add_replicated(TrxHandleSlavePtr ts)
        {
            assert(locked());
            if ((write_set_flags_ & TrxHandle::F_ISOLATION) == 0)
            {
                write_set_flags_ &= ~TrxHandle::F_BEGIN;
            }
            ts_ = ts;
            last_ts_seqno_ = ts_->global_seqno();
        }

        WriteSetOut& write_set_out()
        {
            /* WriteSetOut is a temporary object needed only at the writeset
             * collection stage. Since it may allocate considerable resources
             * we dont't want it to linger as long as TrxHandle is needed and
             * want to destroy it ASAP. So it is constructed in the buffer
             * allocated by TrxHandle::New() immediately following this object */
            if (gu_unlikely(!wso_)) init_write_set_out();
            assert(wso_);
            return *static_cast<WriteSetOut*>(wso_buf());
        }

        void release_write_set_out()
        {
            if (gu_likely(wso_))
            {
                write_set_out().~WriteSetOut();
                wso_ = false;
            }
        }

    private:

        inline int pa_range_default()
        {
            return (version() >= 4 ? WriteSetNG::MAX_PA_RANGE : 0);
        }

        inline void set_ws_flags()
        {
            uint32_t const wsrep_flags(trx_flags_to_wsrep_flags(flags()));
            uint16_t const ws_flags
                (WriteSetNG::wsrep_flags_to_ws_flags(wsrep_flags));
            write_set_out().set_flags(ws_flags);
        }

        void init_write_set_out()
        {
            assert(!wso_);
            assert(wso_buf_size_ >= sizeof(WriteSetOut));

            gu::byte_t* const wso(static_cast<gu::byte_t*>(wso_buf()));
            gu::byte_t* const store(wso + sizeof(WriteSetOut));

            new (wso) WriteSetOut (params_.working_dir_,
                                   trx_id(), params_.key_format_,
                                   store,
                                   wso_buf_size_ - sizeof(WriteSetOut),
                                   0,
                                   params_.record_set_ver_,
                                   WriteSetNG::Version(params_.version_),
                                   DataSet::MAX_VERSION,
                                   DataSet::MAX_VERSION,
                                   params_.max_write_set_size_);

            wso_ = true;
        }

        const WriteSetOut& write_set_out() const
        {
            return const_cast<TrxHandleMaster*>(this)->write_set_out();
        }

        TrxHandleMaster(gu::MemPool<true>&  mp,
                        const Params&       params,
                        const wsrep_uuid_t& source_id,
                        wsrep_conn_id_t     conn_id,
                        wsrep_trx_id_t      trx_id,
                        size_t              reserved_size)
            :
            TrxHandle(&trans_map_, source_id, conn_id, trx_id, params.version_),
            mutex_             (),
            mem_pool_          (mp),
            params_            (params),
            ts_                (),
            wso_buf_size_      (reserved_size - sizeof(*this)),
            gcs_handle_        (-1),
            wso_               (false),
            last_ts_seqno_     (WSREP_SEQNO_UNDEFINED)

        {
            assert(reserved_size > sizeof(*this) + 1024);
        }

        void* wso_buf()
        {
            return static_cast<void*>(this + 1);
        }

        ~TrxHandleMaster()
        {
            release_write_set_out();
        }

        gu::Mutex              mutex_;
        gu::MemPool<true>&     mem_pool_;
        static Fsm::TransMap   trans_map_;

        Params const           params_;
        TrxHandleSlavePtr      ts_; // current fragment handle
        size_t const           wso_buf_size_;
        int                    gcs_handle_;
        bool                   wso_;
        wsrep_seqno_t          last_ts_seqno_;

        friend class TrxHandle;
        friend class TrxHandleSlave;
        friend class TrxHandleMasterDeleter;
        friend class TransMapBuilder<TrxHandleMaster>;

        // overrides
        TrxHandleMaster(const TrxHandleMaster&);
        TrxHandleMaster& operator=(const TrxHandleMaster&);
    };

    typedef gu::shared_ptr<TrxHandleMaster>::type TrxHandleMasterPtr;

    class TrxHandleMasterDeleter
    {
    public:
        void operator()(TrxHandleMaster* ptr)
        {
            gu::MemPool<true>& mp(ptr->mem_pool_);
            ptr->~TrxHandleMaster();
            mp.recycle(ptr);
        }
    };

    class TrxHandleLock
    {
    public:
        TrxHandleLock(TrxHandleMaster& trx) : trx_(trx) { trx_.lock(); }
        ~TrxHandleLock() { trx_.unlock(); }
    private:
        TrxHandleMaster& trx_;

    }; /* class TrxHnadleLock */

} /* namespace galera*/

#endif // GALERA_TRX_HANDLE_HPP<|MERGE_RESOLUTION|>--- conflicted
+++ resolved
@@ -231,7 +231,6 @@
             master_            (true)
         {}
 
-<<<<<<< HEAD
         Fsm state_;
         wsrep_uuid_t           source_id_;
         wsrep_conn_id_t        conn_id_;
@@ -250,9 +249,6 @@
 
         TrxHandle(const TrxHandle&);
         void operator=(const TrxHandle& other);
-=======
-        void print(std::ostream& os) const;
->>>>>>> bf35c959
 
         friend class Wsdb;
         friend class Certification;
@@ -586,15 +582,6 @@
         }
         bool cert_bypass() const { return cert_bypass_; }
 
-        bool must_enter_am() const
-        {
-            assert(state() == S_CERTIFYING  ||
-                   state() == S_MUST_REPLAY ||
-                   state() == S_ABORTING);
-
-            return (state() != S_ABORTING || pa_unsafe());
-        }
-
     protected:
 
         TrxHandleSlave(bool local, gu::MemPool<true>& mp, void* buf) :
