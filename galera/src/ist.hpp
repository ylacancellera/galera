//
// Copyright (C) 2011-2017 Codership Oy <info@codership.com>
//


#ifndef GALERA_IST_HPP
#define GALERA_IST_HPP

#include "wsrep_api.h"
#include "galera_gcs.hpp"
#include "trx_handle.hpp"
#include "gu_config.hpp"
#include "gu_lock.hpp"
#include "gu_monitor.hpp"
#include "gu_asio.hpp"

#include <stack>
#include <set>

namespace gcache
{
    class GCache;
}

namespace galera
{
    namespace ist
    {
        void register_params(gu::Config& conf);


        // IST event handler interface
        class EventHandler
        {
        public:
            // Process transaction from IST
            virtual void ist_trx(const TrxHandleSlavePtr&, bool must_apply,
                                 bool preload) = 0;
            // Process conf change from IST
            virtual void ist_cc(const gcs_action&, bool must_apply,
                                bool preload) = 0;
            // Report IST end
            virtual void ist_end(int error) = 0;
        protected:
            virtual ~EventHandler() {}
        };

        class Receiver
        {
        public:
            static std::string const RECV_ADDR;
            static std::string const RECV_BIND;

            Receiver(gu::Config& conf, gcache::GCache&,
                     TrxHandleSlave::Pool& slave_pool,
                     EventHandler&, const char* addr);
            ~Receiver();

            std::string   prepare(wsrep_seqno_t       first_seqno,
                                  wsrep_seqno_t       last_seqno,
                                  int                 protocol_version,
                                  const wsrep_uuid_t& source_id);

            // this must be called AFTER SST is processed and we know
            // the starting point.
            void          ready(wsrep_seqno_t first);

            wsrep_seqno_t finished();
            void          run();

<<<<<<< HEAD
            wsrep_seqno_t current_seqno()   { return current_seqno_; }
            wsrep_seqno_t first_seqno()     { return first_seqno_; }
            wsrep_seqno_t last_seqno()      { return last_seqno_; }
            bool          running()         { return running_; }
=======
            wsrep_seqno_t first_seqno() const { return first_seqno_; }
>>>>>>> ba337dd0

        private:

            void interrupt();

            std::string                                   recv_addr_;
            std::string                                   recv_bind_;
            asio::io_service                              io_service_;
            asio::ip::tcp::acceptor                       acceptor_;
            asio::ssl::context                            ssl_ctx_;
#ifdef HAVE_PSI_INTERFACE
            gu::MutexWithPFS                              mutex_;
            gu::CondWithPFS                               cond_;
#else
            gu::Mutex                                     mutex_;
            gu::Cond                                      cond_;
#endif /* HAVE_PSI_INTERFACE */

<<<<<<< HEAD
            class Consumer
            {
            public:

#ifdef HAVE_PSI_INTERFACE
                Consumer()
                    :
                    cond_(WSREP_PFS_INSTR_TAG_IST_CONSUMER_CONDVAR),
                    trx_(0)
                { }
#else
                Consumer() : cond_(), trx_(0) { }
#endif
                ~Consumer() { }

#ifdef HAVE_PSI_INTERFACE
                gu::CondWithPFS&  cond()        { return cond_; }
#else
                gu::Cond&  cond()              { return cond_; }
#endif /* HAVE_PSI_INTERFACE */
                void       trx(TrxHandle* trx) { trx_ = trx;   }
                TrxHandle* trx() const         { return trx_;  }

            private:

                // Non-copyable
                Consumer(const Consumer&);
                Consumer& operator=(const Consumer&);

#ifdef HAVE_PSI_INTERFACE
                gu::CondWithPFS   cond_;
#else
                gu::Cond   cond_;
#endif /* HAVE_PSI_INTERFACE */
                TrxHandle* trx_;
            };

            std::stack<Consumer*> consumers_;
            wsrep_seqno_t         current_seqno_;
=======
>>>>>>> ba337dd0
            wsrep_seqno_t         first_seqno_;
            wsrep_seqno_t         last_seqno_;
            wsrep_seqno_t         current_seqno_;
            gu::Config&           conf_;
            gcache::GCache&       gcache_;
            TrxHandleSlave::Pool& slave_pool_;
            wsrep_uuid_t          source_id_;
            EventHandler&         handler_;
            gu_thread_t           thread_;
            int                   error_code_;
            int                   version_;
            bool                  use_ssl_;
            bool                  running_;
            bool                  interrupted_;
            bool                  ready_;

            // GCC 4.8.5 on FreeBSD wants this
            Receiver(const Receiver&);
            Receiver& operator=(const Receiver&);
        };

        class Sender
        {
        public:

            Sender(const gu::Config& conf,
                   gcache::GCache& gcache,
                   const std::string& peer,
                   int version);
            virtual ~Sender();

            // first - first trx seqno
            // last  - last trx seqno
            // preload_start - the seqno from which sent transactions
            // are accompanied with index preload flag
            void send(wsrep_seqno_t first, wsrep_seqno_t last,
                      wsrep_seqno_t preload_start);

            void cancel()
            {
                if (use_ssl_ == true)
                {
                    ssl_stream_->lowest_layer().close();
                }
                else
                {
                    socket_.close();
                }
            }

        private:

            asio::io_service                          io_service_;
            asio::ip::tcp::socket                     socket_;
            asio::ssl::context                        ssl_ctx_;
            asio::ssl::stream<asio::ip::tcp::socket>* ssl_stream_;
            const gu::Config&                         conf_;
            gcache::GCache&                           gcache_;
            int                                       version_;
            bool                                      use_ssl_;

            Sender(const Sender&);
            void operator=(const Sender&);
        };


        class AsyncSender;
        class AsyncSenderMap
        {
        public:
            AsyncSenderMap(gcache::GCache& gcache)
                :
                senders_(),
#ifdef HAVE_PSI_INTERFACE
                monitor_(WSREP_PFS_INSTR_TAG_ASYNC_SENDER_MONITOR_MUTEX,
                         WSREP_PFS_INSTR_TAG_ASYNC_SENDER_MONITOR_CONDVAR),
#else
                monitor_(),
<<<<<<< HEAD
#endif /* HAVE_PSI_INTERFACE */
                gcache_(gcache) { }
=======
                gcache_(gcache)
            { }

>>>>>>> ba337dd0
            void run(const gu::Config& conf,
                     const std::string& peer,
                     wsrep_seqno_t first,
                     wsrep_seqno_t last,
                     wsrep_seqno_t preload_start,
                     int           version);

            void remove(AsyncSender*, wsrep_seqno_t);
            void cancel();
            gcache::GCache& gcache() { return gcache_; }
        private:
            std::set<AsyncSender*> senders_;
            // use monitor instead of mutex, it provides cancellation point
            gu::Monitor            monitor_;
            gcache::GCache&        gcache_;
        };


    } // namespace ist
} // namespace galera

#endif // GALERA_IST_HPP<|MERGE_RESOLUTION|>--- conflicted
+++ resolved
@@ -68,14 +68,12 @@
             wsrep_seqno_t finished();
             void          run();
 
-<<<<<<< HEAD
+            wsrep_seqno_t first_seqno() const { return first_seqno_; }
+#ifdef PXC
             wsrep_seqno_t current_seqno()   { return current_seqno_; }
-            wsrep_seqno_t first_seqno()     { return first_seqno_; }
             wsrep_seqno_t last_seqno()      { return last_seqno_; }
             bool          running()         { return running_; }
-=======
-            wsrep_seqno_t first_seqno() const { return first_seqno_; }
->>>>>>> ba337dd0
+#endif /* PXC */
 
         private:
 
@@ -86,56 +84,19 @@
             asio::io_service                              io_service_;
             asio::ip::tcp::acceptor                       acceptor_;
             asio::ssl::context                            ssl_ctx_;
+#ifdef PXC
 #ifdef HAVE_PSI_INTERFACE
             gu::MutexWithPFS                              mutex_;
             gu::CondWithPFS                               cond_;
 #else
+             gu::Mutex                                     mutex_;
+             gu::Cond                                      cond_;
+#endif /* HAVE_PSI_INTERFACE */
+#else
             gu::Mutex                                     mutex_;
             gu::Cond                                      cond_;
-#endif /* HAVE_PSI_INTERFACE */
-
-<<<<<<< HEAD
-            class Consumer
-            {
-            public:
-
-#ifdef HAVE_PSI_INTERFACE
-                Consumer()
-                    :
-                    cond_(WSREP_PFS_INSTR_TAG_IST_CONSUMER_CONDVAR),
-                    trx_(0)
-                { }
-#else
-                Consumer() : cond_(), trx_(0) { }
-#endif
-                ~Consumer() { }
-
-#ifdef HAVE_PSI_INTERFACE
-                gu::CondWithPFS&  cond()        { return cond_; }
-#else
-                gu::Cond&  cond()              { return cond_; }
-#endif /* HAVE_PSI_INTERFACE */
-                void       trx(TrxHandle* trx) { trx_ = trx;   }
-                TrxHandle* trx() const         { return trx_;  }
-
-            private:
-
-                // Non-copyable
-                Consumer(const Consumer&);
-                Consumer& operator=(const Consumer&);
-
-#ifdef HAVE_PSI_INTERFACE
-                gu::CondWithPFS   cond_;
-#else
-                gu::Cond   cond_;
-#endif /* HAVE_PSI_INTERFACE */
-                TrxHandle* trx_;
-            };
-
-            std::stack<Consumer*> consumers_;
-            wsrep_seqno_t         current_seqno_;
-=======
->>>>>>> ba337dd0
+#endif /* PXC */
+
             wsrep_seqno_t         first_seqno_;
             wsrep_seqno_t         last_seqno_;
             wsrep_seqno_t         current_seqno_;
@@ -149,7 +110,9 @@
             int                   version_;
             bool                  use_ssl_;
             bool                  running_;
+#ifdef PXC
             bool                  interrupted_;
+#endif /* PXC */
             bool                  ready_;
 
             // GCC 4.8.5 on FreeBSD wants this
@@ -209,19 +172,19 @@
             AsyncSenderMap(gcache::GCache& gcache)
                 :
                 senders_(),
+#ifdef PXC
 #ifdef HAVE_PSI_INTERFACE
                 monitor_(WSREP_PFS_INSTR_TAG_ASYNC_SENDER_MONITOR_MUTEX,
                          WSREP_PFS_INSTR_TAG_ASYNC_SENDER_MONITOR_CONDVAR),
 #else
+                 monitor_(),
+#endif /* HAVE_PSI_INTERFACE */
+#else
                 monitor_(),
-<<<<<<< HEAD
-#endif /* HAVE_PSI_INTERFACE */
-                gcache_(gcache) { }
-=======
+#endif /* PXC */
                 gcache_(gcache)
             { }
 
->>>>>>> ba337dd0
             void run(const gu::Config& conf,
                      const std::string& peer,
                      wsrep_seqno_t first,
