--- conflicted
+++ resolved
@@ -30,17 +30,21 @@
     {
         void register_params(gu::Config& conf);
 
-        // Interface to handle cert index preload events.
-        // These include trxs and configuration changes received
-        // from donor that have global seqno below IST start.
-        class ActionHandler
+
+        // IST event observer interface
+        class EventObserver
         {
         public:
-            virtual void preload_index(const gcs_action&) = 0;
-            virtual void wait(wsrep_seqno_t) = 0;
-            virtual void drain_monitors(wsrep_seqno_t) = 0;
+            // Process transaction from IST
+            virtual void ist_trx(const TrxHandleSlavePtr&, bool must_apply,
+                                 bool preload) = 0;
+            // Process conf change from IST
+            virtual void ist_cc(const gcs_action&, bool must_apply,
+                                bool preload) = 0;
+            // Report IST end
+            virtual void ist_end(int error) = 0;
         protected:
-            ~ActionHandler() {}
+            virtual ~EventObserver() {}
         };
 
         class Receiver
@@ -49,16 +53,19 @@
             static std::string const RECV_ADDR;
 
             Receiver(gu::Config& conf, gcache::GCache&,
-                     ActionHandler&, const char* addr);
+                     TrxHandleSlave::Pool& slave_pool,
+                     EventObserver&, const char* addr);
             ~Receiver();
 
-            std::string   prepare(wsrep_seqno_t, wsrep_seqno_t, int);
+            std::string   prepare(wsrep_seqno_t       first_seqno,
+                                  wsrep_seqno_t       last_seqno,
+                                  int                 protocol_version,
+                                  const wsrep_uuid_t& source_id);
 
             // this must be called AFTER SST is processed and we know
             // the starting point.
             void          ready(wsrep_seqno_t first);
 
-            int           recv(gcs_action& act);
             wsrep_seqno_t finished();
             void          run();
 
@@ -75,39 +82,14 @@
             gu::Mutex                                     mutex_;
             gu::Cond                                      cond_;
 
-            class Consumer
-            {
-            public:
-
-                Consumer() : cond_(), act_() { }
-                ~Consumer() { }
-
-                gu::Cond&         cond()                     { return cond_; }
-                void              act(const gcs_action& act) { act_ = act;   }
-                const gcs_action& act() const                { return act_;  }
-
-            private:
-
-<<<<<<< HEAD
-                gu::Cond        cond_;
-                gcs_action      act_;
-=======
-                // Non-copyable
-                Consumer(const Consumer&);
-                Consumer& operator=(const Consumer&);
-
-                gu::Cond   cond_;
-                TrxHandle* trx_;
->>>>>>> 84594590
-            };
-
-            std::stack<Consumer*> consumers_;
             wsrep_seqno_t         first_seqno_;
             wsrep_seqno_t         last_seqno_;
             wsrep_seqno_t         current_seqno_;
             gu::Config&           conf_;
             gcache::GCache&       gcache_;
-            ActionHandler&        act_handler_;
+            TrxHandleSlave::Pool& slave_pool_;
+            wsrep_uuid_t          source_id_;
+            EventObserver&        observer_;
             pthread_t             thread_;
             int                   error_code_;
             int                   version_;
