--- conflicted
+++ resolved
@@ -1,9 +1,5 @@
 //
-<<<<<<< HEAD
-// Copyright (C) 2011-2016 Codership Oy <info@codership.com>
-=======
 // Copyright (C) 2011-2017 Codership Oy <info@codership.com>
->>>>>>> 4fe7d4e7
 //
 
 #include "ist.hpp"
@@ -62,7 +58,6 @@
         private:
 
             friend class AsyncSenderMap;
-<<<<<<< HEAD
 
             const gu::Config&   conf_;
             std::string const   peer_;
@@ -70,15 +65,7 @@
             wsrep_seqno_t const last_;
             wsrep_seqno_t const preload_start_;
             AsyncSenderMap&     asmap_;
-            pthread_t           thread_;
-=======
-            const gu::Config&  conf_;
-            const std::string  peer_;
-            wsrep_seqno_t      first_;
-            wsrep_seqno_t      last_;
-            AsyncSenderMap&    asmap_;
             gu_thread_t        thread_;
->>>>>>> 4fe7d4e7
 
             // GCC 4.8.5 on FreeBSD wants it
             AsyncSender(const AsyncSender&);
@@ -956,14 +943,9 @@
                                       int const           version)
 {
     gu::Critical crit(monitor_);
-<<<<<<< HEAD
     AsyncSender* as(new AsyncSender(conf, peer, first, last, preload_start,
                                     *this, version));
-    int err(pthread_create(&as->thread_, 0, &run_async_sender, as));
-=======
-    AsyncSender* as(new AsyncSender(conf, peer, first, last, *this, version));
     int err(gu_thread_create(&as->thread_, 0, &run_async_sender, as));
->>>>>>> 4fe7d4e7
     if (err != 0)
     {
         delete as;
