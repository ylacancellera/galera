#!/bin/bash
#
# Copyright (C) 2012-2015 Codership Oy <info@codership.com>
#
# init.d script for garbd
#
# chkconfig: - 99 01
# config: /etc/sysconfig/garb | /etc/default/garb
#
# Provides:          garb
# Required-Start:    $remote_fs $syslog
# Required-Stop:     $remote_fs $syslog
# Should-Start:      $network $named $time
# Should-Stop:       $network $named $time
# Default-Start:     2 3 4 5
# Default-Stop:      0 1 6
# Short-Description: Galera Arbitrator Daemon
# Description:       The Galera Arbitrator is used as part of clusters
#                    that have only two real Galera servers and need an
#                    extra node to arbitrate split brain situations.
### END INIT INFO

# On Debian Jessie, avoid redirecting calls to this script to 'systemctl start'

_SYSTEMCTL_SKIP_REDIRECT=true

# Source function library.
if [ -f /etc/redhat-release ]; then
	. /etc/init.d/functions
	. /etc/sysconfig/network
	config=/etc/sysconfig/garb
else
	. /lib/lsb/init-functions
	config=/etc/default/garbd
fi

log_failure() {
	if [ -f /etc/redhat-release ]; then
		echo -n $*
		failure "$*"
		echo
	else
		log_failure_msg "$*"
	fi
}

PIDFILE=/var/run/garbd

prog="/usr/bin/garbd"

program_start() {
	local rcode
	local gpid
	if [ -f /etc/redhat-release ]; then
                if [ -r $PIDFILE ];then
                    gpid=$(cat $PIDFILE)
                    echo -n $"Stale pid file found at $PIDFILE"
                    if [[ -n ${gpid:-} ]] && kill -0 $gpid;then
                        echo -n $"Garbd already running wiht PID $gpid"
                        exit 17
                    else
                        echo -n $"Removing stale pid file $PIDFILE"
                        rm -f $PIDFILE
                    fi
                fi
		echo -n $"Starting $prog: "
<<<<<<< HEAD
		runuser nobody -s /bin/sh -c "$prog $*" >/dev/null
		rcode=$?
		sleep 2
		[ $rcode -eq 0 ] && pidof $prog > $PIDFILE \
		&& echo_success || echo_failure
=======
		daemon --user nobody $prog "$@" >/dev/null
		rcode=$?
		if [ $rcode -eq 0 ]; then
			pidof $prog > $PIDFILE || rcode=$?
		fi
		[ $rcode -eq 0 ] && echo_success || echo_failure
>>>>>>> bf040838
		echo
	else

                if [ -r $PIDFILE ];then
                    gpid=$(cat $PIDFILE)
                    log_daemon_msg "Stale pid file found at $PIDFILE"
                    if [[ -n ${gpid:-} ]] && kill -0 $gpid;then
                        log_daemon_msg "Garbd already running wiht PID $gpid"
                        exit 17
                    else
                        log_daemon_msg "Removing stale pid file $PIDFILE"
                        rm -f $PIDFILE
                    fi
                fi
                if [ -r $PIDFILE ];then
                    log_daemon_msg "Stale pid file with $(cat $PIDFILE)"
                fi
		log_daemon_msg "Starting $prog: "
		start-stop-daemon --start --quiet -c nobody --background \
		                  --exec $prog -- "$@"
		rcode=$?
		# Hack: sleep a bit to give garbd some time to fork
<<<<<<< HEAD
		sleep 2
		[ $rcode -eq 0 ] && pidof $prog > $PIDFILE
=======
		sleep 1
		if [ $rcode -eq 0 ]; then
			pidof $prog > $PIDFILE || rcode=$?
		fi
>>>>>>> bf040838
		log_end_msg $rcode
            fi
	return $rcode
}

program_stop() {
	local rcode
	if [ -f /etc/redhat-release ]; then
		echo -n $"Shutting down $prog: "
		killproc -p $PIDFILE
		rcode=$?
		[ $rcode -eq 0 ] && echo_success || echo_failure
	else
		start-stop-daemon --stop --quiet --oknodo --retry TERM/30/KILL/5 \
		                  --pidfile $PIDFILE
		rcode=$?
		log_end_msg $rcode
	fi
	[ $rcode -eq 0 ] && rm -f $PIDFILE
	return $rcode
}

program_status() {
	if [ -f /etc/redhat-release ]; then
		status $prog
	else
		status_of_proc -p $PIDFILE "$prog" garb
	fi
}

start() {
	[ "$EUID" != "0" ] && return 4
	[ "$NETWORKING" = "no" ] && return 1

	if grep -q -E '^# REMOVE' $config; then
	    log_failure "Garbd config $config is not configured yet"
	    return 0
	fi

	if [ -r $PIDFILE ]; then
		local PID=$(cat ${PIDFILE})
		if ps -p $PID >/dev/null 2>&1; then
			log_failure "$prog is already running with PID $PID"
			return 3 # ESRCH
		else
			rm -f $PIDFILE
		fi
	fi

	[ -x $prog ] || return 5
	[ -f $config ] && . $config
	# Check that node addresses are configured
	if [ -z "$GALERA_NODES" ]; then
		log_failure "List of GALERA_NODES is not configured"
		return 6
	fi
	if [ -z "$GALERA_GROUP" ]; then
		log_failure "GALERA_GROUP name is not configured"
		return 6
	fi

	GALERA_PORT=${GALERA_PORT:-4567}

<<<<<<< HEAD
	# Find a working node
	for ADDRESS in ${GALERA_NODES} 0; do
		HOST=$(echo $ADDRESS | cut -d \: -f 1 )
		PORT=$(echo $ADDRESS | cut -s -d \: -f 2 )
		PORT=${PORT:-$GALERA_PORT}
		if [[ -x `which nc` ]] && nc -h 2>&1 | grep -q  -- '-z';then
                    nc -z $HOST $PORT >/dev/null && break
                elif [[ -x `which nmap` ]];then
                    nmap -Pn -p$PORT $HOST | awk "\$1 ~ /$PORT/ {print \$2}" | grep -q open && break
                else
                    log_failure "Neither netcat nor nmap are present for zero I/O scanning"
                    return 1
                fi
	done
	if [ ${ADDRESS} == "0" ]; then
		log_failure "None of the nodes in $GALERA_NODES is accessible"
		return 1
	fi

        if [[ $ADDRESS != *:* ]];then
            OPTIONS="-d -a gcomm://$ADDRESS:$GALERA_PORT"
        else
            OPTIONS="-d -a gcomm://$ADDRESS"
        fi

	[ -n "$GALERA_GROUP" ]   && OPTIONS="$OPTIONS -g $GALERA_GROUP"
	[ -n "$GALERA_OPTIONS" ] && OPTIONS="$OPTIONS -o $GALERA_OPTIONS"
	[ -n "$LOG_FILE" ]       && OPTIONS="$OPTIONS -l $LOG_FILE"
=======
	OPTIONS="-d -a gcomm://${GALERA_NODES// /,}"
	# substitute space with comma for backward compatibility

	[ -n "$GALERA_GROUP" ]   && OPTIONS="$OPTIONS -g '$GALERA_GROUP'"
	[ -n "$GALERA_OPTIONS" ] && OPTIONS="$OPTIONS -o '$GALERA_OPTIONS'"
	[ -n "$LOG_FILE" ]       && OPTIONS="$OPTIONS -l '$LOG_FILE'"
>>>>>>> bf040838

	eval program_start $OPTIONS
}

stop() {
	[ "$EUID" != "0" ] && return 4
	[ -r $PIDFILE ]    || return 3 # ESRCH
	program_stop
}

restart() {
	stop
	start
}

# See how we were called.
case "$1" in
  start)
	start
	;;
  stop)
	stop
	;;
  status)
	program_status
	exit
	;;
  restart|reload|force-reload)
	restart
	;;
  condrestart)
	if status $prog > /dev/null; then
	    stop
	    start
	fi
	;;
  *)
	echo $"Usage: $0 {start|stop|status|restart|reload}"
	exit 2
esac
<|MERGE_RESOLUTION|>--- conflicted
+++ resolved
@@ -64,20 +64,11 @@
                     fi
                 fi
 		echo -n $"Starting $prog: "
-<<<<<<< HEAD
 		runuser nobody -s /bin/sh -c "$prog $*" >/dev/null
 		rcode=$?
 		sleep 2
 		[ $rcode -eq 0 ] && pidof $prog > $PIDFILE \
 		&& echo_success || echo_failure
-=======
-		daemon --user nobody $prog "$@" >/dev/null
-		rcode=$?
-		if [ $rcode -eq 0 ]; then
-			pidof $prog > $PIDFILE || rcode=$?
-		fi
-		[ $rcode -eq 0 ] && echo_success || echo_failure
->>>>>>> bf040838
 		echo
 	else
 
@@ -100,15 +91,10 @@
 		                  --exec $prog -- "$@"
 		rcode=$?
 		# Hack: sleep a bit to give garbd some time to fork
-<<<<<<< HEAD
-		sleep 2
-		[ $rcode -eq 0 ] && pidof $prog > $PIDFILE
-=======
 		sleep 1
 		if [ $rcode -eq 0 ]; then
 			pidof $prog > $PIDFILE || rcode=$?
 		fi
->>>>>>> bf040838
 		log_end_msg $rcode
             fi
 	return $rcode
@@ -172,43 +158,12 @@
 
 	GALERA_PORT=${GALERA_PORT:-4567}
 
-<<<<<<< HEAD
-	# Find a working node
-	for ADDRESS in ${GALERA_NODES} 0; do
-		HOST=$(echo $ADDRESS | cut -d \: -f 1 )
-		PORT=$(echo $ADDRESS | cut -s -d \: -f 2 )
-		PORT=${PORT:-$GALERA_PORT}
-		if [[ -x `which nc` ]] && nc -h 2>&1 | grep -q  -- '-z';then
-                    nc -z $HOST $PORT >/dev/null && break
-                elif [[ -x `which nmap` ]];then
-                    nmap -Pn -p$PORT $HOST | awk "\$1 ~ /$PORT/ {print \$2}" | grep -q open && break
-                else
-                    log_failure "Neither netcat nor nmap are present for zero I/O scanning"
-                    return 1
-                fi
-	done
-	if [ ${ADDRESS} == "0" ]; then
-		log_failure "None of the nodes in $GALERA_NODES is accessible"
-		return 1
-	fi
-
-        if [[ $ADDRESS != *:* ]];then
-            OPTIONS="-d -a gcomm://$ADDRESS:$GALERA_PORT"
-        else
-            OPTIONS="-d -a gcomm://$ADDRESS"
-        fi
-
-	[ -n "$GALERA_GROUP" ]   && OPTIONS="$OPTIONS -g $GALERA_GROUP"
-	[ -n "$GALERA_OPTIONS" ] && OPTIONS="$OPTIONS -o $GALERA_OPTIONS"
-	[ -n "$LOG_FILE" ]       && OPTIONS="$OPTIONS -l $LOG_FILE"
-=======
 	OPTIONS="-d -a gcomm://${GALERA_NODES// /,}"
 	# substitute space with comma for backward compatibility
 
 	[ -n "$GALERA_GROUP" ]   && OPTIONS="$OPTIONS -g '$GALERA_GROUP'"
 	[ -n "$GALERA_OPTIONS" ] && OPTIONS="$OPTIONS -o '$GALERA_OPTIONS'"
 	[ -n "$LOG_FILE" ]       && OPTIONS="$OPTIONS -l '$LOG_FILE'"
->>>>>>> bf040838
 
 	eval program_start $OPTIONS
 }
