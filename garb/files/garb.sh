--- conflicted
+++ resolved
@@ -60,11 +60,7 @@
                     fi
                 fi
 		echo -n $"Starting $prog: "
-<<<<<<< HEAD
 		runuser nobody -c "$prog $*" >/dev/null
-=======
-                daemon --user nobody $prog $* >/dev/null
->>>>>>> 5d759b74
 		rcode=$?
 		sleep 2
 		[ $rcode -eq 0 ] && pidof $prog > $PIDFILE \
