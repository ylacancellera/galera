--- conflicted
+++ resolved
@@ -29,17 +29,13 @@
            percona-xtradb-cluster-galera-4.x,
            percona-xtradb-cluster-garbd-2.x,
            percona-xtradb-cluster-garbd-3.x,
-<<<<<<< HEAD
            percona-xtradb-cluster-garbd-4.x
-Provides: galera-4, wsrep
-=======
            galera
-Provides: galera-3,
+Provides: galera-4,
           wsrep,
           galera,
-          galera3,
-          percona-xtradb-cluster-galera-25
->>>>>>> 8182fa6c
+          galera4,
+          percona-xtradb-cluster-galera-26
 Description: Replication framework for transactional applications
  Galera is a fast synchronous multimaster wsrep provider (replication engine)
  for transactional databases and similar applications. For more information
