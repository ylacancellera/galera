/* Copyright (C) 2013 Codership Oy <info@codership.com> */
/**
 * @file Self-adjusting pool of same size memory buffers.
 *
 * How it works: pool is never allowed to keep more than half of total
 * allocated buffers (plus min_count), so at least half of buffers must be
 * in use. As more than half goes out of use they will be deallocated rather
 * than placed back in the pool.
 *
 * $Id$
 */

#ifndef _GU_MEM_POOL_HPP_
#define _GU_MEM_POOL_HPP_

#include "gu_lock.hpp"
#include "gu_macros.hpp"

#include <assert.h>

#include <vector>
#include <ostream>

namespace gu
{
    typedef std::vector<void*> MemPoolVector;

    /* Since we specialize this template iwth thread_safe=true parameter below,
     * this makes it implicit thread_safe=false specialization. */
    template <bool thread_safe>
    class MemPool
    {
    public:

        explicit
        MemPool(int buf_size, int reserve = 0, const char* name = "")
            : pool_     (),
              hits_     (0),
              misses_   (0),
              allocd_   (0),
              name_     (name),
              buf_size_ (buf_size),
              reserve_  (reserve)
        {
            assert(buf_size_ >  0);
<<<<<<< HEAD
=======
            assert(reserve   >= 0);
>>>>>>> ac090bcc
            pool_.reserve(reserve_);
        }

        ~MemPool()
        {
            /* all buffers must be returned to pool before destruction */
            assert(pool_.size() == allocd_);

            for (size_t i(0); i < pool_.size(); ++i)
            {
                assert(pool_[i]);
                free(pool_[i]);
            }
        }

        void* acquire()
        {
            void* ret(from_pool());

            if (!ret) ret = alloc();

            return ret;
        }

        void recycle(void* buf)
        {
            if (!to_pool(buf)) free(buf);
        }

        void print(std::ostream& os) const
        {
            double hr(hits_);

            if (hr > 0)
            {
                assert(misses_ > 0);
                hr /= hits_ + misses_;
            }

            os << "MemPool("       << name_
               << "): hit ratio: " << hr
               << ", misses: "     << misses_
               << ", in use: "     << allocd_ - pool_.size()
               << ", in pool: "    << pool_.size();
        }

        size_t buf_size() const { return buf_size_; }

    protected:

        /* from_pool() and to_pool() will need to be called under mutex
         * in thread-safe version, so all object data are modified there.
         * alloc() and free() then can be called outside critical section. */
        void* from_pool()
        {
            void* ret(NULL);

            if (pool_.size() > 0)
            {
                ret = pool_.back();
                assert(ret);
                pool_.pop_back();
                ++hits_;
            }
            else
            {
                ++allocd_;
                ++misses_;
            }

            return ret;
        }

        // returns false if buffer can't be returned to pool
        bool to_pool(void* buf)
        {
            assert(buf);

            bool const ret(reserve_ + allocd_/2 > pool_.size());

            if (ret)
            {
                pool_.push_back(buf);
            }
            else
            {
                assert(allocd_ > 0);
                --allocd_;
            }

            return ret;
        }

        void* alloc()
        {
            return (operator new(buf_size_));
        }

        void free(void* const buf)
        {
            assert(buf);
            operator delete(buf);
        }

        friend class MemPool<true>;

    private:

        MemPoolVector      pool_;
        size_t             hits_;
        size_t             misses_;
        size_t             allocd_;
        const char*  const name_;
        unsigned int const buf_size_;
        unsigned int const reserve_;

        MemPool (const MemPool&);
        MemPool operator= (const MemPool&);

    }; /* class MemPool<false>: thread-unsafe */


    /* Thread-safe MemPool specialization.
     * Even though MemPool<true> technically IS-A MemPool<false>, the need to
     * overload nearly all public methods and practical uselessness of
     * polymorphism in this case make inheritance undesirable. */
    template <>
    class MemPool<true>
    {
    public:

        explicit
        MemPool(int buf_size, int reserve = 0, const char* name = "")
            : base_(buf_size, reserve, name), mtx_ () {}

        ~MemPool() {}

        void* acquire()
        {
            void* ret;

            {
                Lock lock(mtx_);
                ret = base_.from_pool();
            }

            if (!ret) ret = base_.alloc();

            return ret;
        }

        void recycle(void* buf)
        {
            bool pooled;

            {
                Lock lock(mtx_);
                pooled = base_.to_pool(buf);
            }

            if (!pooled) base_.free(buf);
        }

        void print(std::ostream& os) const
        {
            Lock lock(mtx_);
            base_.print(os);
        }

        size_t buf_size() const { return base_.buf_size(); }

    private:

        MemPool<false> base_;
        Mutex          mtx_;

    }; /* class MemPool<true>: thread-safe */

    template <bool thread_safe>
    std::ostream& operator << (std::ostream& os,
                               const MemPool<thread_safe>& mp)
    {
        mp.print(os); return os;
    }

    typedef MemPool<false> MemPoolUnsafe;
    typedef MemPool<true>  MemPoolSafe;

} /* namespace gu */


#endif /* _GU_MEM_POOL_HPP_ */<|MERGE_RESOLUTION|>--- conflicted
+++ resolved
@@ -43,10 +43,7 @@
               reserve_  (reserve)
         {
             assert(buf_size_ >  0);
-<<<<<<< HEAD
-=======
             assert(reserve   >= 0);
->>>>>>> ac090bcc
             pool_.reserve(reserve_);
         }
 
