/*
<<<<<<< HEAD
 * Copyright (C) 2008-2015 Codership Oy <info@codership.com>
=======
 * Copyright (C) 2008-2017 Codership Oy <info@codership.com>
>>>>>>> eba7836d
 *
 * $Id$
 */
/*
 * Universally Unique IDentifier. RFC 4122.
 * Time-based implementation.
 *
 */

#ifndef _gu_uuid_h_
#define _gu_uuid_h_

#include "gu_types.h"
#include "gu_macros.h"
<<<<<<< HEAD
#include <wsrep_api.h>
=======
#include "gu_arch.h" // GU_ASSERT_ALIGNMENT()
>>>>>>> eba7836d

#include <string.h>

#ifdef __cplusplus
extern "C" {
#endif

/*! UUID internally is represented as a BE integer which allows using
 *  memcmp() as comparison function and straightforward printing */
#define GU_UUID_LEN 16
<<<<<<< HEAD

typedef wsrep_uuid_t gu_uuid_t;
=======
typedef union {
    uint8_t   data[GU_UUID_LEN];
    gu_word_t alignment;
} gu_uuid_t;
>>>>>>> eba7836d

static gu_uuid_t const GU_UUID_NIL = {{0,0,0,0,0,0,0,0,0,0,0,0,0,0,0,0}};

/*! length of string representation */
#define GU_UUID_STR_LEN 36

/*! Macros for pretty printing */
#define GU_UUID_FORMAT \
"%02x%02x%02x%02x-%02x%02x-%02x%02x-%02x%02x-%02x%02x%02x%02x%02x%02x"

#define GU_UUID_ARGS(uuid) \
(uuid)->data[ 0], (uuid)->data[ 1], (uuid)->data[ 2], (uuid)->data[ 3],\
(uuid)->data[ 4], (uuid)->data[ 5], (uuid)->data[ 6], (uuid)->data[ 7],\
(uuid)->data[ 8], (uuid)->data[ 9], (uuid)->data[10], (uuid)->data[11],\
(uuid)->data[12], (uuid)->data[13], (uuid)->data[14], (uuid)->data[15]

/* this is used for scanf, variables are by reference */
#define GU_UUID_FORMAT_SCANF \
"%02hhx%02hhx%02hhx%02hhx-%02hhx%02hhx-%02hhx%02hhx-%02hhx%02hhx-%02hhx%02hhx%02hhx%02hhx%02hhx%02hhx"

#define GU_UUID_ARGS_SCANF(uuid) \
&(uuid)->data[ 0], &(uuid)->data[ 1], &(uuid)->data[ 2], &(uuid)->data[ 3],\
&(uuid)->data[ 4], &(uuid)->data[ 5], &(uuid)->data[ 6], &(uuid)->data[ 7],\
&(uuid)->data[ 8], &(uuid)->data[ 9], &(uuid)->data[10], &(uuid)->data[11],\
&(uuid)->data[12], &(uuid)->data[13], &(uuid)->data[14], &(uuid)->data[15]

/*!
 * Generates new UUID.
 * If node is NULL, will generate random (if /dev/urand is present) or
 * pseudorandom data instead.
 * @param uuid
 *        pointer to uuid_t
 * @param node
 *        some unique data that goes in place of "node" field in the UUID
 * @param node_len
 *        length of the node buffer
 */
extern void
gu_uuid_generate (gu_uuid_t*  uuid,
                  const void* node,
                  size_t      node_len);

/*!
 * Compare two UUIDs according to RFC
 * @return -1, 0, 1 if left is respectively less, equal or greater than right
 */
extern int
gu_uuid_compare (const gu_uuid_t* left,
                 const gu_uuid_t* right);

/*!
 * Compare ages of two UUIDs
 * @return -1, 0, 1 if left is respectively younger, equal or older than right
 */
extern int
gu_uuid_older (const gu_uuid_t* left,
               const gu_uuid_t* right);

/*!
 * Print UUID into buffer
 * @return Number of bytes printed (not including trailing '\0') or -1 on error.
 */
extern ssize_t
gu_uuid_print(const gu_uuid_t* uuid, char* buf, size_t buflen);

/*!
 * Scan UUID from buffer
 * @return Number of bytes read (should match to sizeof(uuid)) or -1 on error
 */
extern ssize_t
gu_uuid_scan(const char* buf, size_t buflen, gu_uuid_t* uuid);

/*!
 * Copy UUID from to as ::memcpy() seems to be considerably faster than the
 * default assignement operator for structs
 */
GU_FORCE_INLINE void
gu_uuid_copy(gu_uuid_t* const to, const gu_uuid_t* const from)
{
    GU_ASSERT_ALIGNMENT(*to);
    GU_ASSERT_ALIGNMENT(*from);
    memcpy(to, from, sizeof(gu_uuid_t));
}

#ifdef __cplusplus
}
#endif /* __cplusplus */

#endif /* _gu_uuid_h_ */<|MERGE_RESOLUTION|>--- conflicted
+++ resolved
@@ -1,9 +1,5 @@
 /*
-<<<<<<< HEAD
- * Copyright (C) 2008-2015 Codership Oy <info@codership.com>
-=======
  * Copyright (C) 2008-2017 Codership Oy <info@codership.com>
->>>>>>> eba7836d
  *
  * $Id$
  */
@@ -18,11 +14,9 @@
 
 #include "gu_types.h"
 #include "gu_macros.h"
-<<<<<<< HEAD
+#include "gu_arch.h" // GU_ASSERT_ALIGNMENT()
+
 #include <wsrep_api.h>
-=======
-#include "gu_arch.h" // GU_ASSERT_ALIGNMENT()
->>>>>>> eba7836d
 
 #include <string.h>
 
@@ -33,15 +27,8 @@
 /*! UUID internally is represented as a BE integer which allows using
  *  memcmp() as comparison function and straightforward printing */
 #define GU_UUID_LEN 16
-<<<<<<< HEAD
 
 typedef wsrep_uuid_t gu_uuid_t;
-=======
-typedef union {
-    uint8_t   data[GU_UUID_LEN];
-    gu_word_t alignment;
-} gu_uuid_t;
->>>>>>> eba7836d
 
 static gu_uuid_t const GU_UUID_NIL = {{0,0,0,0,0,0,0,0,0,0,0,0,0,0,0,0}};
 
