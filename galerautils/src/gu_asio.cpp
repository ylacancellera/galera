--- conflicted
+++ resolved
@@ -144,21 +144,14 @@
 
     try
     {
-<<<<<<< HEAD
-#ifdef OPENSSL_HAS_SET_ECDH_AUTO
-=======
         // In some older OpenSSL versions ECDH engines must be enabled
         // explicitly. Here we use SSL_CTX_set_ecdh_auto() or
         // SSL_CTX_set_tmp_ecdh() if present.
 #if defined(OPENSSL_HAS_SET_ECDH_AUTO)
->>>>>>> ddf9876e
         if (!SSL_CTX_set_ecdh_auto(ctx.impl(), 1))
         {
             throw_last_SSL_error("SSL_CTX_set_ecdh_auto() failed");
         }
-<<<<<<< HEAD
-#endif /* OPENSSL_HAS_SET_ECDH_AUTO */
-=======
 #elif defined(OPENSSL_HAS_SET_TMP_ECDH)
         {
             EC_KEY* const ecdh(EC_KEY_new_by_curve_name(NID_X9_62_prime256v1));
@@ -173,7 +166,6 @@
             EC_KEY_free(ecdh);
         }
 #endif /* OPENSSL_HAS_SET_ECDH_AUTO | OPENSSL_HAS_SET_TMP_ECDH */
->>>>>>> ddf9876e
         param = conf::ssl_key;
         ctx.use_private_key_file(conf.get(param), asio::ssl::context::pem);
         param = conf::ssl_cert;
