/*
 * Copyright (C) 2009-2017 Codership Oy <info@codership.com>
 *
 */

#ifndef __GU_LOCK__
#define __GU_LOCK__

#include "gu_exception.hpp"
#include "gu_logger.hpp"
#include "gu_mutex.hpp"
#include "gu_cond.hpp"
#include "gu_datetime.hpp"

#include <cerrno>
#include <cassert>

namespace gu
{
    class Lock
    {
        const Mutex* mtx_;

#ifdef HAVE_PSI_INTERFACE
        MutexWithPFS* pfs_mtx_;
#endif /* HAVE_PSI_INTERFACE */

        Lock (const Lock&);
        Lock& operator=(const Lock&);

    public:

        Lock (const Mutex& mtx) : mtx_(&mtx)
#if HAVE_PSI_INTERFACE
            , pfs_mtx_()
#endif
        {
<<<<<<< HEAD
            int const err(mtx_->lock());
            if (gu_unlikely(err))
            {
                std::string msg = "Mutex lock failed: ";
                msg = msg + strerror(err);
                throw Exception(msg.c_str(), err);
            }
=======
            mtx_.lock();
>>>>>>> ba337dd0
        }

        virtual ~Lock ()
        {
<<<<<<< HEAD
#ifdef HAVE_PSI_INTERFACE
            if (pfs_mtx_ != NULL)
            {
                pfs_mtx_->unlock();
                return;
            }
#endif /* HAVE_PSI_INTERFACE */

#ifdef GU_DEBUG_MUTEX
            assert(mtx_->owned());
#endif
            int const err(mtx_->unlock());
            if (gu_unlikely(err))
            {
                log_fatal << "Mutex unlock failed: " << err << " ("
                          << strerror(err) << "), Aborting.";
                ::abort();
            }
            // log_debug << "Unlocked mutex " << value;
=======
            mtx_.unlock();
>>>>>>> ba337dd0
        }

        inline void wait (const Cond& cond)
        {
#ifdef GU_MUTEX_DEBUG
            mtx_.locked_ = false;
#endif /* GU_MUTEX_DEBUG */
            cond.ref_count++;
<<<<<<< HEAD
#ifdef HAVE_PSI_INTERFACE
            if (pfs_mtx_)
                gu_cond_wait (&(cond.cond), pfs_mtx_->value);
            else
#endif /* HAVE_PSI_INTERFACE */
                gu_cond_wait (&(cond.cond), &(mtx_->impl()));
=======
            gu_cond_wait (&(cond.cond), &mtx_.impl()); // never returns error
>>>>>>> ba337dd0
            cond.ref_count--;
#ifdef GU_MUTEX_DEBUG
            mtx_.locked_ = true;
            mtx_.owned_  = gu_thread_self();
#endif /* GU_MUTEX_DEBUG */
        }

        inline void wait (const Cond& cond, const datetime::Date& date)
        {
            timespec ts;

            date._timespec(ts);
#ifdef GU_MUTEX_DEBUG
            mtx_.locked_ = false;
#endif /* GU_MUTEX_DEBUG */
            cond.ref_count++;
<<<<<<< HEAD
            int ret;
#ifdef HAVE_PSI_INTERFACE
            if (pfs_mtx_)
                ret = gu_cond_timedwait (&(cond.cond), pfs_mtx_->value, &ts);
            else
#endif /* HAVE_PSI_INTERFACE */
                ret = gu_cond_timedwait (&(cond.cond), &(mtx_->impl()), &ts);
=======
            int const ret(gu_cond_timedwait (&(cond.cond), &mtx_.impl(), &ts));
>>>>>>> ba337dd0
            cond.ref_count--;
#ifdef GU_MUTEX_DEBUG
            mtx_.locked_ = true;
            mtx_.owned_  = gu_thread_self();
#endif /* GU_MUTEX_DEBUG */

            if (gu_unlikely(ret)) gu_throw_error(ret);
        }

#ifdef HAVE_PSI_INTERFACE
        Lock (const MutexWithPFS& pfs_mtx)
            :
            mtx_(),
            pfs_mtx_(const_cast<gu::MutexWithPFS*>(&pfs_mtx))
        {
            pfs_mtx_->lock();
        }

        inline void wait (const CondWithPFS& cond)
        {
            cond.ref_count++;
            pfs_instr_callback(
                WSREP_PFS_INSTR_TYPE_CONDVAR,
                WSREP_PFS_INSTR_OPS_WAIT,
                cond.m_tag,
                reinterpret_cast<void**>(const_cast<gu_cond_t**>(&(cond.cond))),
                reinterpret_cast<void**>(const_cast<pthread_mutex_t**>(
                                         &(pfs_mtx_->value))),
                NULL);
            cond.ref_count--;
        }

        inline void wait (const CondWithPFS& cond, const datetime::Date& date)
        {
            timespec ts;

            date._timespec(ts);
            cond.ref_count++;
            pfs_instr_callback(
                WSREP_PFS_INSTR_TYPE_CONDVAR,
                WSREP_PFS_INSTR_OPS_WAIT,
                cond.m_tag,
                reinterpret_cast<void**>(const_cast<gu_cond_t**>(&(cond.cond))),
                reinterpret_cast<void**>(const_cast<pthread_mutex_t**>(
                                         &(pfs_mtx_->value))),
                &ts);
            cond.ref_count--;
        }
#endif /* HAVE_PSI_INTERFACE */
    };
}

#endif /* __GU_LOCK__ */<|MERGE_RESOLUTION|>--- conflicted
+++ resolved
@@ -21,9 +21,11 @@
     {
         const Mutex* mtx_;
 
+#ifdef PXC
 #ifdef HAVE_PSI_INTERFACE
         MutexWithPFS* pfs_mtx_;
 #endif /* HAVE_PSI_INTERFACE */
+#endif /* PXC */
 
         Lock (const Lock&);
         Lock& operator=(const Lock&);
@@ -31,26 +33,18 @@
     public:
 
         Lock (const Mutex& mtx) : mtx_(&mtx)
+#ifdef PXC
 #if HAVE_PSI_INTERFACE
             , pfs_mtx_()
 #endif
+#endif /* PXC */
         {
-<<<<<<< HEAD
-            int const err(mtx_->lock());
-            if (gu_unlikely(err))
-            {
-                std::string msg = "Mutex lock failed: ";
-                msg = msg + strerror(err);
-                throw Exception(msg.c_str(), err);
-            }
-=======
-            mtx_.lock();
->>>>>>> ba337dd0
+            mtx_->lock();
         }
 
         virtual ~Lock ()
         {
-<<<<<<< HEAD
+#ifdef PXC
 #ifdef HAVE_PSI_INTERFACE
             if (pfs_mtx_ != NULL)
             {
@@ -58,75 +52,72 @@
                 return;
             }
 #endif /* HAVE_PSI_INTERFACE */
+#endif /* PXC */
 
-#ifdef GU_DEBUG_MUTEX
-            assert(mtx_->owned());
-#endif
-            int const err(mtx_->unlock());
-            if (gu_unlikely(err))
-            {
-                log_fatal << "Mutex unlock failed: " << err << " ("
-                          << strerror(err) << "), Aborting.";
-                ::abort();
-            }
-            // log_debug << "Unlocked mutex " << value;
-=======
-            mtx_.unlock();
->>>>>>> ba337dd0
+            mtx_->unlock();
         }
 
         inline void wait (const Cond& cond)
         {
+#ifdef PXC
+#ifdef HAVE_PSI_INTERFACE
+            if (pfs_mtx_)
+            {
+                cond.ref_count++;
+                gu_cond_wait (&(cond.cond), pfs_mtx_->value);
+                cond.ref_count--;
+                return;
+            }
+#endif /* HAVE_PSI_INTERFACE */
+#endif /* PXC */
+
 #ifdef GU_MUTEX_DEBUG
-            mtx_.locked_ = false;
+            mtx_->locked_ = false;
 #endif /* GU_MUTEX_DEBUG */
             cond.ref_count++;
-<<<<<<< HEAD
-#ifdef HAVE_PSI_INTERFACE
-            if (pfs_mtx_)
-                gu_cond_wait (&(cond.cond), pfs_mtx_->value);
-            else
-#endif /* HAVE_PSI_INTERFACE */
-                gu_cond_wait (&(cond.cond), &(mtx_->impl()));
-=======
-            gu_cond_wait (&(cond.cond), &mtx_.impl()); // never returns error
->>>>>>> ba337dd0
+            gu_cond_wait (&(cond.cond), &mtx_->impl()); // never returns error
             cond.ref_count--;
 #ifdef GU_MUTEX_DEBUG
-            mtx_.locked_ = true;
-            mtx_.owned_  = gu_thread_self();
+            mtx_->locked_ = true;
+            mtx_->owned_  = gu_thread_self();
 #endif /* GU_MUTEX_DEBUG */
         }
 
         inline void wait (const Cond& cond, const datetime::Date& date)
         {
+#ifdef PXC
+#ifdef HAVE_PSI_INTERFACE
+            if (pfs_mtx_)
+            {
+                timespec ts;
+                date._timespec(ts);
+                cond.ref_count++;
+                int ret = gu_cond_timedwait (&(cond.cond), pfs_mtx_->value, &ts);
+                cond.ref_count--;
+                if (gu_unlikely(ret)) gu_throw_error(ret);
+            }
+#endif /* HAVE_PSI_INTERFACE */
+#endif /* PXC */
+
             timespec ts;
 
             date._timespec(ts);
 #ifdef GU_MUTEX_DEBUG
-            mtx_.locked_ = false;
+            mtx_->locked_ = false;
 #endif /* GU_MUTEX_DEBUG */
             cond.ref_count++;
-<<<<<<< HEAD
-            int ret;
-#ifdef HAVE_PSI_INTERFACE
-            if (pfs_mtx_)
-                ret = gu_cond_timedwait (&(cond.cond), pfs_mtx_->value, &ts);
-            else
-#endif /* HAVE_PSI_INTERFACE */
-                ret = gu_cond_timedwait (&(cond.cond), &(mtx_->impl()), &ts);
-=======
-            int const ret(gu_cond_timedwait (&(cond.cond), &mtx_.impl(), &ts));
->>>>>>> ba337dd0
+            int const ret(gu_cond_timedwait (&(cond.cond), &mtx_->impl(), &ts));
             cond.ref_count--;
 #ifdef GU_MUTEX_DEBUG
-            mtx_.locked_ = true;
-            mtx_.owned_  = gu_thread_self();
+            mtx_->locked_ = true;
+            mtx_->owned_  = gu_thread_self();
 #endif /* GU_MUTEX_DEBUG */
 
             if (gu_unlikely(ret)) gu_throw_error(ret);
         }
 
+
+#ifdef PXC
 #ifdef HAVE_PSI_INTERFACE
         Lock (const MutexWithPFS& pfs_mtx)
             :
@@ -167,6 +158,7 @@
             cond.ref_count--;
         }
 #endif /* HAVE_PSI_INTERFACE */
+#endif /* PXC */
     };
 }
 
