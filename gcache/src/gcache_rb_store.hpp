--- conflicted
+++ resolved
@@ -127,12 +127,9 @@
         uint8_t*           first_;    // pointer to the first (oldest) buffer
         uint8_t*           next_;     // pointer to the next free space
 
-<<<<<<< HEAD
         size_t            max_used_; // maximal memory usage (in bytes)
-=======
         seqno2ptr_t&       seqno2ptr_;
         gu::UUID&          gid_;
->>>>>>> b98f92fb
 
         size_t       const size_cache_;
         size_t             size_free_;
