--- conflicted
+++ resolved
@@ -109,11 +109,7 @@
 
     if (bh == BH_cast(next_ - bh->size)) // last buffer, can shrink and expand
     {
-<<<<<<< HEAD
-        int const diff_size (size - bh->size);
-=======
         diff_type const diff_size (size - bh->size);
->>>>>>> 026793e6
 
         if (gu_likely (diff_size < 0 || size_t(diff_size) < space_))
         {
