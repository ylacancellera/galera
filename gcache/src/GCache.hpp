/*
 * Copyright (C) 2009-2018 Codership Oy <info@codership.com>
 */

#ifndef __GCACHE_H__
#define __GCACHE_H__

#include "gcache_mem_store.hpp"
#include "gcache_rb_store.hpp"
#include "gcache_page_store.hpp"
#include "gcache_types.hpp"

#include <gu_types.hpp>
#include <gu_lock.hpp> // for gu::Mutex and gu::Cond
#include <gu_config.hpp>

#include <string>
#include <iostream>
#ifndef NDEBUG
#include <set>
#endif
#include <stdint.h>

namespace gcache
{
    class GCache
    {
    public:

        static void register_params(gu::Config& cfg)
        {
            Params::register_params(cfg);
        }

        /*!
         * Creates a new gcache file in "gcache.name" conf parameter or
         * in data_dir. If file already exists, it gets overwritten.
         */
        GCache (gu::Config& cfg, const std::string& data_dir);

        virtual ~GCache();

        /*! prints object properties */
        void  print (std::ostream& os);

        /* Resets storage */
        void  reset();

        /* Memory allocation functions */
        typedef MemOps::ssize_type ssize_type;
        void* malloc  (ssize_type size);
        void  free    (void* ptr);
        void* realloc (void* ptr, ssize_type size);

        /* Seqno related functions */

        /*!
         * Reinitialize seqno sequence (after SST or such)
         * Clears seqno->ptr map // and sets seqno_min to seqno.
         */
        void  seqno_reset (const gu::UUID& gid, seqno_t seqno);

        /*!
         * Assign sequence number to buffer pointed to by ptr
         */
        void  seqno_assign (const void* ptr,
                            int64_t     seqno_g,
                            int64_t     seqno_d);

        /*!
         * Release (free) buffers up to seqno
         */
        void seqno_release (int64_t seqno);

        /*!
         * Returns smallest seqno present in history
         */
        int64_t seqno_min() const
        {
            gu::Lock lock(mtx);
            if (gu_likely(!seqno2ptr.empty()))
                return seqno2ptr.begin()->first;
            else
                return -1;
        }

        /*!
         * Move lock to a given seqno.
         * @throws gu::NotFound if seqno is not in the cache.
         */
        void  seqno_lock (int64_t const seqno_g);

        /*!          DEPRECATED
         * Get pointer to buffer identified by seqno.
         * Moves lock to the given seqno.
         * @throws NotFound
         */
        const void* seqno_get_ptr (int64_t  seqno_g,
                                   int64_t& seqno_d,
                                   ssize_t& size);

        /*!
         * Returns allocated gcache memory pool size (in bytes).
         */
        size_t allocated_pool_size ();


        /*!
         * Implements the cleanup policy test.
         */
        bool cleanup_required()
        {
            return (params.keep_pages_size() && ps.total_size() > params.keep_pages_size()) ||
                   (params.keep_pages_count() && ps.total_pages() > params.keep_pages_count());
        }


        class Buffer
        {
        public:

            Buffer() : seqno_g_(), seqno_d_(), ptr_(), size_() { }

            Buffer (const Buffer& other)
                :
                seqno_g_(other.seqno_g_),
                seqno_d_(other.seqno_d_),
                ptr_    (other.ptr_),
                size_   (other.size_)
            { }

            Buffer& operator= (const Buffer& other)
            {
                seqno_g_ = other.seqno_g_;
                seqno_d_ = other.seqno_d_;
                ptr_     = other.ptr_;
                size_    = other.size_;
                return *this;
            }

            int64_t           seqno_g() const { return seqno_g_; }
            int64_t           seqno_d() const { return seqno_d_; }
            const gu::byte_t* ptr()     const { return ptr_;     }
            ssize_type        size()    const { return size_;    }

        protected:

            void set_ptr   (const void* p)
            {
                ptr_ = reinterpret_cast<const gu::byte_t*>(p);
            }

            void set_other (int64_t g, int64_t d, ssize_type s)
            {
                assert(s > 0);
                seqno_g_ = g; seqno_d_ = d; size_ = s;
            }

        private:

            int64_t           seqno_g_;
            int64_t           seqno_d_;
            const gu::byte_t* ptr_;
            ssize_type        size_; /* same type as passed to malloc() */

            friend class GCache;
        };

        /*!
         * Fills a vector with Buffer objects starting with seqno start
         * until either vector length or seqno map is exhausted.
         * Moves seqno lock to start.
         *
         * @retval number of buffers filled (<= v.size())
         */
        size_t seqno_get_buffers (std::vector<Buffer>& v, int64_t start);

        /*!
         * Releases any seqno locks present.
         */
        void seqno_unlock ();

        /*! @throws NotFound */
        void param_set (const std::string& key, const std::string& val);

        static size_t const PREAMBLE_LEN;

    private:

        typedef MemOps::size_type size_type;

        void free_common (BufferHeader*);

        gu::Config&     config;

        class Params
        {
        public:

            static void register_params(gu::Config&);

            Params(gu::Config&, const std::string&);

            const std::string& rb_name()  const { return rb_name_;  }
            const std::string& dir_name() const { return dir_name_; }

            size_t mem_size()            const { return mem_size_;        }
            size_t rb_size()             const { return rb_size_;         }
            size_t page_size()           const { return page_size_;       }
            size_t keep_pages_size()     const { return keep_pages_size_; }
            size_t keep_pages_count()    const { return keep_pages_count_; }
            int    debug()               const { return debug_;           }
            bool   recover()             const { return recover_;         }

<<<<<<< HEAD
            bool skip_purge(seqno_t seqno)
            {
                return ((freeze_purge_at_seqno_ == SEQNO_ILL)
                        ? (false) : (seqno >= freeze_purge_at_seqno_));
            }

            void mem_size         (size_t s) { mem_size_         = s; }
            void page_size        (size_t s) { page_size_        = s; }
            void keep_pages_size  (size_t s) { keep_pages_size_  = s; }
            void keep_pages_count (size_t c) { keep_pages_count_ = c; }
            void freeze_purge_at_seqno(seqno_t s) { freeze_purge_at_seqno_ = s; }
=======
            void mem_size        (size_t s) { mem_size_        = s; }
            void page_size       (size_t s) { page_size_       = s; }
            void keep_pages_size (size_t s) { keep_pages_size_ = s; }
            void keep_pages_count (size_t c) { keep_pages_count_ = c; }
#ifndef NDEBUG
            void debug           (int    d) { debug_           = d; }
#endif
>>>>>>> 88dc91a9

        private:

            std::string const rb_name_;
            std::string const dir_name_;
            size_t            mem_size_;
            size_t      const rb_size_;
            size_t            page_size_;
            size_t            keep_pages_size_;
            size_t            keep_pages_count_;
            int               debug_;
            bool        const recover_;
            seqno_t           freeze_purge_at_seqno_;
        }
            params;

#ifdef HAVE_PSI_INTERFACE
        gu::MutexWithPFS mtx;
        gu::CondWithPFS  cond;
#else
        gu::Mutex       mtx;
        gu::Cond        cond;
#endif /* HAVE_PSI_INTERFACE */


        seqno2ptr_t     seqno2ptr;
        gu::UUID        gid;

        MemStore        mem;
        RingBuffer      rb;
        PageStore       ps;

        long long       mallocs;
        long long       reallocs;
        long long       frees;

        int64_t         seqno_locked;
        int64_t         seqno_max;
        int64_t         seqno_released;

#ifndef NDEBUG
        std::set<const void*> buf_tracker;
#endif

        void discard_buffer (BufferHeader* bh);

        /* returns true when successfully discards all seqnos up to s */
        bool discard_seqno (int64_t s);

        /* discards all seqnos greater than s */
        void discard_tail (int64_t s);

        // disable copying
        GCache (const GCache&);
        GCache& operator = (const GCache&);
    };
}

#endif /* __GCACHE_H__ */<|MERGE_RESOLUTION|>--- conflicted
+++ resolved
@@ -212,27 +212,20 @@
             int    debug()               const { return debug_;           }
             bool   recover()             const { return recover_;         }
 
-<<<<<<< HEAD
             bool skip_purge(seqno_t seqno)
             {
                 return ((freeze_purge_at_seqno_ == SEQNO_ILL)
                         ? (false) : (seqno >= freeze_purge_at_seqno_));
             }
 
-            void mem_size         (size_t s) { mem_size_         = s; }
-            void page_size        (size_t s) { page_size_        = s; }
-            void keep_pages_size  (size_t s) { keep_pages_size_  = s; }
-            void keep_pages_count (size_t c) { keep_pages_count_ = c; }
-            void freeze_purge_at_seqno(seqno_t s) { freeze_purge_at_seqno_ = s; }
-=======
             void mem_size        (size_t s) { mem_size_        = s; }
             void page_size       (size_t s) { page_size_       = s; }
             void keep_pages_size (size_t s) { keep_pages_size_ = s; }
             void keep_pages_count (size_t c) { keep_pages_count_ = c; }
+            void freeze_purge_at_seqno(seqno_t s) { freeze_purge_at_seqno_ = s; }
 #ifndef NDEBUG
             void debug           (int    d) { debug_           = d; }
 #endif
->>>>>>> 88dc91a9
 
         private:
 
