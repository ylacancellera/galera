--- conflicted
+++ resolved
@@ -104,51 +104,32 @@
         {
         public:
 
-<<<<<<< HEAD
             Buffer() : seqno_g_(), ptr_(), size_(), skip_(), type_() { }
-=======
-            Buffer() : seqno_g_(), seqno_d_(), ptr_(), size_() { }
->>>>>>> 026793e6
 
             Buffer (const Buffer& other)
                 :
                 seqno_g_(other.seqno_g_),
-                seqno_d_(other.seqno_d_),
                 ptr_    (other.ptr_),
-<<<<<<< HEAD
                 size_   (other.size_),
                 skip_   (other.skip_),
                 type_   (other.type_)
-=======
-                size_   (other.size_)
->>>>>>> 026793e6
             { }
 
             Buffer& operator= (const Buffer& other)
             {
                 seqno_g_ = other.seqno_g_;
-                seqno_d_ = other.seqno_d_;
                 ptr_     = other.ptr_;
                 size_    = other.size_;
-<<<<<<< HEAD
                 skip_    = other.skip_;
                 type_    = other.type_;
-=======
->>>>>>> 026793e6
                 return *this;
             }
 
             int64_t           seqno_g() const { return seqno_g_; }
-<<<<<<< HEAD
             const gu::byte_t* ptr()     const { return ptr_;     }
-            ssize_t           size()    const { return size_;    }
+            ssize_type        size()    const { return size_;    }
             bool              skip()    const { return skip_;    }
             uint8_t           type()    const { return type_;    }
-=======
-            int64_t           seqno_d() const { return seqno_d_; }
-            const gu::byte_t* ptr()     const { return ptr_;     }
-            ssize_type        size()    const { return size_;    }
->>>>>>> 026793e6
 
         protected:
 
@@ -157,31 +138,19 @@
                 ptr_ = reinterpret_cast<const gu::byte_t*>(p);
             }
 
-<<<<<<< HEAD
-            void set_other (ssize_t s, int64_t g, bool skp, uint8_t t)
-            {
-                size_ = s; seqno_g_ = g; skip_ = skp, type_ = t;
-=======
-            void set_other (int64_t g, int64_t d, ssize_type s)
+            void set_other (int64_t g, ssize_type s, bool skp, uint8_t t)
             {
                 assert(s > 0);
-                seqno_g_ = g; seqno_d_ = d; size_ = s;
->>>>>>> 026793e6
+                seqno_g_ = g; size_ = s; skip_ = skp, type_ = t;
             }
 
         private:
 
             int64_t           seqno_g_;
-<<<<<<< HEAD
             const gu::byte_t* ptr_;
-            ssize_t           size_;
+            ssize_type        size_;
             bool              skip_;
             uint8_t           type_;
-=======
-            int64_t           seqno_d_;
-            const gu::byte_t* ptr_;
-            ssize_type        size_; /* same type as passed to malloc() */
->>>>>>> 026793e6
 
             friend class GCache;
         };
