--- conflicted
+++ resolved
@@ -55,13 +55,10 @@
         end_       (reinterpret_cast<uint8_t*>(preamble_ + mmap_.size)),
         first_     (start_),
         next_      (first_),
-<<<<<<< HEAD
         max_used_  (first_ - static_cast<uint8_t*>(mmap_.ptr) +
                     sizeof(BufferHeader)),
-=======
         seqno2ptr_ (seqno2ptr),
         gid_       (gid),
->>>>>>> b98f92fb
         size_cache_(end_ - start_ - sizeof(BufferHeader)),
         size_free_ (size_cache_),
         size_used_ (0),
@@ -533,17 +530,13 @@
         /* this is needed to avoid rescanning from start_ on recovery */
     }
 
-<<<<<<< HEAD
     size_t RingBuffer::allocated_pool_size ()
     {
        return max_used_;
     }
 
-    void RingBuffer::print (std::ostream& os) const
-=======
     void
     RingBuffer::print (std::ostream& os) const
->>>>>>> b98f92fb
     {
         os  << "\nstart_ : " << reinterpret_cast<void*>(start_)
             << "\nend_   : " << reinterpret_cast<void*>(end_)
