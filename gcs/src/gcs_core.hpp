/*
 * Copyright (C) 2008-2015 Codership Oy <info@codership.com>
 *
 * $Id$
 */
/*
 * This header defines generic communication layer
 * which implements basic open/close/send/receive
 * functions. Its purpose is to implement all
 * functionality common to all group communication
 * uses. Currently this amounts to action
 * fragmentation/defragmentation and invoking backend
 * functions.
 * In the course of development it has become clear
 * that such fuctionality must be collected in a
 * separate layer.
 * Application abstraction layer is based on this one
 * and uses those functions for its own purposes.
 */

#ifndef _gcs_core_h_
#define _gcs_core_h_

#include "gcs.hpp"
#include "gcs_act.hpp"
#include "gcs_act_proto.hpp"

#include <galerautils.h>

#include <stdint.h>
#include <stdlib.h>

/* 'static' method to register configuration variables */
extern bool
gcs_core_register (gu_config_t* conf);

struct gcs_core;
typedef struct gcs_core gcs_core_t;

/*
 * Allocates context resources  private to
 * generic communicaton layer - send/recieve buffers and the like.
 * @param gcs_proto_ver only for unit tests
 */
extern gcs_core_t*
gcs_core_create (gu_config_t* conf,
                 gcache_t*    cache,
                 const char*  node_name,
                 const char*  inc_addr,
                 int          repl_proto_ver,
                 int          appl_proto_ver,
                 int          gcs_proto_ver = GCS_PROTO_MAX);

/* initializes action history position from gtid. See gcs.hpp */
extern long
gcs_core_init (gcs_core_t* core, const gu::GTID& position);

/*
 * gcs_core_open() opens connection
 * Return values:
 * zero     - success
 * negative - error code
 */
extern long
gcs_core_open  (gcs_core_t* conn,
                const char* channel,
                const char* url,
                bool        bootstrap);


/*
 * gcs_core_close() puts connection in a closed state,
 * cancelling all ongoing calls.
 * Return values:
 * zero     - success
 * negative - error code
 */
extern long
gcs_core_close (gcs_core_t* conn);

/*
 * gcs_core_destroy() frees resources allocated by gcs_core_create()
 * Return values:
 * zero     - success
 * negative - error code
 */
extern long
gcs_core_destroy (gcs_core_t* conn);

/*
 * gcs_core_send() atomically sends action to group.
 *
 * NOT THREAD SAFE! Access should be serialized.
 *
 * Return values:
 * non-negative - amount of action bytes sent (sans headers)
 * negative     - error code
 *                -EAGAIN   - operation should be retried
 *                -ENOTCONN - connection to primary component lost
 *
 * NOTE: Successful return code here does not guarantee delivery to group.
 *       The real status of action is determined only in gcs_core_recv() call.
 */
extern ssize_t
gcs_core_send (gcs_core_t*          core,
               const struct gu_buf* act,
               size_t               act_size,
               gcs_act_type_t       act_type);

/*
 * gcs_core_recv() blocks until some action is received from group.
 *
 * @param repl_buf ptr to replicated action local buffer (NULL otherwise)
 * @param timeout  absolute timeout date (as in pthread_cond_timedwait())
 *
 * Return values:
 * non-negative - the size of action received
 * negative     - error code
 *
 * @retval -ETIMEDOUT means no messages were received until timeout.
 *
 * NOTE: Action status (replicated or not) is carried in act_id. E.g. -ENOTCONN
 *       means connection to primary component was lost while sending,
 *       -ERESTART means that action delivery was interrupted and it must be
 *       resent.
 */
extern ssize_t
gcs_core_recv (gcs_core_t*          conn,
               struct gcs_act_rcvd* recv_act,
               long long            timeout);

/* group protocol version */
extern int
gcs_core_proto_ver (const gcs_core_t* conn);

/* Configuration functions */
/* Sets maximum message size to achieve requested network packet size.
 * In case of failure returns negative error code, in case of success -
 * resulting message payload size (size of action fragment) */
extern int
gcs_core_set_pkt_size (gcs_core_t* conn, int pkt_size);

/* sends this node's last applied value to group */
extern int
gcs_core_set_last_applied (gcs_core_t* core, const gu::GTID& gtid);

/* sends status of the ended snapshot (snapshot gtid or error code) */
extern int
gcs_core_send_join (gcs_core_t* core, const gu::GTID& gtid, int code);

/* sends SYNC notice, gtid currently has no meaning */
extern int
gcs_core_send_sync (gcs_core_t* core, const gu::GTID& gtid);

/* sends vote on GTID outcome */
extern int
gcs_core_send_vote (gcs_core_t* core, const gu::GTID& gtid, int64_t code,
                    const void* msg, size_t msg_len);

/* sends flow control message */
extern ssize_t
gcs_core_send_fc (gcs_core_t* core, const void* fc, size_t fc_size);

<<<<<<< HEAD
extern ssize_t
gcs_core_caused(gcs_core_t* core, gu::GTID& gtid);
=======
extern long
gcs_core_caused (gcs_core_t* core, gcs_seqno_t& seqno);
>>>>>>> a932fc20

extern int
gcs_core_param_set (gcs_core_t* core, const char* key, const char* value);

extern const char*
gcs_core_param_get (gcs_core_t* core, const char* key);

void gcs_core_get_status(gcs_core_t* core, gu::Status& status);

#ifdef GCS_CORE_TESTING // things compiled only for unit tests

/* gcs_core_send() interface does not allow enough concurrency control to model
 * various race conditions for unit testing - it is not atomic. The functions
 * below expose gcs_core unit internals solely for the purpose of testing */

#include "gcs_msg_type.hpp"
#include "gcs_backend.hpp"

extern gcs_backend_t*
gcs_core_get_backend (gcs_core_t* core);

// switches lock-step mode on/off
extern void
gcs_core_send_lock_step (gcs_core_t* core, bool enable);

// step through action send process (send another fragment).
// returns positive number if there was a send thread waiting for it.
extern long
gcs_core_send_step (gcs_core_t* core, long timeout_ms);

extern void
gcs_core_set_state_uuid (gcs_core_t* core, const gu_uuid_t* uuid);

#include "gcs_group.hpp"
extern const gcs_group_t*
gcs_core_get_group (const gcs_core_t* core);

#include "gcs_fifo_lite.hpp"
extern gcs_fifo_lite_t*
gcs_core_get_fifo (gcs_core_t* core);

#endif /* GCS_CORE_TESTING */

#endif /* _gcs_core_h_ */<|MERGE_RESOLUTION|>--- conflicted
+++ resolved
@@ -161,13 +161,8 @@
 extern ssize_t
 gcs_core_send_fc (gcs_core_t* core, const void* fc, size_t fc_size);
 
-<<<<<<< HEAD
-extern ssize_t
+extern long
 gcs_core_caused(gcs_core_t* core, gu::GTID& gtid);
-=======
-extern long
-gcs_core_caused (gcs_core_t* core, gcs_seqno_t& seqno);
->>>>>>> a932fc20
 
 extern int
 gcs_core_param_set (gcs_core_t* core, const char* key, const char* value);
