/*
 * Copyright (C) 2008-2020 Codership Oy <info@codership.com>
 *
 * $Id$
 */

#include "gcs_group.hpp"
#include "gcs_gcache.hpp"
#include "gcs_priv.hpp"
#include "gcs_code_msg.hpp"

#include <gu_logger.hpp>
#include <gu_macros.hpp>
#include <gu_unordered.hpp>

#include <errno.h>

#include <limits>

std::string const GCS_VOTE_POLICY_KEY("gcs.vote_policy");
uint8_t     const GCS_VOTE_POLICY_DEFAULT(0);

void gcs_group_register(gu::Config* cnf)
{
    cnf->add(GCS_VOTE_POLICY_KEY);
}

const char* gcs_group_state_str[GCS_GROUP_STATE_MAX] =
{
    "NON_PRIMARY",
    "WAIT_STATE_UUID",
    "WAIT_STATE_MSG",
    "PRIMARY"
};


uint8_t gcs_group_conf_to_vote_policy(gu::Config& cnf)
{
    int64_t i(cnf.get(GCS_VOTE_POLICY_KEY, int64_t(GCS_VOTE_POLICY_DEFAULT)));

    if (i < 0 || i >= std::numeric_limits<uint8_t>::max())
    {
        log_warn << "Bogus '" << GCS_VOTE_POLICY_KEY << "' from config: " << i
                 << ". Reverting to default."; // or throw?
        return GCS_VOTE_POLICY_DEFAULT;
    }

    return i;
}

int
gcs_group_init (gcs_group_t* group, gu::Config* const cnf, gcache_t* const cache,
                const char* node_name, const char* inc_addr,
                gcs_proto_t const gcs_proto_ver, int const repl_proto_ver,
                int const appl_proto_ver)
{
    // here we also create default node instance.
    group->cache        = cache;
    group->act_id_      = GCS_SEQNO_ILL;
    group->conf_id      = GCS_SEQNO_ILL;
    group->state_uuid   = GU_UUID_NIL;
    group->group_uuid   = GU_UUID_NIL;
    group->num          = 0;
    group->my_idx       = -1;
    group->my_name      = strdup(node_name ? node_name : NODE_NO_NAME);
    group->my_address   = strdup(inc_addr  ? inc_addr  : NODE_NO_ADDR);
    group->state        = GCS_GROUP_NON_PRIMARY;
    group->last_applied = group->act_id_;
    group->last_node    = -1;
    group->vote_request_seqno = GCS_NO_VOTE_SEQNO;
    group->vote_result  = (VoteResult){ GCS_NO_VOTE_SEQNO, 0 };
    group->vote_history = new VoteHistory;
    group->vote_policy  = gcs_group_conf_to_vote_policy(*cnf);
    group->frag_reset   = true; // just in case
    group->nodes        = NULL;
    group->prim_uuid    = GU_UUID_NIL;
    group->prim_seqno   = GCS_SEQNO_ILL;
    group->prim_num     = 0;
    group->prim_state   = GCS_NODE_STATE_NON_PRIM;
    group->prim_gcs_ver  = 0;
    group->prim_repl_ver = 0;
    group->prim_appl_ver = 0;

    *(gcs_proto_t*)&group->gcs_proto_ver = gcs_proto_ver;
    *(int*)&group->repl_proto_ver = repl_proto_ver;
    *(int*)&group->appl_proto_ver = appl_proto_ver;

    group->quorum = GCS_QUORUM_NON_PRIMARY;

    group->last_applied_proto_ver = -1;

    return 0;
}

int
gcs_group_init_history (gcs_group_t*    group,
                        const gu::GTID& gtid)
{
    bool const negative_seqno(gtid.seqno() < 0);
    bool const nil_uuid(gtid.uuid() == GU_UUID_NIL);

    if (negative_seqno && !nil_uuid) {
        log_error << "Non-nil history UUID with negative seqno makes no sense: "
                  << gtid;
        return -EINVAL;
    }
    else if (!negative_seqno && nil_uuid) {
        log_error <<"Non-negative state seqno requires non-nil history UUID: "
                  << gtid;
        return -EINVAL;
    }

    group->act_id_    = gtid.seqno();
    group->last_applied = group->act_id_;
    group->group_uuid = gtid.uuid()();
    return 0;
}

/* Initialize nodes array from component message */
static inline gcs_node_t*
group_nodes_init (const gcs_group_t* group, const gcs_comp_msg_t* comp)
{
    const long my_idx     = gcs_comp_msg_self (comp);
    const long nodes_num  = gcs_comp_msg_num  (comp);
    gcs_node_t* ret = GU_CALLOC (nodes_num, gcs_node_t);
    long i;

    if (ret) {
        for (i = 0; i < nodes_num; i++) {
            const gcs_comp_memb_t* memb = gcs_comp_msg_member(comp, i);
            assert(NULL != memb);

            if (my_idx != i) {
                gcs_node_init (&ret[i], group->cache, memb->id,
                               NULL, NULL, -1, -1, -1, memb->segment);
            }
            else { // this node
                gcs_node_init (&ret[i], group->cache, memb->id,
                               group->my_name, group->my_address,
                               group->gcs_proto_ver, group->repl_proto_ver,
                               group->appl_proto_ver, memb->segment);
            }
            assert(ret[i].last_applied == GCS_SEQNO_NIL);
        }
    }
    else {
        gu_error ("Could not allocate %ld x %z bytes", nodes_num,
                  sizeof(gcs_node_t));
    }
    return ret;
}

/* Free nodes array */
#ifndef GCS_CORE_TESTING
static
#endif // GCS_CORE_TESTING
void
group_nodes_free (gcs_group_t* group)
{
    int i;

    /* cleanup after disappeared members */
    for (i = 0; i < group->num; i++) {
        gcs_node_free (&group->nodes[i]);
    }

    if (group->nodes) gu_free (group->nodes);

    group->nodes  = NULL;
    group->num    = 0;
    group->my_idx = -1;
}

void
gcs_group_free (gcs_group_t* group)
{
    if (group->my_name)    free ((char*)group->my_name);
    if (group->my_address) free ((char*)group->my_address);
    group_nodes_free (group);
    delete group->vote_history;
}

/* Reset nodes array without breaking the statistics */
static inline void
group_nodes_reset (gcs_group_t* group)
{
    int i;
    /* reset recv_acts at the nodes */
    for (i = 0; i < group->num; i++) {
        if (i != group->my_idx) {
            gcs_node_reset (&group->nodes[i]);
        }
        else {
            gcs_node_reset_local (&group->nodes[i]);
        }
    }

    group->frag_reset = true;
}

/*! @return false
 *  if the node is arbitrator and must not be counted in commit cut */
static inline bool
group_count_arbitrator(const gcs_group_t& group, const gcs_node_t& node)
{
    return (!(group.quorum.gcs_proto_ver > 0 && node.arbitrator));
}

/*! @return true if the node should be counted in commit cut calculations */
static inline bool
group_count_last_applied(const gcs_group_t& group, const gcs_node_t& node)
{
    return (node.count_last_applied && group_count_arbitrator(group, node));
}

/* Find node with the smallest last_applied */
static inline void
group_redo_last_applied (gcs_group_t* group)
{
    gu_seqno_t last_applied = GU_LLONG_MAX;
    int        last_node    = -1;
    int        n;

    for (n = 0; n < group->num; n++) {
        const gcs_node_t* const node = &group->nodes[n];
        gcs_seqno_t const seqno = node->last_applied;

        assert( 0  < group->last_applied_proto_ver ||
               -1 == group->last_applied_proto_ver /* for unit tests */);

<<<<<<< HEAD
        log_debug << "last_last_applied[" << n << "]: "
                  << node->id << ", " << node->last_applied << ", "
                  << (group_count_last_applied(*group, *node) ? "yes" : "no");
=======
//        gu_debug("redo_last_applied[%ld]: %lld, count: %s",
//                 n, seqno, count ? "yes" : "no");
>>>>>>> d6566f86

        /* NOTE: It is crucial for consistency that last_applied algorithm
         *       is absolutely identical on all nodes. Therefore for the
         *       generality sake and future compatibility we have to assume
         *       non-blocking donor.
         *       GCS_BLOCKING_DONOR should never be defined unless in some
         *       very custom builds. Commenting it out for safety sake. */
#ifndef GCS_BLOCKING_DONOR
        if (group_count_last_applied(*group, *node)
#else
        if ((GCS_NODE_STATE_SYNCED == node->status) /* ignore donor */
#endif
            && (seqno <= last_applied)) {
#ifndef NDEBUG
            if (seqno > 0 && seqno < group->last_applied)
            {
                log_info << "Node:\n" << *node
                         << "\nattempts to set last_applied to " << seqno
                         << " below the current " << group->last_applied;
            }
#endif /* NDEBUG */
            if (seqno >= group->last_applied || group->quorum.gcs_proto_ver < 2)
            {
                last_applied = seqno;
                last_node    = n;
            }
            else if (seqno < group->last_applied)
            {
                if (0 != seqno)
                {
                    log_debug << "Last applied: " << seqno
                              << " at node " << node->id
                              << " is less than group last applied: "
                              << group->last_applied;
                    /* This is a possible situation since we allow for
                     * the non-determinism in the last applied reporting.
                     * Even a synced node can report a slightly lower number
                     * depending on when it decides to report. */
                }
                // the node has not yet reported its last applied
            }
        }
        // extra diagnostic, ignore
        //else if (!count) { gu_warn("not counting %d", n); }
    }

    if (gu_likely (last_node >= 0)) {
        assert(last_applied >= group->last_applied ||
               group->quorum.gcs_proto_ver < 2);
        group->last_applied = last_applied;
        group->last_node    = last_node;
    }

    log_debug << "final last_applied: " << group->last_applied;
}

static void
group_go_non_primary (gcs_group_t* group)
{
    if (group->my_idx >= 0) {
        assert(group->num > 0);
        assert(group->nodes);

        group->nodes[group->my_idx].status = GCS_NODE_STATE_NON_PRIM;
        //@todo: Perhaps the same has to be applied to the rest of the nodes[]?
    }
    else {
        assert(-1   == group->my_idx);
        assert(0    == group->num);
        assert(NULL == group->nodes);
    }

    group->state   = GCS_GROUP_NON_PRIMARY;
    group->conf_id = GCS_SEQNO_ILL;
    // what else? Do we want to change anything about the node here?
}

static void
group_check_proto_ver(gcs_group_t* group)
{
    assert(group->quorum.primary); // must be called only on primary CC

    gcs_node_t& node(group->nodes[group->my_idx]);
    bool fail(false);

#define GROUP_CHECK_NODE_PROTO_VER(LEVEL)                               \
    if (node.LEVEL < group->quorum.LEVEL) {                             \
        gu_fatal("Group requested %s: %d, max supported by this node: %d." \
                 "Upgrade the node before joining this group."          \
                 "Need to abort.",                                      \
                 #LEVEL, group->quorum.LEVEL, node.LEVEL);              \
        fail = true;                                                    \
    }

    GROUP_CHECK_NODE_PROTO_VER(gcs_proto_ver);
    GROUP_CHECK_NODE_PROTO_VER(repl_proto_ver);
    GROUP_CHECK_NODE_PROTO_VER(appl_proto_ver);

#undef GROUP_CHECK_NODE_PROTO_VER

    if (fail) gu_abort();
}

static const char group_empty_id[GCS_COMP_MEMB_ID_MAX_LEN + 1] = { 0, };

static void
group_check_donor (gcs_group_t* group)
{
    gcs_node_state_t const my_state = group->nodes[group->my_idx].status;
    const char*      const donor_id = group->nodes[group->my_idx].donor;

    if (GCS_NODE_STATE_JOINER == my_state &&
        memcmp (donor_id, group_empty_id, sizeof(group_empty_id)))
    {
        long i;

        for (i = 0; i < group->num; i++)
        {
            if (i != group->my_idx &&
                !memcmp (donor_id, group->nodes[i].id,
                         sizeof (group->nodes[i].id)))
                return;
        }

        gu_warn ("Donor %s is no longer in the group. State transfer cannot "
                 "be completed, need to abort. Aborting...", donor_id);

        gu_abort();
    }

    return;
}

/*! Processes state messages and sets group parameters accordingly */
static void
group_post_state_exchange (gcs_group_t* group)
{
    const gcs_state_msg_t* states[group->num];
    gcs_state_quorum_t* quorum = &group->quorum;
    bool new_exchange = gu_uuid_compare (&group->state_uuid, &GU_UUID_NIL);
    long i;

    /* Collect state messages from nodes. */
    /* Looping here every time is suboptimal, but simply counting state messages
     * is not straightforward too: nodes may disappear, so the final count may
     * include messages from the disappeared nodes.
     * Let's put it this way: looping here is reliable and not that expensive.*/
    for (i = 0; i < group->num; i++) {
        states[i] = group->nodes[i].state_msg;
        if (NULL == states[i] ||
            (new_exchange &&
             gu_uuid_compare (&group->state_uuid,
                              gcs_state_msg_uuid(states[i]))))
            return; // not all states from THIS state exch. received, wait
    }
    gu_debug ("STATE EXCHANGE: " GU_UUID_FORMAT " complete.",
              GU_UUID_ARGS(&group->state_uuid));

    gcs_state_msg_get_quorum (states, group->num, quorum);
    assert(quorum->version >= 2);

    if (quorum->version >= 0) {
        if (quorum->version < 2) {
            group->last_applied_proto_ver = 0;
        }
        else {
            group->last_applied_proto_ver = 1;
        }
    }
    else {
        gu_fatal ("Negative quorum version: %d", quorum->version);
        gu_abort();
    }

    // Update each node state based on quorum outcome:
    // is it up to date, does it need SST and stuff
    for (i = 0; i < group->num; i++) {
        gcs_node_update_status (&group->nodes[i], quorum);
    }

    if (quorum->primary) {
        // primary configuration
        if (new_exchange) {
            // new state exchange happened
            if (!gu_uuid_compare(&group->group_uuid, &quorum->group_uuid) &&
                group->act_id_ > quorum->act_id)
            {
                gu_fatal("Reversing history: %lld -> %lld, this member has "
                         "applied %lld more events than the primary component."
                         "Data loss is possible. Must abort.",
                         (long long)group->act_id_, (long long)quorum->act_id,
                         (long long)(group->act_id_ - quorum->act_id));
                group->state  = GCS_GROUP_INCONSISTENT;
                return;
            }
            group->state      = GCS_GROUP_PRIMARY;
            group->act_id_    = quorum->act_id;
            group->conf_id    = quorum->conf_id + 1;
            group->group_uuid = quorum->group_uuid;
            group->prim_uuid  = group->state_uuid;
            group->state_uuid = GU_UUID_NIL;

            if (quorum->gcs_proto_ver >= 2) // see below for older version
            {
                assert(quorum->last_applied >= 0);
                group->last_applied = quorum->last_applied;
            }
        }
        else {
            // no state exchange happend, processing old state messages
            assert (GCS_GROUP_PRIMARY == group->state);
            group->conf_id++;
        }

        group->prim_seqno = group->conf_id;
        group->prim_num   = 0;

        for (i = 0; i < group->num; i++) {
            group->prim_num += gcs_node_is_joined (group->nodes[i].status);
        }

        assert (group->prim_num > 0);

#define GROUP_UPDATE_PROTO_VER(LEVEL) \
        if (group->prim_##LEVEL##_ver < quorum->LEVEL##_proto_ver) \
            group->prim_##LEVEL##_ver = quorum->LEVEL##_proto_ver;
        GROUP_UPDATE_PROTO_VER(gcs);
        GROUP_UPDATE_PROTO_VER(repl);
        GROUP_UPDATE_PROTO_VER(appl);
#undef GROUP_UPDATE_PROTO_VER

        if (quorum->gcs_proto_ver < 2) // see above for newer version
        {
            group_redo_last_applied(group);
        }
        // votes will be recounted on CC action creation
    }
    else {
        // non-primary configuration
        group_go_non_primary (group);
    }

    gu_info ("Quorum results:"
             "\n\tversion    = %u,"
             "\n\tcomponent  = %s,"
             "\n\tconf_id    = %lld,"
             "\n\tmembers    = %d/%d (joined/total),"
             "\n\tact_id     = %lld,"
             "\n\tlast_appl. = %lld,"
             "\n\tprotocols  = %d/%d/%d (gcs/repl/appl),"
             "\n\tvote policy= %d,"
             "\n\tgroup UUID = " GU_UUID_FORMAT,
             quorum->version,
             quorum->primary ? "PRIMARY" : "NON-PRIMARY",
             quorum->conf_id,
             group->prim_num, group->num,
             quorum->act_id,
             group->last_applied,
             quorum->gcs_proto_ver, quorum->repl_proto_ver,
             quorum->appl_proto_ver,
             int(quorum->vote_policy),
             GU_UUID_ARGS(&quorum->group_uuid));

    if (quorum->primary) group_check_proto_ver(group);
    group_check_donor(group);
}

// does basic sanity check of the component message (in response to #145)
static void
group_check_comp_msg (bool prim, long my_idx, long members)
{
    if (my_idx >= 0) {
        if (my_idx < members) return;
    }
    else {
        if (!prim && (0 == members)) return;
    }

    gu_fatal ("Malformed component message from backend: "
              "%s, idx = %ld, members = %ld",
              prim ? "PRIMARY" : "NON-PRIMARY", my_idx, members);

    assert (0);
    gu_abort ();
}

gcs_group_state_t
gcs_group_handle_comp_msg (gcs_group_t* group, const gcs_comp_msg_t* comp)
{
    long        new_idx, old_idx;
    gcs_node_t* new_nodes = NULL;
    ulong       new_memb  = 0;

    const bool prim_comp     = gcs_comp_msg_primary  (comp);
    const bool bootstrap     = gcs_comp_msg_bootstrap(comp);
    const long new_my_idx    = gcs_comp_msg_self     (comp);
    const long new_nodes_num = gcs_comp_msg_num      (comp);

    group_check_comp_msg (prim_comp, new_my_idx, new_nodes_num);

    if (new_my_idx >= 0) {
        gu_info ("New COMPONENT: primary = %s, bootstrap = %s, my_idx = %ld, "
                 "memb_num = %ld", prim_comp ? "yes" : "no",
                 bootstrap ? "yes" : "no", new_my_idx, new_nodes_num);

        new_nodes = group_nodes_init (group, comp);

        if (!new_nodes) {
            gu_fatal ("Could not allocate memory for %ld-node component.",
                      gcs_comp_msg_num (comp));
            assert(0);
            return (gcs_group_state_t)-ENOMEM;
        }

        if (GCS_GROUP_PRIMARY == group->state) {
            gu_debug ("#281: Saving %s over %s",
                      gcs_node_state_to_str(group->nodes[group->my_idx].status),
                      gcs_node_state_to_str(group->prim_state));
            group->prim_state = group->nodes[group->my_idx].status;
        }
    }
    else {
        // Self-leave message
        gu_info ("New SELF-LEAVE.");
        assert (0 == new_nodes_num);
        assert (!prim_comp);
    }

    bool my_bootstrap(bootstrap);

    if (prim_comp) {
        /* Got PRIMARY COMPONENT - Hooray! */
        assert (new_my_idx >= 0);
        if (group->state == GCS_GROUP_PRIMARY) {
            /* we come from previous primary configuration, relax */
            assert(group->my_idx >= 0);
            my_bootstrap = group->nodes[group->my_idx].bootstrap;
        }
        else if (bootstrap && gu_uuid_compare(&group->group_uuid,
                                              &GU_UUID_NIL))
        {
            /* Is there need to initialize something else in this case? */
            my_bootstrap = true;
        }
        else {
            const bool first_component =
#ifndef GCS_CORE_TESTING
                (0 == group->num) || bootstrap;
#else
                (0 == group->num);
#endif
            if (1 == new_nodes_num && first_component) {
                /* bootstrap new configuration */
                assert (GCS_GROUP_NON_PRIMARY == group->state);
                assert ((0 == group->num && -1 == group->my_idx) ||
                        /* if first comp was non prim due to group expulsion */
                        (1 == group->num &&  0 == group->my_idx));

                // This bootstraps initial primary component for state exchange
                gu_uuid_generate (&group->prim_uuid, NULL, 0);
                group->prim_seqno = 0;
                group->prim_num   = 1;
                group->state      = GCS_GROUP_PRIMARY;

                if (group->act_id_ < 0) {
                    // no history provided: start a new one
                    group->act_id_ = GCS_SEQNO_NIL;
                    gu_uuid_generate (&group->group_uuid, NULL, 0);
                    gu_info ("Starting new group from scratch: " GU_UUID_FORMAT,
                             GU_UUID_ARGS(&group->group_uuid));
                }

                group->last_applied = group->act_id_;
                assert(group->last_applied >= 0);

                new_nodes[0].status = GCS_NODE_STATE_JOINED;
                new_nodes[0].last_applied = group->last_applied;
            }
        }
    }
    else {
        group_go_non_primary (group);
    }

    /* Remap old node array to new one to preserve action continuity */
    for (new_idx = 0; new_idx < new_nodes_num; new_idx++) {
        /* find member index in old component by unique member id */
        for (old_idx = 0; old_idx < group->num; old_idx++) {
            // just scan through old group
            if (!strcmp(group->nodes[old_idx].id, new_nodes[new_idx].id)) {
                /* the node was in previous configuration with us */
                /* move node context to new node array */
                gcs_node_move (&new_nodes[new_idx], &group->nodes[old_idx]);
                break;
            }
        }
        /* if wasn't found in new configuration, new member -
         * need to do state exchange */
        new_memb |= (old_idx == group->num);
    }

    /* free old nodes array */
    group_nodes_free (group);

    group->my_idx = new_my_idx;
    group->num    = new_nodes_num;
    group->nodes  = new_nodes;

    assert(group->num > 0 || group->my_idx < 0);
    assert(group->my_idx >= 0 || group->num == 0);

    if (group->my_idx >= 0) group->nodes[group->my_idx].bootstrap = my_bootstrap;

    if (gcs_comp_msg_primary(comp) || bootstrap) {
        /* TODO: for now pretend that we always have new nodes and perform
         * state exchange because old states can carry outdated node status.
         * (also protocol voting needs to be redone)
         * However this means aborting ongoing actions. Find a way to avoid
         * this extra state exchange. Generate new state messages on behalf
         * of other nodes? see #238 */
        new_memb = true;
        /* if new nodes joined, reset ongoing actions and state messages */
        if (new_memb) {
            group_nodes_reset (group);
            group->state      = GCS_GROUP_WAIT_STATE_UUID;
            group->state_uuid = GU_UUID_NIL; // prepare for state exchange
        }
        else {
            if (GCS_GROUP_PRIMARY == group->state) {
                /* since we don't have any new nodes since last PRIMARY,
                   we skip state exchange */
                group_post_state_exchange (group);
            }
        }

        if (group->quorum.gcs_proto_ver < 2)
        {
            // commit cut recomputation should happen only after state exchange
            group_redo_last_applied (group);
        }
    }

    return group->state;
}

gcs_group_state_t
gcs_group_handle_uuid_msg  (gcs_group_t* group, const gcs_recv_msg_t* msg)
{
    assert (msg->size == sizeof(gu_uuid_t));

    if (GCS_GROUP_WAIT_STATE_UUID == group->state &&
        0 == msg->sender_idx /* check that it is from the representative */) {
        gu_uuid_copy(&group->state_uuid, (const gu_uuid_t*)msg->buf);
        group->state = GCS_GROUP_WAIT_STATE_MSG;
    }
    else {
        gu_warn ("Stray state UUID msg: " GU_UUID_FORMAT
                 " from node %ld (%s), current group state %s",
                 GU_UUID_ARGS((gu_uuid_t*)msg->buf),
                 msg->sender_idx, group->nodes[msg->sender_idx].name,
                 gcs_group_state_str[group->state]);
    }

    return group->state;
}

static void group_print_state_debug(gcs_state_msg_t* state)
{
    size_t str_len = 1024;
    char state_str[str_len];
    gcs_state_msg_snprintf (state_str, str_len, state);
    gu_info ("%s", state_str);
}

gcs_group_state_t
gcs_group_handle_state_msg (gcs_group_t* group, const gcs_recv_msg_t* msg)
{
    if (GCS_GROUP_WAIT_STATE_MSG == group->state) {

        gcs_state_msg_t* state = gcs_state_msg_read (msg->buf, msg->size);

        if (state) {
            char state_str[1024];
            gcs_state_msg_snprintf(state_str, sizeof(state_str), state);

            const gu_uuid_t* state_uuid = gcs_state_msg_uuid (state);

            if (!gu_uuid_compare(&group->state_uuid, state_uuid)) {

                gu_info ("STATE EXCHANGE: got state msg: " GU_UUID_FORMAT
                         " from %d (%s)", GU_UUID_ARGS(state_uuid),
                         msg->sender_idx, gcs_state_msg_name(state));
                gu_debug("%s", state_str);

                if (gu_log_debug) group_print_state_debug(state);

                gcs_node_record_state (&group->nodes[msg->sender_idx], state);
                group_post_state_exchange (group);
            }
            else {
                gu_debug ("STATE EXCHANGE: stray state msg: " GU_UUID_FORMAT
                          " from node %ld (%s), current state UUID: "
                          GU_UUID_FORMAT,
                          GU_UUID_ARGS(state_uuid),
                          msg->sender_idx, gcs_state_msg_name(state),
                          GU_UUID_ARGS(&group->state_uuid));
                gu_debug ("%s", state_str);

                if (gu_log_debug) group_print_state_debug(state);

                gcs_state_msg_destroy (state);
            }
        }
        else {
            gu_warn ("Could not parse state message from node %d",
                     msg->sender_idx, group->nodes[msg->sender_idx].name);
        }
    }

    return group->state;
}

/* this is a helper function that takes care of preper interpretation of the
 * code message depending on the protocol version used.
 * @return 0 - success, -EMSGSIZE - wrong message size, -EINVAL - wrong group */
int
group_unserialize_code_msg(gcs_group_t* group, const gcs_recv_msg_t* msg,
                           gu::GTID& gtid, int64_t& code)
{
    if (gu_likely(group->gcs_proto_ver >= 1 &&
                  msg->size >= gcs::core::CodeMsg::serial_size()))
    {
        const gcs::core::CodeMsg* const cm
            (static_cast<const gcs::core::CodeMsg*>(msg->buf));

        cm->unserialize(gtid, code);

        if (gu_unlikely(gtid.uuid() != group->group_uuid))
        {
            log_info << gcs_msg_type_string[msg->type] << " message " << *cm
                     << " from another group (" << gtid.uuid()
                     << "). Dropping message.";
            return -EINVAL;
        }
    }
    else // gcs_seqno_t
    {
        if (gu_likely(msg->size == sizeof(gcs_seqno_t)))
        {
            gtid.set(gu::gtoh(*(static_cast<const gcs_seqno_t*>(msg->buf))));
            code = 0;
        }
        else
        {
            log_warn << "Bogus size for " << gcs_msg_type_string[msg->type]
                     << " message: " << msg->size << " bytes. Dropping message.";
            return -EMSGSIZE;
        }
    }

    return 0;
}

/*! Returns new last applied value if it has changes, 0 otherwise */
gcs_seqno_t
gcs_group_handle_last_msg (gcs_group_t* group, const gcs_recv_msg_t* msg)
{
    assert (GCS_MSG_LAST == msg->type);

    gu::GTID gtid;
    int64_t  code;

    if (gu_unlikely(group_unserialize_code_msg(group, msg, gtid,code))) return 0;

    if (gu_unlikely(0 != code))
    {
        log_warn << "Bogus " << gcs_msg_type_string[msg->type]
                 << " message code: " << code <<". Ignored.";
        assert(0);
        return 0;
    }

    // This assert is too restrictive. It requires application to send
    // last applied messages while holding TO, otherwise there's a race
    // between threads.
    // assert (seqno >= group->last_applied);

    gcs_node_set_last_applied (&group->nodes[msg->sender_idx], gtid.seqno());
    assert(group->nodes[msg->sender_idx].last_applied >= 0);

    if (msg->sender_idx == group->last_node   &&
        gtid.seqno()    >  group->last_applied) {
        /* node that was responsible for the last value, has changed it.
         * need to recompute it */
        gcs_seqno_t old_val = group->last_applied;

        group_redo_last_applied (group);

        if (old_val < group->last_applied) {
            gu_debug ("New COMMIT CUT %lld after %lld from %d",
                      (long long)group->last_applied,
                      (long long)gtid.seqno(), msg->sender_idx);
            return group->last_applied;
        }
    }

    return 0;
}

/*! @return true if the node's vote must be counted */
static inline bool
group_count_votes(const gcs_node_t& node)
{
    return (node.count_last_applied && !node.arbitrator);
}

/* true if last vote was updated, false if not */
static bool
group_recount_votes (gcs_group_t& group)
{
    typedef std::pair<uint64_t, int> VoteEntry;
    typedef std::map<uint64_t, int>  VoteCounts; //we want it consistently sorted
    typedef VoteCounts::const_iterator VoteCountsIt;

    bool voting(false);
    gcs_seqno_t voting_seqno(group.act_id_);

    for (int n(0); n < group.num; ++n)
    {
        const gcs_node_t& node(group.nodes[n]);

        if (group_count_votes(node) &&
            node.vote_seqno > group.vote_result.seqno)
        {
            voting = true;
            if (node.vote_seqno < voting_seqno) voting_seqno = node.vote_seqno;
        }
    }

    if (!voting) return false; /* this can happen on config. change */

    VoteCounts vc;
    int n_votes(0);
    int voters(0);

    for (int n(0); n < group.num; ++n)
    {
        gcs_node_t& node(group.nodes[n]);

        if (group_count_votes(node) || node.last_applied >= voting_seqno)
        {
            ++voters;

            if (node.vote_seqno   >= voting_seqno ||
                node.last_applied >= voting_seqno)
            {
                ++n_votes;

                /* If a node has voted on seqno > voting_seqno or
                 * reported last appied on a seqno >= voting_seqno,
                 * then its vote for the voting_seqno is 0 (success) */
                uint64_t const vote
                    (node.vote_seqno == voting_seqno ? node.vote_res : 0);

                vc.insert(VoteEntry(vote, 0)).first->second++;
            }
        }
        else
        {
            log_debug << "Excluding node from voters: " << node;
        }
    }

    assert(n_votes > 0);

    gu::GTID const vote_gtid(group.group_uuid, voting_seqno);
    std::ostringstream diag;
    diag << "Votes over " << vote_gtid << ":\n";

    int max_count(0);
    int second_max(0);
    int zero_count(0);
    uint64_t max_vote(0);
#ifndef NDEBUG
    int counts(0);
#endif
    for (VoteCountsIt it(vc.begin()); it != vc.end(); ++it)
    {
        assert(it->second > 0);

        if (0 == it->first) zero_count = it->second;

        if (it->second >= max_count)
        {
            second_max = max_count;
            max_vote   = it->first;
            max_count  = it->second;
        }
#ifndef NDEBUG
        counts += it->second;
#endif
        diag << "   " << gu::PrintBase<>(it->first) << ": "
             << std::setfill(' ') << std::setw(3) << it->second << '/'
             << std::setw(0) << voters << "\n";
    }
    assert(counts == n_votes);
    assert(zero_count <= max_count);

    int const missing(voters - n_votes);

    uint64_t win_vote;
    if (group.quorum.vote_policy > 0 &&
        zero_count >= int(group.quorum.vote_policy))
    {
        win_vote = 0;
    }
    else if ((0 == group.quorum.vote_policy ||
              (zero_count + missing < int(group.quorum.vote_policy))) &&
             /* what is happening here: for zero vote to win it must be >=
              * than any other vote. Which requires any other vote to be
              * STRICTLY > in case zero count is the second runner up. Yet
              * it is sufficient to be >= otherwise. */
             (zero_count >= second_max + missing /* zero_count == max_count */||
              max_count  >= second_max + missing + (zero_count == second_max)))
    {
        /* even if received, missing votes won't win over current max */
        win_vote = (zero_count >= max_count ? 0 : max_vote);
    }
    else
    {
        diag << "Waiting for more votes.";
        log_info << diag.str();
        assert(missing > 0);
        return false;;
    }

    diag << "Winner: " << gu::PrintBase<>(win_vote);
    log_info << diag.str();

    group.vote_result.seqno = voting_seqno;
    group.vote_result.res   = win_vote;

    const gcs_node_t& this_node(group.nodes[group.my_idx]);
    if (this_node.vote_seqno < voting_seqno)
    {
        // record voting result in the history for later
        std::pair<gu::GTID,int64_t> const val(vote_gtid, win_vote);
        std::pair<VoteHistory::iterator, bool> const res
                    (group.vote_history->insert(val));
        if (false == res.second)
        {
            assert(0);
            res.first->second = group.vote_result.res;
        }
    }

    return true;
}

VoteResult
gcs_group_handle_vote_msg (gcs_group_t* group, const gcs_recv_msg_t* msg)
{
    assert (GCS_MSG_VOTE == msg->type);

    gu::GTID gtid;
    int64_t  code;

    gcs_node_t& sender(group->nodes[msg->sender_idx]);

    if (gu_unlikely(group_unserialize_code_msg(group, msg, gtid, code)))
    {
        log_warn << "Failed to deserialize vote msg from " << msg->sender_idx
                 << " (" << sender.name << ")";
        VoteResult const ret = { GCS_NO_VOTE_SEQNO, 0 };
        return ret;
    }

    if (gtid.uuid() == group->group_uuid &&
        gtid.seqno() > group->vote_result.seqno)
    {
        const char* const data
            (gcs::core::CodeMsg::serial_size() < msg->size ?
             (static_cast<char*>(msg->buf) + gcs::core::CodeMsg::serial_size()) :
             NULL);

        /* voting on this seqno has not completed yet */
        log_info << "Member " << msg->sender_idx << '(' << sender.name << ") "
                 << (code ? "initiates" : "responds to") << " vote on "
                 << gtid << ',' << gu::PrintBase<>(code) << ": "
                 << (code ? (data ? data : "(null)") : "Success");

        gcs_node_set_vote (&sender, gtid.seqno(), code);

        if (group_recount_votes(*group))
        {
            /* What if group->vote_result.seqno < gtid.seqno()?
             * - that means that there is inconsistency between the sender and
             * the member who initiated voting on vote_result.seqno. This in turn
             * means that there will be a configuration change that will trigger
             * another votes recount, and then another configuration change
             * - until we reach gtid.senqo() */
            if (group->nodes[group->my_idx].vote_seqno >=
                group->vote_result.seqno)
            {
                return group->vote_result;
            }
        }
        else if (gtid.seqno() > group->vote_request_seqno)
        {
            group->vote_request_seqno = gtid.seqno();
            if (msg->sender_idx != group->my_idx)
            {
                VoteResult const ret = { gtid.seqno(), GCS_VOTE_REQUEST };
                return ret;
            }
        }
    }
    else if (msg->sender_idx == group->my_idx)
    {
        std::ostringstream msg;
        msg << "Recovering vote result from history: " << gtid;

        int64_t result(0);
        VoteHistory::iterator it(group->vote_history->find(gtid));
        if (group->vote_history->end() != it)
        {
            result = it->second;
            group->vote_history->erase(it);
            msg << ',' << gu::PrintBase<>(result);
        }
        else
        {
            msg << ": not found";
            assert(code < 0);
            /* by default result is 0, which means success/no voting happened,
             * and this node is the only inconsistent one. */
        }

        log_info << msg.str();

        VoteResult const ret = { gtid.seqno(), result };
        return ret; // this should wake up the thread that voted
    }
    else if (gtid.seqno() > group->vote_result.seqno)
    {
        /* outdated vote from another member, ignore */
        log_info << "Outdated vote "
                 << gu::PrintBase<>(code) << " for " << gtid;
        log_info << "(last group vote was on: "
                 << gu::GTID(group->group_uuid, group->vote_result.seqno) << ','
                 << gu::PrintBase<>(group->vote_result.res) << ')';
    }

    VoteResult const ret = { GCS_NO_VOTE_SEQNO, 0 };  // no action required
    return ret;
}

/*! return true if this node is the sender to notify the calling thread of
 * success */
int
gcs_group_handle_join_msg  (gcs_group_t* group, const gcs_recv_msg_t* msg)
{
    int const   sender_idx = msg->sender_idx;
    gcs_node_t* sender    = &group->nodes[sender_idx];

    assert (GCS_MSG_JOIN == msg->type);

    gu::GTID gtid;
    int64_t  code;

    if (gu_unlikely(group_unserialize_code_msg(group, msg, gtid,code))) return 0;

    if (GCS_NODE_STATE_DONOR  == sender->status ||
        GCS_NODE_STATE_JOINER == sender->status) {
        int j;
        gcs_node_t* peer      = NULL;
        const char* peer_id   = NULL;
        const char* peer_name = "left the group";
        int         peer_idx  = -1;
        bool        from_donor = false;
        const char* st_dir    = NULL; // state transfer direction symbol

        if (GCS_NODE_STATE_DONOR == sender->status) {
            peer_id    = sender->joiner;
            from_donor = true;
            st_dir     = "to";

            assert (group->last_applied_proto_ver >= 0);

            if (0 == group->last_applied_proto_ver) {
                /* #454 - we don't switch to JOINED here,
                 *        instead going straignt to SYNCED */
            }
            else {
                assert(sender->count_last_applied);
                assert(sender->desync_count > 0);
                sender->desync_count -= 1;
                if (0 == sender->desync_count)
                    sender->status = GCS_NODE_STATE_JOINED;
            }
        }
        else {
            peer_id = sender->donor;
            st_dir  = "from";

            if (group->quorum.version < 2) {
                // #591 remove after quorum v1 is phased out
                sender->status = GCS_NODE_STATE_JOINED;
                group->prim_num++;
            }
            else {
                if (code >= 0) {
                    sender->status = GCS_NODE_STATE_JOINED;
                    group->prim_num++;
                }
                else {
                    sender->status = GCS_NODE_STATE_PRIM;
                }
            }
        }

        // Try to find peer.
        for (j = 0; j < group->num; j++) {
// #483            if (j == sender_idx) continue;
            if (!memcmp(peer_id, group->nodes[j].id,
                        sizeof (group->nodes[j].id))) {
                peer_idx  = j;
                peer      = &group->nodes[peer_idx];
                peer_name = peer->name;
                break;
            }
        }

        if (j == group->num) {
            gu_warn ("Could not find peer: %s", peer_id);
        }

        if (code < 0) {
            gu_warn ("%d.%d (%s): State transfer %s %d.%d (%s) failed: %d (%s)",
                     sender_idx, sender->segment, sender->name, st_dir,
                     peer_idx, peer ? peer->segment : -1, peer_name,
                     (int)code, strerror((int)-code));

            if (from_donor && peer_idx == group->my_idx &&
                GCS_NODE_STATE_JOINER == group->nodes[peer_idx].status) {
                // this node will be waiting for SST forever. If it has only
                // one recv thread there is no (generic) way to wake it up.
                gu_fatal ("Will never receive state. Need to abort.");
                // return to core to shutdown the backend before aborting
                return -ENOTRECOVERABLE;
            }

            assert(group->quorum.version >= 2);
            if (group->quorum.version < 2 && !from_donor && // #591
                sender_idx == group->my_idx) {
                // remove after quorum v1 is phased out
                gu_fatal ("Failed to receive state. Need to abort.");
                return -ENOTRECOVERABLE;
            }
        }
        else {
            if (GCS_NODE_STATE_JOINED == sender->status) {
                if (sender_idx == peer_idx) {
                    gu_info("Member %d.%d (%s) resyncs itself to group.",
                            sender_idx, sender->segment, sender->name);
                }
                else {
                    gu_info("%d.%d (%s): State transfer %s %d.%d (%s) complete.",
                            sender_idx, sender->segment, sender->name, st_dir,
                            peer_idx, peer ? peer->segment : -1, peer_name);
                }
            }
            else {
                assert(sender->desync_count > 0);
                return 0; // don't deliver up
            }
        }
    }
    else {
        if (GCS_NODE_STATE_PRIM == sender->status) {
            gu_warn("Rejecting JOIN message from %d.%d (%s): new State Transfer"
                    " required.", sender_idx, sender->segment, sender->name);
        }
        else {
            // should we freak out and throw an error?
            gu_warn("Protocol violation. JOIN message sender %d.%d (%s) is not "
                    "in state transfer (%s). Message ignored.",
                    sender_idx, sender->segment, sender->name,
                    gcs_node_state_to_str(sender->status));
        }
        return 0;
    }

    return (sender_idx == group->my_idx);
}

/* @return true if this node is sender, false otherwise */
int
gcs_group_handle_sync_msg  (gcs_group_t* group, const gcs_recv_msg_t* msg)
{
    int const   sender_idx = msg->sender_idx;
    gcs_node_t* sender     = &group->nodes[sender_idx];

    assert (GCS_MSG_SYNC == msg->type);

    gu::GTID gtid;
    int64_t  code;

    if (gu_unlikely(group_unserialize_code_msg(group, msg, gtid,code))) return 0;

    if (GCS_NODE_STATE_JOINED == sender->status ||
        /* #454 - at this layer we jump directly from DONOR to SYNCED */
        (0 == group->last_applied_proto_ver &&
         GCS_NODE_STATE_DONOR == sender->status)) {

        sender->status = GCS_NODE_STATE_SYNCED;
        sender->count_last_applied = group_count_arbitrator(*group, *sender);

        group_redo_last_applied (group); //from now on this node must be counted

        gu_info ("Member %d.%d (%s) synced with group.",
                 sender_idx, sender->segment, sender->name);

        return (sender_idx == group->my_idx);
    }
    else {
        if (GCS_NODE_STATE_SYNCED == sender->status) {
            gu_debug ("Redundant SYNC message from %d.%d (%s).",
                      sender_idx, sender->segment, sender->name);
        }
        else if (GCS_NODE_STATE_DONOR == sender->status) {
            // this is possible with quick succession of desync()/resync() calls
            gu_debug ("SYNC message from %d.%d (%s, DONOR). Ignored.",
                      sender_idx, sender->segment, sender->name);
        }
        else {
            gu_warn ("SYNC message from non-JOINED %d.%d (%s, %s). Ignored.",
                     sender_idx, sender->segment, sender->name,
                     gcs_node_state_to_str(sender->status));
        }

        /* signal sender that it didn't work */
        return -ERESTART * (sender_idx == group->my_idx);
    }
}

static inline bool
group_node_is_stateful (const gcs_group_t* group, const gcs_node_t* node)
{
    if (group->quorum.version < 3) {
        return strcmp (node->name, GCS_ARBITRATOR_NAME);
    }
    else {
        return ((gcs_node_flags(node) & GCS_STATE_ARBITRATOR) == 0);
    }
}

static int
group_find_node_by_state (const gcs_group_t* const group,
                          int                const joiner_idx,
                          gcs_node_state_t   const status)
{
    gcs_segment_t const segment = group->nodes[joiner_idx].segment;
    int  idx;
    int  donor = -1;
    bool hnss = false; /* have nodes in the same segment */

    for (idx = 0; idx < group->num; idx++) {

        if (joiner_idx == idx) continue; /* skip joiner */

        gcs_node_t* node = &group->nodes[idx];

        if (node->status >= status && group_node_is_stateful (group, node))
        {
            donor = idx; /* potential donor */
        }

        if (segment == node->segment) {
            if (donor == idx) return donor; /* found suitable donor in the
                                             * same segment */
            if (node->status >= GCS_NODE_STATE_JOINER) hnss = true;
        }
    }

    /* Have not found suitable donor in the same segment. */
    if (!hnss && donor >= 0) {
        if (joiner_idx == group->my_idx) {
            gu_warn ("There are no nodes in the same segment that will ever "
                     "be able to become donors, yet there is a suitable donor "
                     "outside. Will use that one.");
        }
        return donor;
    }
    else {
        /* wait for a suitable donor to appear in the same segment */
        return -EAGAIN;
    }
}

static int
group_find_node_by_name (const gcs_group_t* const group, int const joiner_idx,
                         const char* const name, int const name_len,
                         gcs_node_state_t const status)
{
    int idx;

    for (idx = 0; idx < group->num; idx++) {
        gcs_node_t* node = &group->nodes[idx];
        if (!strncmp(node->name, name, name_len)) {
            if (joiner_idx == idx) {
                return -EHOSTDOWN;
            }
            else if (node->status >= status) {
                return idx;
            }
            else if (node->status >= GCS_NODE_STATE_JOINER) {
                /* will eventually become SYNCED */
                return -EAGAIN;
            }
            else {
                /* technically we could return -EDEADLK here, but as long as
                 * it is not -EAGAIN, it does not matter. If the node is in a
                 * PRIMARY state, it is as good as not found. */
                break;
            }
        }
    }

    return -EHOSTUNREACH;
}

/* Calls group_find_node_by_name() for each name in comma-separated list,
 * falls back to group_find_node_by_state() if name (or list) is empty. */
static int
group_for_each_donor_in_string (const gcs_group_t* const group,
                                int const str_version,
                                int const joiner_idx,
                                const char* const str, int const str_len,
                                gcs_node_state_t const status)
{
    assert (str != NULL);

    const char* begin = str;
    const char* end;
    int err = -EHOSTDOWN; /* worst error */
    /* dangling comma */
    bool const dcomma = (str_len && str[str_len-1] == ',' &&
                         str_version >= 2);

    do {
        end = strchr(begin, ',');

        int len;

        if (NULL == end) {
            len = str_len - (begin - str);
        }
        else {
            len = end - begin;
        }

        assert (len >= 0);

        int idx;
        if (len > 0) {
            idx = group_find_node_by_name (group, joiner_idx, begin, len,
                                           status);
        }
        else {
            if (err == -EAGAIN && !dcomma) {
               /* -EAGAIN here means that at least one of the nodes in the
                * list will be available later, so don't try others.
                * (Proto 1 UPDATE: unless there is a dangling comma) */
                idx = err;
            }
            else {
                idx = group_find_node_by_state(group, joiner_idx, status);
            }
        }

        if (idx >= 0) return idx;

        /* once we hit -EAGAIN, don't try to change error code: this means
         * that at least one of the nodes in the list will become available. */
        if (-EAGAIN != err) err = idx;

        begin = end + 1; /* skip comma */

    } while (end != NULL);

    return err;
}

static gcs_seqno_t
group_lowest_cached_seqno(const gcs_group_t* const group)
{
    gcs_seqno_t ret = GCS_SEQNO_ILL;
    int idx = 0;
    for (idx = 0; idx < group->num; idx++) {
        gcs_seqno_t seq = gcs_node_cached(&group->nodes[idx]);
        if (seq != GCS_SEQNO_ILL)
        {
            if (ret == GCS_SEQNO_ILL ||
                seq < ret)
            {
                ret = seq;
            }
        }
    }
    return ret;
}

static int
group_find_ist_donor_by_name (const gcs_group_t* const group,
                              int joiner_idx,
                              const char* name, int  name_len,
                              gcs_seqno_t ist_seqno,
                              gcs_node_state_t status)
{
    int idx = 0;
    for (idx = 0; idx < group->num; idx++)
    {
        gcs_node_t* node = &group->nodes[idx];
        gcs_seqno_t cached = gcs_node_cached(node);
        if (strncmp(node->name, name, name_len) == 0 &&
            joiner_idx != idx &&
            node->status >= status &&
            cached != GCS_SEQNO_ILL &&
            // ist potentially possible
            (ist_seqno + 1) >= cached)
        {
            return idx;
        }
    }
    return -1;
}

static int
group_find_ist_donor_by_name_in_string (
    const gcs_group_t* const group,
    int joiner_idx,
    const char* str, int str_len,
    gcs_seqno_t ist_seqno,
    gcs_node_state_t status)
{
    assert (str != NULL);

    const char* begin = str;
    const char* end;

    gu_debug("ist_seqno[%lld]", (long long)ist_seqno);
    // return the highest cached seqno node.
    int ret = -1;
    do {
        end = strchr(begin, ',');
        int len = 0;
        if (end == NULL) {
            len = str_len - (begin - str);
        } else {
            len = end - begin;
        }
        assert (len >= 0);
        if (len == 0) break;
        int idx = group_find_ist_donor_by_name(
            group, joiner_idx, begin, len,
            ist_seqno, status);
        if (idx >= 0)
        {
            if (ret == -1 ||
                gcs_node_cached(&group->nodes[idx]) >=
                gcs_node_cached(&group->nodes[ret]))
            {
                ret = idx;
            }
        }
        begin = end + 1;
    } while (end != NULL);

    if (ret == -1) {
        gu_debug("not found");
    } else {
        gu_debug("found. name[%s], seqno[%lld]",
                 group->nodes[ret].name,
                 (long long)gcs_node_cached(&group->nodes[ret]));
    }
    return ret;
}

static int
group_find_ist_donor_by_state (const gcs_group_t* const group,
                               int joiner_idx,
                               gcs_seqno_t ist_seqno,
                               gcs_node_state_t status)
{
    gcs_node_t* joiner = &group->nodes[joiner_idx];
    gcs_segment_t joiner_segment = joiner->segment;

    // find node who is ist potentially possible.
    // first highest cached seqno local node.
    // then highest cached seqno remote node.
    int idx = 0;
    int local_idx = -1;
    int remote_idx = -1;
    for (idx = 0; idx < group->num; idx++)
    {
        if (joiner_idx == idx) continue;

        gcs_node_t* const node = &group->nodes[idx];
        gcs_seqno_t const node_cached = gcs_node_cached(node);

        if (node->status >= status &&
            group_node_is_stateful(group, node) &&
            node_cached != GCS_SEQNO_ILL &&
            node_cached <= (ist_seqno + 1))
        {
            int* const idx_ptr =
                (joiner_segment == node->segment) ? &local_idx : &remote_idx;

            if (*idx_ptr == -1 ||
                node_cached >= gcs_node_cached(&group->nodes[*idx_ptr]))
            {
                *idx_ptr = idx;
            }
        }
    }
    if (local_idx >= 0)
    {
        gu_debug("local found. name[%s], seqno[%lld]",
                 group->nodes[local_idx].name,
                 (long long)gcs_node_cached(&group->nodes[local_idx]));
        return local_idx;
    }
    if (remote_idx >= 0)
    {
        gu_debug("remote found. name[%s], seqno[%lld]",
                 group->nodes[remote_idx].name,
                 (long long)gcs_node_cached(&group->nodes[remote_idx]));
        return remote_idx;
    }
    gu_debug("not found.");
    return -1;
}

static int
group_find_ist_donor (const gcs_group_t* const group,
                      int str_version,
                      int joiner_idx,
                      const char* str, int str_len,
                      gcs_seqno_t ist_seqno,
                      gcs_node_state_t status)
{
    int idx = -1;

    gcs_seqno_t conf_seqno = group->quorum.act_id;
    gcs_seqno_t lowest_cached_seqno = group_lowest_cached_seqno(group);
    if (lowest_cached_seqno == GCS_SEQNO_ILL)
    {
        gu_debug("fallback to sst. lowest_cached_seqno == GCS_SEQNO_ILL");
        return -1;
    }
    gcs_seqno_t const max_cached_range = conf_seqno - lowest_cached_seqno;
    gcs_seqno_t safety_gap = max_cached_range >> 7; /* 1.0 / 128 ~= 0.008 */
    safety_gap = safety_gap < (1 << 20) ? safety_gap : (1 << 20); /* Be sensible and don't reserve more than 1M */
    gcs_seqno_t safe_ist_seqno = lowest_cached_seqno + safety_gap;

    gu_debug("ist_seqno[%lld], lowest_cached_seqno[%lld],"
             "conf_seqno[%lld], safe_ist_seqno[%lld]",
             (long long)ist_seqno, (long long)lowest_cached_seqno,
             (long long)conf_seqno, (long long)safe_ist_seqno);

    if (ist_seqno < safe_ist_seqno) {
        // unsafe to perform ist.
        gu_debug("fallback to sst. ist_seqno < safe_ist_seqno");
        return -1;
    }

    if (str_len) {
        // find ist donor by name.
        idx = group_find_ist_donor_by_name_in_string(
            group, joiner_idx, str, str_len, ist_seqno, status);
        if (idx >= 0) return idx;
    }
    // find ist donor by status.
    idx = group_find_ist_donor_by_state(
        group, joiner_idx, ist_seqno, status);
    if (idx >= 0) return idx;
    return -1;
}

int
gcs_group_find_donor(const gcs_group_t* group,
                     int const str_version,
                     int const joiner_idx,
                     const char* const donor_string, int const donor_len,
                     const gu::GTID& ist_gtid)
{
    static gcs_node_state_t const min_donor_state = GCS_NODE_STATE_SYNCED;

    /* try to find ist donor first.
       if it fails, fallbacks to find sst donor*/
    int donor_idx = -1;

    if (str_version >= 2 &&
        ist_gtid.uuid() == group->group_uuid &&
        ist_gtid.seqno() != GCS_SEQNO_ILL)
    {
        // FIXME: check if disabling the assertion and allowing ist_seqno to
        // equal to GCS_SEQNO_ILL requires protocol upgrade
        // assert(ist_seqno != GCS_SEQNO_ILL);

        donor_idx = group_find_ist_donor(group,
                                         str_version,
                                         joiner_idx,
                                         donor_string, donor_len,
                                         ist_gtid.seqno(),
                                         min_donor_state);
    }

    if (donor_idx < 0)
    {
        /* if donor_string is empty, it will fallback to find_node_by_state() */
        donor_idx = group_for_each_donor_in_string (group, str_version,
                                                    joiner_idx, donor_string,
                                                    donor_len, min_donor_state);
    }

    return donor_idx;
}


/*!
 * Selects and returns the index of state transfer donor, if available.
 * Updates donor and joiner status if state transfer is possible
 *
 * @return
 *         donor index or negative error code:
 *         -EHOSTUNREACH if reqiested donor is not available
 *         -EAGAIN       if there were no nodes in the proper state.
 */
static int
group_select_donor (gcs_group_t* group,
                    int const str_version,
                    int const joiner_idx,
                    const char* const donor_string,
                    const gu::GTID& ist_gtid,
                    bool const desync)
{
    static gcs_node_state_t const min_donor_state = GCS_NODE_STATE_SYNCED;
    int  donor_idx;
    int  const donor_len = strlen(donor_string);
    bool const required_donor = (donor_len > 0);

    if (desync) { /* sender wants to become "donor" itself */
        assert(donor_len > 0);
        gcs_node_state_t const st(group->nodes[joiner_idx].status);
        if (st >= min_donor_state ||
            (st >= GCS_NODE_STATE_DONOR && group->quorum.version >= 4)) {
            donor_idx = joiner_idx;
            gcs_node_t& donor(group->nodes[donor_idx]);
            assert(donor.desync_count == 0 || group->quorum.version >= 4);
            assert(donor.desync_count == 0 || st == GCS_NODE_STATE_DONOR);
            (void)donor; // keep optimised build happy
        }
        else
            donor_idx = -EAGAIN;
    }
    else {
        donor_idx = gcs_group_find_donor(group, str_version, joiner_idx,
                                         donor_string, donor_len, ist_gtid);
    }

    if (donor_idx >= 0) {
        assert(donor_idx != joiner_idx || desync);

        gcs_node_t* const joiner = &group->nodes[joiner_idx];
        gcs_node_t* const donor  = &group->nodes[donor_idx];

        donor->desync_count += 1;

        if (desync && 1 == donor->desync_count) {
            gu_info ("Member %d.%d (%s) desyncs itself from group",
                     donor_idx, donor->segment, donor->name);
        }
        else if (!desync) {
            gu_info ("Member %d.%d (%s) requested state transfer from '%s'. "
                     "Selected %d.%d (%s)(%s) as donor.",
                     joiner_idx, joiner->segment, joiner->name,
                     required_donor ? donor_string : "*any*",
                     donor_idx, donor->segment, donor->name,
                     gcs_node_state_to_str(donor->status));
        }

        // reserve donor, confirm joiner (! assignment order is significant !)
        joiner->status = GCS_NODE_STATE_JOINER;
        donor->status  = GCS_NODE_STATE_DONOR;

        if (1 == donor->desync_count) {
            /* SST or first desync */
            memcpy (donor->joiner, joiner->id, GCS_COMP_MEMB_ID_MAX_LEN+1);
            memcpy (joiner->donor, donor->id,  GCS_COMP_MEMB_ID_MAX_LEN+1);
        }
        else {
            assert(true == desync);
        }
    }
    else {
        gu_warn ("Member %d.%d (%s) requested state transfer from '%s', "
                 "but it is impossible to select State Transfer donor: %s",
                 joiner_idx, group->nodes[joiner_idx].segment,
                 group->nodes[joiner_idx].name,
                 required_donor ? donor_string : "*any*", strerror (-donor_idx));
    }

    return donor_idx;
}

/* Cleanup ignored state request */
void
gcs_group_ignore_action (gcs_group_t* group, struct gcs_act_rcvd* act)
{
<<<<<<< HEAD
//    if (act->act.type <= GCS_ACT_STATE_REQ) {
    if (act->act.type <= GCS_ACT_CCHANGE) {
=======
    gu_debug("Ignoring action: buf: %p, len: %zd, type: %d, sender: %d, "
             "seqno: %lld", act->act.buf, act->act.buf_len, act->act.type,
             act->sender_idx, act->id);

    if (act->act.type <= GCS_ACT_STATE_REQ) {
>>>>>>> d6566f86
        gcs_gcache_free (group->cache, act->act.buf);
    }

    act->act.buf     = NULL;
    act->act.buf_len = 0;
    act->act.type    = GCS_ACT_ERROR;
    act->sender_idx  = -1;
    assert (GCS_SEQNO_ILL == act->id);
}

static bool
group_desync_request (const char* const donor)
{
    return (strlen (GCS_DESYNC_REQ) == strlen(donor) &&
            !strcmp(GCS_DESYNC_REQ, donor));
}

/* NOTE: check gcs_request_state_transfer() for sender part. */
/*! Returns 0 if request is ignored, request size if it should be passed up */
int
gcs_group_handle_state_request (gcs_group_t*         group,
                                struct gcs_act_rcvd* act)
{
    // pass only to sender and to one potential donor
    const char* const donor_name    = (const char*)act->act.buf;
    size_t const     donor_name_len = strlen(donor_name) + 1;
    int              donor_idx      = -1;
    int const        joiner_idx     = act->sender_idx;
    const char*      joiner_name    = group->nodes[joiner_idx].name;
    gcs_node_state_t joiner_status  = group->nodes[joiner_idx].status;
    bool const       desync         = group_desync_request (donor_name);

    gu::GTID ist_gtid;
    int str_version = 1; // actually it's 0 or 1.

    if (act->act.buf_len > (ssize_t)donor_name_len &&
        donor_name[donor_name_len + 0] == 'V') {
        str_version = (int)donor_name[donor_name_len + 1];
    }

    if (str_version >= 2) {
        size_t offset(donor_name_len + 2);

        try
        {
            offset = ist_gtid.unserialize(act->act.buf, act->act.buf_len,offset);
        }
        catch (gu::Exception& e) {
            log_warn << "Malformed state transfer request: " << e.what()
                     << " Ignoring";
            gcs_group_ignore_action(group, act);
            return 0;
        }

        // change act.buf's content to original version.
        // and it's safe to change act.buf_len
        ::memmove((char*)act->act.buf + donor_name_len,
                  (char*)act->act.buf + offset,
                  act->act.buf_len - offset);
        act->act.buf_len -= offset - donor_name_len;
    }

    assert (GCS_ACT_STATE_REQ == act->act.type);

    if (joiner_status != GCS_NODE_STATE_PRIM && !desync) {

        const char* joiner_status_string = gcs_node_state_to_str(joiner_status);

        if (group->my_idx == joiner_idx) {
            if (joiner_status >= GCS_NODE_STATE_JOINED)
            {
                gu_warn ("Requesting state transfer while in %s. "
                         "Ignoring.", joiner_status_string);
                act->id = -ECANCELED;
            }
            else
            {
                /* The node can't send two STRs in a row */
                assert(joiner_status == GCS_NODE_STATE_JOINER);
                gu_fatal("Requesting state transfer while in %s. "
                         "Internal program error.", joiner_status_string);
                act->id = -ENOTRECOVERABLE;
            }
            return act->act.buf_len;
        }
        else {
            gu_warn ("Member %d.%d (%s) requested state transfer, "
                     "but its state is %s. Ignoring.",
                     joiner_idx, group->nodes[joiner_idx].segment, joiner_name,
                     joiner_status_string);
            gcs_group_ignore_action (group, act);
            return 0;
        }
    }

    donor_idx = group_select_donor(group, str_version, joiner_idx, donor_name,
                                   ist_gtid, desync);

    assert (donor_idx != joiner_idx || desync  || donor_idx < 0);
    assert (donor_idx == joiner_idx || !desync || donor_idx < 0);

    if (group->my_idx != joiner_idx && group->my_idx != donor_idx) {
        // if neither DONOR nor JOINER, ignore request
        gcs_group_ignore_action (group, act);
        return 0;
    }
    else if (group->my_idx == donor_idx) {
        act->act.buf_len -= donor_name_len;
        memmove (*(void**)&act->act.buf,
                 ((char*)act->act.buf) + donor_name_len,
                 act->act.buf_len);
        // now action starts with request, like it was supplied by application,
        // see gcs_request_state_transfer()
    }

    // Return index of donor (or error) in the seqno field to sender.
    // It will be used to detect error conditions (no availabale donor,
    // donor crashed and the like).
    // This may be ugly, well, any ideas?
    act->id = donor_idx;

    return act->act.buf_len;
}

/* Creates new configuration action */
ssize_t
gcs_group_act_conf (gcs_group_t*         group,
                    struct gcs_act_rcvd* rcvd,
                    int*                 gcs_proto_ver)
{
    // if (*gcs_proto_ver < group->quorum.gcs_proto_ver)
    //     *gcs_proto_ver = group->quorum.gcs_proto_ver; // only go up, see #482
    // else if (group->quorum.gcs_proto_ver >= 0 &&
    //          group->quorum.gcs_proto_ver < *gcs_proto_ver) {
    //     gu_warn ("Refusing GCS protocol version downgrade from %d to %d",
    //              *gcs_proto_ver, group->quorum.gcs_proto_ver);
    // }

    // actually we allow gcs protocol version downgrade.
    // because if message version is inconsistent with gcs protocol version
    // gcs requires resending message with correct gcs protocol version.
    *gcs_proto_ver = group->quorum.gcs_proto_ver;

    struct gcs_act_cchange conf;

    if (GCS_GROUP_PRIMARY == group->state) {
        if (group->quorum.gcs_proto_ver >= 1)
        {
            ++group->act_id_;

            if (group_recount_votes(*group))
            {
                conf.vote_seqno = group->vote_result.seqno;
                conf.vote_res   = group->vote_result.res;
            }
        }
    }
    else {
        assert(GCS_GROUP_NON_PRIMARY == group->state);
    }

    conf.seqno          = group->act_id_;
    conf.conf_id        = group->conf_id;
    conf.repl_proto_ver = group->quorum.repl_proto_ver;
    conf.appl_proto_ver = group->quorum.appl_proto_ver;

    memcpy (conf.uuid.data, &group->group_uuid, sizeof (gu_uuid_t));

    if (group->num) {
        assert (group->my_idx >= 0);

        for (int idx = 0; idx < group->num; ++idx)
        {
            gcs_act_cchange::member m;

            gu_uuid_scan(group->nodes[idx].id, strlen(group->nodes[idx].id),
                         &m.uuid_);
            m.name_     = group->nodes[idx].name;
            m.incoming_ = group->nodes[idx].inc_addr;
            m.cached_   = gcs_node_cached(&group->nodes[idx]);
            m.state_    = group->nodes[idx].status;

            conf.memb.push_back(m);
        }
    }
    else {
        // self leave message
        assert (conf.conf_id < 0);
        assert (-1 == group->my_idx);
    }

    void* tmp;
    rcvd->act.buf_len = conf.write(&tmp); // throws when fails
#ifndef GCS_FOR_GARB
    /* copy CC event to gcache for IST */
    rcvd->act.buf = gcache_malloc(group->cache, rcvd->act.buf_len);
    if (rcvd->act.buf)
    {
        memcpy(const_cast<void*>(rcvd->act.buf), tmp, rcvd->act.buf_len);
        rcvd->id = group->my_idx; // passing own index in seqno_g
    }
    else
    {
        rcvd->act.buf_len = -ENOMEM;
        rcvd->id          = -ENOMEM;
    }
    free(tmp);
#else
    rcvd->act.buf = tmp;
    rcvd->id = group->my_idx;
#endif /* GCS_FOR_GARB */

    rcvd->act.type = GCS_ACT_CCHANGE;

    return rcvd->act.buf_len;
}

// for future use in fake state exchange (in unit tests et.al. See #237, #238)
static gcs_state_msg_t*
group_get_node_state (const gcs_group_t* const group, long const node_idx)
{
    const gcs_node_t* const node = &group->nodes[node_idx];

    uint8_t flags = 0;

    if (0 == node_idx)            flags |= GCS_STATE_FREP;
    if (node->count_last_applied) flags |= GCS_STATE_FCLA;
    if (node->bootstrap)          flags |= GCS_STATE_FBOOTSTRAP;
#ifdef GCS_FOR_GARB
    flags |= GCS_STATE_ARBITRATOR;

    int64_t const cached = GCS_SEQNO_ILL;
#else
    int64_t const cached = /* group->cache check is needed for unit tests */
        group->cache ? gcache_seqno_min(group->cache) : GCS_SEQNO_ILL;
#endif /* GCS_FOR_GARB */

    return gcs_state_msg_create (
        &group->state_uuid,
        &group->group_uuid,
        &group->prim_uuid,
        group->prim_seqno,
        group->act_id_,
        cached,
        group->last_applied, // should be the same global property as act_id_
        node->vote_seqno,
        node->vote_res,
        group->vote_policy,
        group->prim_num,
        group->prim_state,
        node->status,
        node->name,
        node->inc_addr,
        node->gcs_proto_ver,
        node->repl_proto_ver,
        node->appl_proto_ver,
        group->prim_gcs_ver,
        group->prim_repl_ver,
        group->prim_appl_ver,
        node->desync_count,
        flags
        );
}

/*! Returns state message object for this node */
gcs_state_msg_t*
gcs_group_get_state (const gcs_group_t* group)
{
    return group_get_node_state (group, group->my_idx);
}

int
gcs_group_param_set(gcs_group_t& group,
                    const std::string& key, const std::string& val)
{
    if (GCS_VOTE_POLICY_KEY == key)
    {
        gu_throw_error(ENOTSUP) << "Setting '" << key << "' in runtime may "
            "have unintended consequences and is currently not supported. "
            "Cluster voting policy should be decided on before starting the "
            "cluster.";
    }

    return 1;
}

void
gcs_group_get_status (const gcs_group_t* group, gu::Status& status)
{
    int desync_count; // make sure it is not initialized

    if (gu_likely(group->my_idx >= 0))
    {
        const gcs_node_t& this_node(group->nodes[group->my_idx]);

        desync_count = this_node.desync_count;
    }
    else
    {
        desync_count = 0;
    }

    status.insert("desync_count", gu::to_string(desync_count));
}
<|MERGE_RESOLUTION|>--- conflicted
+++ resolved
@@ -228,14 +228,9 @@
         assert( 0  < group->last_applied_proto_ver ||
                -1 == group->last_applied_proto_ver /* for unit tests */);
 
-<<<<<<< HEAD
         log_debug << "last_last_applied[" << n << "]: "
                   << node->id << ", " << node->last_applied << ", "
                   << (group_count_last_applied(*group, *node) ? "yes" : "no");
-=======
-//        gu_debug("redo_last_applied[%ld]: %lld, count: %s",
-//                 n, seqno, count ? "yes" : "no");
->>>>>>> d6566f86
 
         /* NOTE: It is crucial for consistency that last_applied algorithm
          *       is absolutely identical on all nodes. Therefore for the
@@ -289,7 +284,8 @@
         group->last_node    = last_node;
     }
 
-    log_debug << "final last_applied: " << group->last_applied;
+    log_debug << "final last_applied on " << group->nodes[group->my_idx].name
+              << "): " << group->last_applied;
 }
 
 static void
@@ -702,14 +698,6 @@
     return group->state;
 }
 
-static void group_print_state_debug(gcs_state_msg_t* state)
-{
-    size_t str_len = 1024;
-    char state_str[str_len];
-    gcs_state_msg_snprintf (state_str, str_len, state);
-    gu_info ("%s", state_str);
-}
-
 gcs_group_state_t
 gcs_group_handle_state_msg (gcs_group_t* group, const gcs_recv_msg_t* msg)
 {
@@ -729,8 +717,6 @@
                          " from %d (%s)", GU_UUID_ARGS(state_uuid),
                          msg->sender_idx, gcs_state_msg_name(state));
                 gu_debug("%s", state_str);
-
-                if (gu_log_debug) group_print_state_debug(state);
 
                 gcs_node_record_state (&group->nodes[msg->sender_idx], state);
                 group_post_state_exchange (group);
@@ -744,8 +730,6 @@
                           GU_UUID_ARGS(&group->state_uuid));
                 gu_debug ("%s", state_str);
 
-                if (gu_log_debug) group_print_state_debug(state);
-
                 gcs_state_msg_destroy (state);
             }
         }
@@ -835,8 +819,8 @@
         group_redo_last_applied (group);
 
         if (old_val < group->last_applied) {
-            gu_debug ("New COMMIT CUT %lld after %lld from %d",
-                      (long long)group->last_applied,
+            gu_debug ("New COMMIT CUT %lld on %d after %lld from %d",
+                      (long long)group->last_applied, group->my_idx,
                       (long long)gtid.seqno(), msg->sender_idx);
             return group->last_applied;
         }
@@ -1757,16 +1741,11 @@
 void
 gcs_group_ignore_action (gcs_group_t* group, struct gcs_act_rcvd* act)
 {
-<<<<<<< HEAD
-//    if (act->act.type <= GCS_ACT_STATE_REQ) {
-    if (act->act.type <= GCS_ACT_CCHANGE) {
-=======
     gu_debug("Ignoring action: buf: %p, len: %zd, type: %d, sender: %d, "
              "seqno: %lld", act->act.buf, act->act.buf_len, act->act.type,
              act->sender_idx, act->id);
 
-    if (act->act.type <= GCS_ACT_STATE_REQ) {
->>>>>>> d6566f86
+    if (act->act.type <= GCS_ACT_CCHANGE) {
         gcs_gcache_free (group->cache, act->act.buf);
     }
 
