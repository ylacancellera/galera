/*
 * Copyright (C) 2008-2015 Codership Oy <info@codership.com>
 *
 * $Id$
 */

/*
 * Top-level application interface implementation.
 */

#include "gcs_priv.hpp"
#include "gcs_params.hpp"
#include "gcs_fc.hpp"
#include "gcs_seqno.hpp"
#include "gcs_core.hpp"
#include "gcs_fifo_lite.hpp"
#include "gcs_sm.hpp"
#include "gcs_gcache.hpp"

#include <galerautils.h>
#include <gu_logger.hpp>

#include <stdlib.h>
#include <stdbool.h>
#include <string.h>
#include <math.h>
#include <errno.h>
#include <assert.h>

const char* gcs_node_state_to_str (gcs_node_state_t state)
{
    static const char* str[GCS_NODE_STATE_MAX + 1] =
    {
        "NON-PRIMARY",
        "PRIMARY",
        "JOINER",
        "DONOR",
        "JOINED",
        "SYNCED",
        "UNKNOWN"
    };

    if (state < GCS_NODE_STATE_MAX) return str[state];

    return str[GCS_NODE_STATE_MAX];
}

const char* gcs_act_type_to_str (gcs_act_type_t type)
{
    static const char* str[GCS_ACT_UNKNOWN + 1] =
    {
        "TORDERED", "COMMIT_CUT", "STATE_REQUEST", "CONFIGURATION",
        "JOIN", "SYNC", "FLOW", "SERVICE", "ERROR", "UNKNOWN"
    };

    if (type < GCS_ACT_UNKNOWN) return str[type];

    return str[GCS_ACT_UNKNOWN];
}

std::ostream& operator <<(std::ostream& os, const gcs_action& act)
{
    os << gcs_act_type_to_str(act.type)
       << ", g: " << act.seqno_g
       << ", l: " << act.seqno_l
       << ", ptr: "  << act.buf
       << ", size: " << act.size;
    return os;
}

static const long GCS_MAX_REPL_THREADS = 16384;

typedef enum
{
    GCS_CONN_SYNCED,   // caught up with the rest of the group
    GCS_CONN_JOINED,   // state transfer complete
    GCS_CONN_DONOR,    // in state transfer, donor
    GCS_CONN_JOINER,   // in state transfer, joiner
    GCS_CONN_PRIMARY,  // in primary conf, needs state transfer
    GCS_CONN_OPEN,     // just connected to group, non-primary
    GCS_CONN_CLOSED,
    GCS_CONN_DESTROYED,
    GCS_CONN_ERROR,
    GCS_CONN_STATE_MAX
}
gcs_conn_state_t;

#define GCS_CLOSED_ERROR -EBADFD; // file descriptor in bad state

static const char* gcs_conn_state_str[GCS_CONN_STATE_MAX] =
{
    "SYNCED",
    "JOINED",
    "DONOR/DESYNCED",
    "JOINER",
    "PRIMARY",
    "OPEN",
    "CLOSED",
    "DESTROYED",
    "ERROR"
};

static bool const GCS_FC_STOP = true;
static bool const GCS_FC_CONT = false;

/** Flow control message */
struct gcs_fc_event
{
    uint32_t conf_id; // least significant part of configuraiton seqno
    uint32_t stop;    // boolean value
}
__attribute__((__packed__));

struct gcs_conn
{
    gu::UUID group_uuid;
    long  my_idx;
    long  memb_num;
    char* my_name;
    char* channel;
    char* socket;

    gcs_conn_state_t  state;

    gu_config_t*      config;
    bool              config_is_local;
    struct gcs_params params;

    gcache_t*    gcache;

    gcs_sm_t*    sm;

    gcs_seqno_t  local_act_id; /* local seqno of the action */
    gcs_seqno_t  global_seqno;

    /* A queue for threads waiting for replicated actions */
    gcs_fifo_lite_t* repl_q;
    gu_thread_t      send_thread;

    /* A queue for threads waiting for received actions */
    gu_fifo_t*   recv_q;
    ssize_t      recv_q_size;
    gu_thread_t  recv_thread;

    /* Message receiving timeout - absolute date in nanoseconds */
    long long    timeout;

    /* Flow Control */
    gu_mutex_t   fc_lock;
    uint32_t     conf_id;             // configuration ID
    long         stop_sent;           // how many STOPs - CONTs were sent
    long         stop_count;          // counts stop requests received
    long         queue_len;           // slave queue length
    long         upper_limit;         // upper slave queue limit
    long         lower_limit;         // lower slave queue limit
    long         fc_offset;           // offset for catchup phase
    gcs_conn_state_t max_fc_state;    // maximum state when FC is enabled
    long         stats_fc_sent;       // FC stats counters
    long         stats_fc_received;   //
    gcs_fc_t     stfc; // state transfer FC object

    /* #603, #606 join control */
    bool         need_to_join;
    gu::GTID     join_gtid;
    int          join_code;

    /* sync control */
    bool         sync_sent;

    /* gcs_core object */
    gcs_core_t*  core; // the context that is returned by
                       // the core group communication system

    int inner_close_count; // how many times _close has been called.
    int outer_close_count; // how many times gcs_close has been called.
};

// Oh C++, where art thou?
struct gcs_recv_act
{
    struct gcs_act_rcvd rcvd;
    gcs_seqno_t         local_id;
};

struct gcs_repl_act
{
    const struct gu_buf* act_in;
    struct gcs_action*   action;
    gu_mutex_t           wait_mutex;
    gu_cond_t            wait_cond;
    gcs_repl_act(const struct gu_buf* a_act_in, struct gcs_action* a_action)
      :
        act_in(a_act_in),
        action(a_action)
    { }
};

/*! Releases resources associated with parameters */
static void
_cleanup_params (gcs_conn_t* conn)
{
    if (conn->config_is_local) gu_config_destroy(conn->config);
}

/*! Creates local configuration object if no external is submitted */
static long
_init_params (gcs_conn_t* conn, gu_config_t* conf)
{
    long rc;

    conn->config = conf;
    conn->config_is_local = false;

    if (!conn->config) {
        conn->config = gu_config_create();

        if (conn->config) {
            conn->config_is_local = true;
        }
        else {
            rc = -ENOMEM;
            goto enomem;
        }
    }

    rc = gcs_params_init (&conn->params, conn->config);

    if (!rc) return 0;

    _cleanup_params (conn);

enomem:

    gu_error ("Parameter initialization failed: %s", strerror (-rc));

    return rc;
}

/* Creates a group connection handle */
gcs_conn_t*
gcs_create (gu_config_t* const conf, gcache_t* const gcache,
            const char* const node_name, const char* const inc_addr,
            int const repl_proto_ver, int const appl_proto_ver)
{
    gcs_conn_t* conn = GU_CALLOC (1, gcs_conn_t);

    if (!conn) {
        gu_error ("Could not allocate GCS connection handle: %s",
                  strerror (ENOMEM));
        return NULL;
    }

    if (_init_params (conn, conf)) {
        goto init_params_failed;
    }

    if (gcs_fc_init (&conn->stfc,
                     conn->params.recv_q_hard_limit,
                     conn->params.recv_q_soft_limit,
                     conn->params.max_throttle)) {
        gu_error ("FC initialization failed");
        goto fc_init_failed;
    }

    conn->state = GCS_CONN_DESTROYED;
    conn->core  = gcs_core_create (conf, gcache, node_name, inc_addr,
                                   repl_proto_ver, appl_proto_ver);
    if (!conn->core) {
        gu_error ("Failed to create core.");
        goto core_create_failed;
    }

    conn->repl_q = gcs_fifo_lite_create (GCS_MAX_REPL_THREADS,
                                         sizeof (struct gcs_repl_act*));
    if (!conn->repl_q) {
        gu_error ("Failed to create repl_q.");
        goto repl_q_failed;
    }

    {
        size_t recv_q_len = gu_avphys_bytes() / sizeof(struct gcs_recv_act) / 4;

        gu_debug ("Requesting recv queue len: %zu", recv_q_len);
        conn->recv_q = gu_fifo_create (recv_q_len, sizeof(struct gcs_recv_act));
    }
    if (!conn->recv_q) {
        gu_error ("Failed to create recv_q.");
        goto recv_q_failed;
    }

    conn->sm = gcs_sm_create(1<<16, 1);

    if (!conn->sm) {
        gu_error ("Failed to create send monitor");
        goto sm_create_failed;
    }

    assert(conn->group_uuid == GU_UUID_NIL);

    conn->state        = GCS_CONN_CLOSED;
    conn->my_idx       = -1;
    conn->local_act_id = GCS_SEQNO_FIRST;
    conn->global_seqno = 0;
    conn->fc_offset    = 0;
    conn->timeout      = GU_TIME_ETERNITY;
    conn->gcache       = gcache;
    conn->max_fc_state = conn->params.sync_donor ?
        GCS_CONN_DONOR : GCS_CONN_JOINED;

    gu_mutex_init (&conn->fc_lock, NULL);

    return conn; // success

sm_create_failed:

    gu_fifo_destroy (conn->recv_q);

recv_q_failed:

    gcs_fifo_lite_destroy (conn->repl_q);

repl_q_failed:

    gcs_core_destroy (conn->core);

core_create_failed:
fc_init_failed:

    _cleanup_params (conn);

init_params_failed:

    gu_free (conn);

    gu_error ("Failed to create GCS connection handle.");
    return NULL; // failure
}

long
gcs_init (gcs_conn_t* conn, const gu::GTID& position)
{
    if (GCS_CONN_CLOSED == conn->state) {
        return gcs_core_init (conn->core, position);
    }
    else {
        gu_error ("State must be CLOSED");
        if (conn->state < GCS_CONN_CLOSED)
            return -EBUSY;
        else // DESTROYED
            return -EBADFD;
    }
}

/*!
 * Checks if we should freak out on send/recv errors.
 * Sometimes errors are ok, e.g. when attempting to send FC_CONT message
 * on a closing connection. This can happen because GCS connection state
 * change propagation from lower layers to upper layers is not atomic.
 *
 * @param err     error code returned by send/recv function
 * @param warning warning to log if necessary
 * @return        0 if error can be ignored, original err value if not
 */
static long
gcs_check_error (long err, const char* warning)
{
    switch (err)
    {
    case -ENOTCONN:
    case -ECONNABORTED:
        if (NULL != warning) {
            gu_warn ("%s: %d (%s)", warning, err, strerror(-err));
        }
        err = 0;
        break;
    default:;
    }

    return err;
}

static inline long
gcs_send_fc_event (gcs_conn_t* conn, bool stop)
{
    struct gcs_fc_event fc  = { htogl(conn->conf_id), stop };
    return gcs_core_send_fc (conn->core, &fc, sizeof(fc));
}

/* To be called under slave queue lock. Returns true if FC_STOP must be sent */
static inline bool
gcs_fc_stop_begin (gcs_conn_t* conn)
{
    long err = 0;

    bool ret = (conn->stop_count <= 0                                     &&
                conn->stop_sent  <= 0                                     &&
                conn->queue_len  >  (conn->upper_limit + conn->fc_offset) &&
                conn->state      <= conn->max_fc_state                    &&
                !(err = gu_mutex_lock (&conn->fc_lock)));

    if (gu_unlikely(err)) {
            gu_fatal ("Mutex lock failed: %d (%s)", err, strerror(err));
            abort();
    }

    conn->stop_sent += ret;

    return ret;
}

/* Complement to gcs_fc_stop_begin. */
static inline long
gcs_fc_stop_end (gcs_conn_t* conn)
{
    long ret;

    gu_debug ("SENDING FC_STOP (local seqno: %lld, fc_offset: %ld)",
              conn->local_act_id, conn->fc_offset);

    ret = gcs_send_fc_event (conn, GCS_FC_STOP);

    if (ret >= 0) {
        ret = 0;
        conn->stats_fc_sent++;
    }
    else {
        conn->stop_sent--;
        assert (conn->stop_sent >= 0);
    }

    gu_mutex_unlock (&conn->fc_lock);

    ret = gcs_check_error (ret, "Failed to send FC_STOP signal");

    return ret;
}

/* To be called under slave queue lock. Returns true if FC_CONT must be sent */
static inline bool
gcs_fc_cont_begin (gcs_conn_t* conn)
{
    long err = 0;

    bool queue_decreased = (conn->fc_offset > conn->queue_len &&
                            (conn->fc_offset = conn->queue_len, true));

    bool ret = (conn->stop_sent    >  0                                   &&
                (conn->lower_limit >= conn->queue_len || queue_decreased) &&
                conn->state        <= conn->max_fc_state                  &&
                !(err = gu_mutex_lock (&conn->fc_lock)));

    if (gu_unlikely(err)) {
        gu_fatal ("Mutex lock failed: %d (%s)", err, strerror(err));
        abort();
    }

    conn->stop_sent -= ret; // decrement optimistically to allow for parallel
                            // recv threads
    return ret;
}

/* Complement to gcs_fc_cont_begin() */
static inline long
gcs_fc_cont_end (gcs_conn_t* conn)
{
    long ret;

    assert (GCS_CONN_DONOR >= conn->state);

    gu_debug ("SENDING FC_CONT (local seqno: %lld, fc_offset: %ld)",
              conn->local_act_id, conn->fc_offset);

    ret = gcs_send_fc_event (conn, GCS_FC_CONT);

    if (gu_likely (ret >= 0)) { ret = 0; }

    conn->stop_sent += (ret != 0); // fix count in case of error

    gu_mutex_unlock (&conn->fc_lock);

    ret = gcs_check_error (ret, "Failed to send FC_CONT signal");

    return ret;
}

/* To be called under slave queue lock. Returns true if SYNC must be sent */
static inline bool
gcs_send_sync_begin (gcs_conn_t* conn)
{
    if (gu_unlikely(GCS_CONN_JOINED == conn->state)) {
        if (conn->lower_limit >= conn->queue_len && !conn->sync_sent) {
            // tripped lower slave queue limit, send SYNC message
            conn->sync_sent = true;
            return true;
        }
#if 0
        else {
            gu_info ("Not sending SYNC: state = %s, queue_len = %ld, "
                     "lower_limit = %ld, sync_sent = %s",
                     gcs_conn_state_str[conn->state], conn->queue_len,
                     conn->lower_limit, conn->sync_sent ? "true" : "false");
        }
#endif
    }

    return false;
}

static inline long
gcs_send_sync_end (gcs_conn_t* conn)
{
    long ret = 0;

    gu_debug ("SENDING SYNC");

    ret = gcs_core_send_sync (conn->core, gu::GTID(conn->group_uuid,
                                                   conn->global_seqno));

    if (gu_likely (ret >= 0)) {
        ret = 0;
    }
    else {
        conn->sync_sent = false;
    }

    ret = gcs_check_error (ret, "Failed to send SYNC signal");

    return ret;
}

static inline long
gcs_send_sync (gcs_conn_t* conn)
{
    if (gcs_send_sync_begin (conn)) {
        return gcs_send_sync_end (conn);
    }
    else {
        return 0;
    }
}

/*!
 * State transition functions - just in case we want to add something there.
 * @todo: need to be reworked, see #231
 */

static bool
gcs_shift_state (gcs_conn_t*      const conn,
                 gcs_conn_state_t const new_state)
{
    static const bool allowed [GCS_CONN_STATE_MAX][GCS_CONN_STATE_MAX] = {
       // SYNCED JOINED DONOR  JOINER PRIM   OPEN   CLOSED DESTR
        { false, true,  false, false, false, false, false, false }, // SYNCED
        { false, false, true,  true,  false, false, false, false }, // JOINED
        { true,  true,  true,  false, false, false, false, false }, // DONOR
        { false, false, false, false, true,  false, false, false }, // JOINER
        { true,  true,  true,  true,  true,  true,  false, false }, // PRIMARY
        { true,  true,  true,  true,  true,  false, true,  false }, // OPEN
        { true,  true,  true,  true,  true,  true,  false, false }, // CLOSED
        { false, false, false, false, false, false, true,  false }  // DESTROYED
    };

    gcs_conn_state_t const old_state = conn->state;

    if (!allowed[new_state][old_state]) {
        if (old_state != new_state) {
            gu_warn ("GCS: Shifting %s -> %s is not allowed (TO: %lld)",
                     gcs_conn_state_str[old_state],
                     gcs_conn_state_str[new_state], conn->global_seqno);
        }
        return false;
    }

<<<<<<< HEAD
    gu_info ("GCS: Shifting %s -> %s (TO: %lld)", gcs_conn_state_str[old_state],
             gcs_conn_state_str[new_state], conn->global_seqno);

    conn->state = new_state;
=======
    if (old_state != new_state) {
        gu_info ("Shifting %s -> %s (TO: %lld)", gcs_conn_state_str[old_state],
                 gcs_conn_state_str[new_state], conn->global_seqno);
        conn->state = new_state;
    }
>>>>>>> 5c765eb1

    return true;
}

static void
gcs_become_open (gcs_conn_t* conn)
{
    gcs_shift_state (conn, GCS_CONN_OPEN);
}

static long
gcs_set_pkt_size (gcs_conn_t *conn, long pkt_size)
{
    if (conn->state != GCS_CONN_CLOSED) return -EPERM; // #600 workaround

    long ret = gcs_core_set_pkt_size (conn->core, pkt_size);

    if (ret >= 0) {
        conn->params.max_packet_size = ret;
        gu_config_set_int64 (conn->config, GCS_PARAMS_MAX_PKT_SIZE,
                             conn->params.max_packet_size);
    }

    return ret;
}

static long
_release_flow_control (gcs_conn_t* conn)
{
    int err = 0;

    if (gu_unlikely(err = gu_mutex_lock (&conn->fc_lock))) {
        gu_fatal ("Mutex lock failed: %d (%s)", err, strerror(err));
        abort();
    }

    if (conn->stop_sent) {
        assert (1 == conn->stop_sent);
        conn->stop_sent--;
        err = gcs_fc_cont_end (conn);
    }
    else {
        gu_mutex_unlock (&conn->fc_lock);
    }

    return err;
}

static void
gcs_become_primary (gcs_conn_t* conn)
{
    if (!gcs_shift_state (conn, GCS_CONN_PRIMARY)) {
        gu_fatal ("Protocol violation, can't continue");
        gcs_close (conn);
        abort();
    }

    long ret;

    if ((ret = _release_flow_control (conn))) {
        gu_fatal ("Failed to release flow control: %ld (%s)",
                  ret, strerror(ret));
        gcs_close (conn);
        abort();
    }
}

static void
gcs_become_joiner (gcs_conn_t* conn)
{
    if (!gcs_shift_state (conn, GCS_CONN_JOINER))
    {
        gu_fatal ("Protocol violation, can't continue");
        assert (0);
        abort();
    }

    if (gcs_fc_init (&conn->stfc,
                     conn->params.recv_q_hard_limit,
                     conn->params.recv_q_soft_limit,
                     conn->params.max_throttle)) {
        gu_fatal ("Becoming JOINER: FC initialization failed, can't continue.");
        abort();
    }

    gcs_fc_reset (&conn->stfc, conn->recv_q_size);
    gcs_fc_debug (&conn->stfc, conn->params.fc_debug);
}

// returns 1 if accepts, 0 if rejects, negative error code if fails.
static long
gcs_become_donor (gcs_conn_t* conn)
{
    if (gcs_shift_state (conn, GCS_CONN_DONOR)) {
        long err = 0;
        if (conn->max_fc_state < GCS_CONN_DONOR) {
            err = _release_flow_control (conn);
        }
        return (0 == err ? 1 : err);
    }

    gu_warn ("Rejecting State Transfer Request in state '%s'. "
             "Joiner should be restarted.", gcs_conn_state_str[conn->state]);

    if (conn->state < GCS_CONN_OPEN){
        ssize_t err;
        gu_warn ("Received State Transfer Request in wrong state %s. "
                 "Rejecting.", gcs_conn_state_str[conn->state]);
        // reject the request.
        // error handling currently is way too simplistic
        err = gcs_join (conn, gu::GTID(conn->group_uuid, conn->global_seqno),
                        -EPROTO);
        if (err < 0 && !(err == -ENOTCONN || err == -EBADFD)) {
            gu_fatal ("Failed to send State Transfer Request rejection: "
                      "%zd (%s)", err, (strerror (-err)));
            assert (0);
            return -ENOTRECOVERABLE; // failed to clear donor status,
        }
    }

    return 0; // do not pass to application
}

static long
_release_sst_flow_control (gcs_conn_t* conn)
{
    long ret = 0;

    do {
        if (conn->stop_sent > 0) {
            ret = gcs_send_fc_event (conn, GCS_FC_CONT);
            conn->stop_sent -= (ret >= 0);
        }
    }
    while (ret < 0 && -EAGAIN == ret); // we need to send CONT here at all costs

    ret = gcs_check_error (ret, "Failed to release SST flow control.");

    return ret;
}

static void
gcs_become_joined (gcs_conn_t* conn)
{
    long ret;

    if (GCS_CONN_JOINER == conn->state) {
        ret = _release_sst_flow_control (conn);
        if (ret < 0) {
            gu_fatal ("Releasing SST flow control failed: %ld (%s)",
                      ret, strerror (-ret));
            abort();
        }
        conn->timeout = GU_TIME_ETERNITY;
    }

    /* See also gcs_handle_act_conf () for a case of cluster bootstrapping */
    if (gcs_shift_state (conn, GCS_CONN_JOINED)) {
        conn->fc_offset    = conn->queue_len;
        conn->need_to_join = false;
        gu_debug("Become joined, FC offset %ld", conn->fc_offset);
        /* One of the cases when the node can become SYNCED */
        if ((ret = gcs_send_sync (conn))) {
            gu_warn ("Sending SYNC failed: %ld (%s)", ret, strerror (-ret));
        }
    }
    else {
        assert (0);
    }
}

static void
gcs_become_synced (gcs_conn_t* conn)
{
    gcs_shift_state (conn, GCS_CONN_SYNCED);
    conn->sync_sent = false;
    gu_debug("Become synced, FC offset %ld", conn->fc_offset);
    conn->fc_offset = 0;
}

/* to be called under protection of both recv_q and fc_lock */
static void
_set_fc_limits (gcs_conn_t* conn)
{
    /* Killing two birds with one stone: flat FC profile for master-slave setups
     * plus #440: giving single node some slack at some math correctness exp.*/
    double const fn
        (conn->params.fc_master_slave ? 1.0 : sqrt(double(conn->memb_num)));

    conn->upper_limit = conn->params.fc_base_limit * fn + .5;
    conn->lower_limit = conn->upper_limit * conn->params.fc_resume_factor + .5;

    gu_info ("Flow-control interval: [%ld, %ld]",
             conn->lower_limit, conn->upper_limit);
}

/*! Handles flow control events
 *  (this is frequent, so leave it inlined) */
static inline void
gcs_handle_flow_control (gcs_conn_t*                conn,
                         const struct gcs_fc_event* fc)
{
    if (gtohl(fc->conf_id) != (uint32_t)conn->conf_id) {
        // obsolete fc request
        return;
    }

    conn->stop_count += ((fc->stop != 0) << 1) - 1; // +1 if !0, -1 if 0
    conn->stats_fc_received += (fc->stop != 0);

    if (1 == conn->stop_count) {
        gcs_sm_pause (conn->sm);    // first STOP request
    }
    else if (0 == conn->stop_count) {
        gcs_sm_continue (conn->sm); // last CONT request
    }

    return;
}

static void
_reset_pkt_size(gcs_conn_t* conn)
{
    if (conn->state != GCS_CONN_CLOSED) return; // #600 workaround

    long ret;

    if (0 > (ret = gcs_core_set_pkt_size (conn->core,
                                          conn->params.max_packet_size))) {
        gu_warn ("Failed to set packet size: %ld (%s)", ret, strerror(-ret));
    }
}

static long
_join (gcs_conn_t* conn, const gu::GTID& gtid, int const code)
{
    long err;

    while (-EAGAIN == (err = gcs_core_send_join (conn->core, gtid, code)))
        usleep (10000);

    if (gu_unlikely(err < 0))
    {
        gu_warn ("Sending JOIN failed: %d (%s). "
                 "Will retry in new primary component.", err, strerror(-err));
        return err;
    }

    return 0;
}

/*! Handles configuration action */
// TODO: this function does not provide any way for recv_thread to gracefully
//       exit in case of self-leave message.
static void
gcs_handle_act_conf (gcs_conn_t* conn, gcs_act_rcvd* rcvd)
{
    const gcs_act& act(rcvd->act);
    gcs_act_cchange const conf(act.buf, act.buf_len);

    assert(rcvd->id >= 0 || 0 == conf.memb.size());

    conn->group_uuid = conf.uuid;
    conn->my_idx = rcvd->id;

    long ret;

    gu_fifo_lock(conn->recv_q);
    {
        /* reset flow control as membership is most likely changed */
        if (!gu_mutex_lock (&conn->fc_lock)) {
            conn->stop_sent   = 0;
            conn->stop_count  = 0;
            conn->conf_id     = conf.conf_id;
            conn->memb_num    = conf.memb.size();

            _set_fc_limits (conn);

            gu_mutex_unlock (&conn->fc_lock);
        }
        else {
            gu_fatal ("Failed to lock mutex.");
            abort();
        }

        conn->sync_sent = false;

        // need to wake up send monitor if it was paused during CC
        gcs_sm_continue(conn->sm);
    }
    gu_fifo_release (conn->recv_q);

    if (conf.conf_id < 0) {
        if (0 == conn->memb_num) {
            assert (conn->my_idx < 0);
            gu_info ("Received SELF-LEAVE. Closing connection.");
            gcs_shift_state (conn, GCS_CONN_CLOSED);
        }
        else {
            gu_info ("Received NON-PRIMARY.");
            assert (GCS_NODE_STATE_NON_PRIM == conf.memb[conn->my_idx].state_);
            gcs_become_open (conn);
            conn->global_seqno = conf.seqno;
        }

        return;
    }

    assert (conf.conf_id  >= 0);

    /* <sanity_checks> */
    if (conn->memb_num < 1) {
        assert(0);
        gu_fatal ("Internal error: PRIMARY configuration with %d nodes",
                  conn->memb_num);
        abort();
    }

    if (conn->my_idx < 0 || conn->my_idx >= conn->memb_num) {
        assert(0);
        gu_fatal ("Internal error: index of this node (%d) is out of bounds: "
                  "[%d, %d]", conn->my_idx, 0, conn->memb_num - 1);
        abort();
    }

    if (conf.memb[conn->my_idx].state_ < GCS_NODE_STATE_PRIM) {
        gu_fatal ("Internal error: NON-PRIM node state in PRIM configuraiton");
        abort();
    }
    /* </sanity_checks> */

    conn->global_seqno = conf.seqno;

    /* at this point we have established protocol version,
     * so can set packet size */
// Ticket #600: commented out as unsafe under load    _reset_pkt_size(conn);

    const gcs_conn_state_t old_state = conn->state;

    switch (conf.memb[conn->my_idx].state_)
    {
    case GCS_NODE_STATE_PRIM:   gcs_become_primary(conn);      return;
        /* Below are not real state transitions, rather state recovery,
         * so bypassing state transition matrix */
    case GCS_NODE_STATE_JOINER: conn->state = GCS_CONN_JOINER; break;
    case GCS_NODE_STATE_DONOR:  conn->state = GCS_CONN_DONOR;  break;
    case GCS_NODE_STATE_JOINED: conn->state = GCS_CONN_JOINED; break;
    case GCS_NODE_STATE_SYNCED: conn->state = GCS_CONN_SYNCED; break;
    default:
        gu_fatal ("Internal error: unrecognized node state: %d",
                  conf.memb[conn->my_idx].state_);
        abort();
    }

    if (old_state != conn->state) {
        gu_info ("Restored state %s -> %s (%lld)",
                 gcs_conn_state_str[old_state], gcs_conn_state_str[conn->state],
                 conn->global_seqno);
    }

    switch (conn->state) {
    case GCS_CONN_JOINED:
        /* One of the cases when the node can become SYNCED */
    {
        bool send_sync = false;

        gu_fifo_lock(conn->recv_q);
        {
            send_sync = gcs_send_sync_begin(conn);
        }
        gu_fifo_release (conn->recv_q);

        if (send_sync && (ret = gcs_send_sync_end (conn))) {
            gu_warn ("CC: sending SYNC failed: %ld (%s)", ret, strerror (-ret));
        }
    }
    break;
    case GCS_CONN_JOINER:
    case GCS_CONN_DONOR:
        /* #603, #606 - duplicate JOIN msg in case we lost it */
        assert (conf.conf_id >= 0);

        if (conn->need_to_join) _join (conn, conn->join_gtid, conn->join_code);

        break;
    default:
        break;
    }
}

static long
gcs_handle_act_state_req (gcs_conn_t*          conn,
                          struct gcs_act_rcvd* rcvd)
{
    if ((gcs_seqno_t)conn->my_idx == rcvd->id) {
        int const donor_idx = (int)rcvd->id; // to pacify valgrind
        gu_debug("Got GCS_ACT_STATE_REQ to %i, my idx: %ld",
                 donor_idx, conn->my_idx);
        // rewrite to pass global seqno for application
        rcvd->id = conn->global_seqno;
        return gcs_become_donor (conn);
    }
    else {
        if (rcvd->id >= 0) {
            gcs_become_joiner (conn);
        }
        return 1; // pass to gcs_request_state_transfer() caller.
    }
}

/*! Allocates buffer with malloc to pass to the upper layer. */
static long
gcs_handle_state_change (gcs_conn_t*           conn,
                         const struct gcs_act* act)
{
    gu_debug ("Got '%s' dated %lld", gcs_act_type_to_str (act->type),
              gcs_seqno_gtoh(*(gcs_seqno_t*)act->buf));

    void* buf = malloc (act->buf_len);

    if (buf) {
        memcpy (buf, act->buf, act->buf_len);
        /* initially act->buf points to internal static recv buffer. No leak here */
        ((struct gcs_act*)act)->buf = buf;
        return 1;
    }
    else {
        gu_fatal ("Could not allocate state change action (%zd bytes)",
                  act->buf_len);
        abort();
        return -ENOMEM;
    }
}

/*!
 * Performs work requred by action in current context.
 * @return negative error code, 0 if action should be discarded, 1 if should be
 *         passed to application.
 */
static int
gcs_handle_actions (gcs_conn_t*          conn,
                    struct gcs_act_rcvd* rcvd)
{
    int ret = 0;

    switch (rcvd->act.type) {
    case GCS_ACT_FLOW:
        assert (sizeof(struct gcs_fc_event) == rcvd->act.buf_len);
        gcs_handle_flow_control (conn, (const gcs_fc_event*)rcvd->act.buf);
        break;
    case GCS_ACT_CCHANGE:
        gcs_handle_act_conf (conn, rcvd);
        ret = 1;
        break;
    case GCS_ACT_STATE_REQ:
        ret = gcs_handle_act_state_req (conn, rcvd);
        break;
    case GCS_ACT_JOIN:
        ret = gcs_handle_state_change (conn, &rcvd->act);
        if (gcs_seqno_gtoh(*(gcs_seqno_t*)rcvd->act.buf) < 0 &&
            GCS_CONN_JOINER == conn->state)
            gcs_become_primary (conn);
        else
            gcs_become_joined (conn);
        break;
    case GCS_ACT_SYNC:
        ret = gcs_handle_state_change (conn, &rcvd->act);
        gcs_become_synced (conn);
        break;
    default:
        break;
    }

    return ret;
}

static inline void
GCS_FIFO_PUSH_TAIL (gcs_conn_t* conn, ssize_t size)
{
    conn->recv_q_size += size;
    gu_fifo_push_tail(conn->recv_q);
}

/* Returns true if timeout was handled and false otherwise */
static bool
_handle_timeout (gcs_conn_t* conn)
{
    bool ret;
    long long now = gu_time_calendar();

    /* TODO: now the only point for timeout is flow control (#412),
     *       later we might need to handle more timers. */
    if (conn->timeout <= now) {
        ret = ((GCS_CONN_JOINER != conn->state) ||
               (_release_sst_flow_control (conn) >= 0));
    }
    else {
        gu_error ("Unplanned timeout! (tout: %lld, now: %lld)",
                  conn->timeout, now);
        ret = false;
    }

    conn->timeout = GU_TIME_ETERNITY;

    return ret;
}

static long
_check_recv_queue_growth (gcs_conn_t* conn, ssize_t size)
{
    assert (GCS_CONN_JOINER == conn->state);

    long      ret   = 0;
    long long pause = gcs_fc_process (&conn->stfc, size);

    if (pause > 0) {
        /* replication needs throttling */
        if (conn->stop_sent <= 0) {
            if ((ret = gcs_send_fc_event (conn, GCS_FC_STOP)) >= 0) {
                conn->stop_sent++;
                ret = 0;
            }
            else {
                ret = gcs_check_error (ret, "Failed to send SST FC_STOP.");
            }
        }

        if (gu_likely(pause != GU_TIME_ETERNITY)) {

            if (GU_TIME_ETERNITY == conn->timeout) {
                conn->timeout = gu_time_calendar();
            }

            conn->timeout += pause; // we need to track pauses regardless
        }
        else if (conn->timeout != GU_TIME_ETERNITY) {
            conn->timeout = GU_TIME_ETERNITY;
            gu_warn ("Replication paused until state transfer is complete "
                     "due to reaching hard limit on the writeset queue size.");
        }

        return ret;
    }
    else {
        return pause; // 0 or error code
    }
}

static long
_close(gcs_conn_t* conn, bool join_recv_thread)
{
    /* all possible races in connection closing should be resolved by
     * the following call, it is thread-safe */

    long ret;

    if (gu_atomic_fetch_and_add(&conn->inner_close_count, 1) != 0) {
        return -EALREADY;
    }

    if (!(ret = gcs_sm_close (conn->sm))) {
        // we ignore return value on purpose. the reason is
        // we can not tell why self-leave message is generated.
        // there are two possible reasons.
        // 1. gcs_core_close is called.
        // 2. GCommConn::run() caught exception.
        (void)gcs_core_close (conn->core);

        if (join_recv_thread)
        {
            /* if called from gcs_close(), we need to synchronize with
               gcs_recv_thread at this point */
            if ((ret = gu_thread_join (conn->recv_thread, NULL))) {
                gu_error ("Failed to join recv_thread(): %d (%s)",
                          -ret, strerror(-ret));
            }
            else {
                gu_info ("recv_thread() joined.");
            }
            /* recv_thread() is supposed to set state to CLOSED when exiting */
            assert (GCS_CONN_CLOSED == conn->state);
        }

        gu_info ("Closing replication queue.");
        struct gcs_repl_act** act_ptr;
        /* At this point (state == CLOSED) no new threads should be able to
         * queue for repl (check gcs_repl()), and recv thread is joined, so no
         * new actions will be received. Abort threads that are still waiting
         * in repl queue */
        while ((act_ptr =
                (struct gcs_repl_act**)gcs_fifo_lite_get_head (conn->repl_q))) {
            struct gcs_repl_act* act = *act_ptr;
            gcs_fifo_lite_pop_head (conn->repl_q);

            /* This will wake up repl threads in repl_q -
             * they'll quit on their own,
             * they don't depend on the conn object after waking */
            gu_mutex_lock   (&act->wait_mutex);
            gu_cond_signal  (&act->wait_cond);
            gu_mutex_unlock (&act->wait_mutex);
        }
        gcs_fifo_lite_close (conn->repl_q);

        /* wake all gcs_recv() threads () */
        // FIXME: this can block waiting for applicaiton threads to fetch all
        // items. In certain situations this can block forever. Ticket #113
        gu_info ("Closing slave action queue.");
        gu_fifo_close (conn->recv_q);
    }

    return ret;
}

/*
 * gcs_recv_thread() receives whatever actions arrive from group,
 * and performs necessary actions based on action type.
 */
static void *gcs_recv_thread (void *arg)
{
    gcs_conn_t* conn = (gcs_conn_t*)arg;
    ssize_t     ret  = -ECONNABORTED;

    // To avoid race between gcs_open() and the following state check in while()
    gu_cond_t tmp_cond; /* TODO: rework when concurrency in SM is allowed */
    gu_cond_init (&tmp_cond, NULL);
    gcs_sm_enter(conn->sm, &tmp_cond, false, true);
    gcs_sm_leave(conn->sm);
    gu_cond_destroy (&tmp_cond);

    while (conn->state < GCS_CONN_CLOSED)
    {
        gcs_seqno_t this_act_id = GCS_SEQNO_ILL;
        struct gcs_repl_act** repl_act_ptr;
        struct gcs_act_rcvd   rcvd;

        ret = gcs_core_recv (conn->core, &rcvd, conn->timeout);

        if (gu_unlikely(ret <= 0)) {

            if (-ETIMEDOUT == ret && _handle_timeout(conn)) continue;

            struct gcs_recv_act* err_act =
                (struct gcs_recv_act*) gu_fifo_get_tail(conn->recv_q);

            assert (NULL          == rcvd.act.buf);
            assert (0             == rcvd.act.buf_len);
            assert (GCS_ACT_ERROR == rcvd.act.type);
            assert (GCS_SEQNO_ILL == rcvd.id);

            err_act->rcvd     = rcvd;
            err_act->local_id = GCS_SEQNO_ILL;

            GCS_FIFO_PUSH_TAIL (conn, rcvd.act.buf_len);

            gu_debug ("gcs_core_recv returned %d: %s", ret, strerror(-ret));
            break;
        }

//        gu_info ("Received action type: %d, size: %d, global seqno: %lld",
//                 act_type, act_size, (long long)act_id);

        assert (rcvd.act.type < GCS_ACT_ERROR);
        assert (ret == rcvd.act.buf_len);

        if (gu_unlikely(rcvd.act.type >= GCS_ACT_STATE_REQ)) {
            ret = gcs_handle_actions (conn, &rcvd);

            if (gu_unlikely(ret < 0)) {         // error
                gu_debug ("gcs_handle_actions returned %d: %s",
                          ret, strerror(-ret));
                break;
            }

            if (gu_likely(ret <= 0)) continue; // not for application
        }

        /* deliver to application (note matching assert in the bottom-half of
         * gcs_repl()) */
        if (gu_likely (rcvd.act.type != GCS_ACT_WRITESET ||
                       (rcvd.id > 0 && (conn->global_seqno = rcvd.id)))) {
            /* successful delivery - increment local order */
            this_act_id = gu_atomic_fetch_and_add(&conn->local_act_id, 1);
        }

        if (NULL != rcvd.local                                          &&
            (repl_act_ptr = (struct gcs_repl_act**)
             gcs_fifo_lite_get_head (conn->repl_q))                     &&
            (gu_likely ((*repl_act_ptr)->act_in == rcvd.local)  ||
             /* at this point repl_q is locked and we need to unlock it and
              * return false to fall to the 'else' branch; unlikely case */
             (gcs_fifo_lite_release (conn->repl_q), false)))
        {
            /* local action from repl_q */
            struct gcs_repl_act* repl_act = *repl_act_ptr;
            gcs_fifo_lite_pop_head (conn->repl_q);

            assert (repl_act->action->type == rcvd.act.type);
            assert (repl_act->action->size == rcvd.act.buf_len ||
                    repl_act->action->type == GCS_ACT_STATE_REQ);

            repl_act->action->buf     = rcvd.act.buf;
            repl_act->action->seqno_g = rcvd.id;
            repl_act->action->seqno_l = this_act_id;

            gu_mutex_lock   (&repl_act->wait_mutex);
            gu_cond_signal  (&repl_act->wait_cond);
            gu_mutex_unlock (&repl_act->wait_mutex);
        }
        else if (gu_likely(this_act_id >= 0))
        {
            /* remote/non-repl'ed action */
            struct gcs_recv_act* recv_act =
                (struct gcs_recv_act*)gu_fifo_get_tail (conn->recv_q);

            if (gu_likely (NULL != recv_act)) {

                recv_act->rcvd     = rcvd;
                recv_act->local_id = this_act_id;

                conn->queue_len = gu_fifo_length (conn->recv_q) + 1;
                bool send_stop  = gcs_fc_stop_begin (conn);

                // release queue
                GCS_FIFO_PUSH_TAIL (conn, rcvd.act.buf_len);

                if (gu_unlikely(GCS_CONN_JOINER == conn->state)) {
                    ret = _check_recv_queue_growth (conn, rcvd.act.buf_len);
                    assert (ret <= 0);
                    if (ret < 0) break;
                }

                if (gu_unlikely(send_stop) && (ret = gcs_fc_stop_end(conn))) {
                    gu_error ("gcs_fc_stop() returned %d: %s",
                              ret, strerror(-ret));
                    break;
                }
            }
            else {
                assert (GCS_CONN_CLOSED == conn->state);
                ret = -EBADFD;
                break;
            }
//            gu_info("Received foreign action of type %d, size %d, id=%llu, "
//                    "action %p", rcvd.act.type, rcvd.act.buf_len,
//                    this_act_id, rcvd.act.buf);
        }
        else if (conn->my_idx == rcvd.sender_idx)
        {
            gu_fatal("Protocol violation: unordered local action not in repl_q:"
                     " { {%p, %zd, %s}, %ld, %lld }.",
                     rcvd.act.buf, rcvd.act.buf_len,
                     gcs_act_type_to_str(rcvd.act.type), rcvd.sender_idx,
                     rcvd.id);
            assert(0);
            ret = -ENOTRECOVERABLE;
            break;
        }
        else
        {
            gu_fatal ("Protocol violation: unordered remote action: "
                      "{ {%p, %zd, %s}, %ld, %lld }",
                      rcvd.act.buf, rcvd.act.buf_len,
                      gcs_act_type_to_str(rcvd.act.type), rcvd.sender_idx,
                      rcvd.id);
            assert (0);
            ret = -ENOTRECOVERABLE;
            break;
        }
    }

    if (ret > 0) {
        ret = 0;
    }
    else if (ret < 0)
    {
        /* In case of error call _close() to release repl_q waiters. */
        (void)_close(conn, false);
        gcs_shift_state (conn, GCS_CONN_CLOSED);
    }
    gu_info ("RECV thread exiting %d: %s", ret, strerror(-ret));
    return NULL;
}

/* Opens connection to group */
long gcs_open (gcs_conn_t* conn, const char* channel, const char* url,
               bool const bootstrap)
{
    long ret = 0;

    if ((ret = gcs_sm_open(conn->sm))) return ret; // open in case it is closed

    gu_cond_t tmp_cond; /* TODO: rework when concurrency in SM is allowed */
    gu_cond_init (&tmp_cond, NULL);

    if ((ret = gcs_sm_enter (conn->sm, &tmp_cond, false, true)))
    {
        gu_error("Failed to enter send monitor: %d (%s)", ret, strerror(-ret));
        return ret;
    }

    if (GCS_CONN_CLOSED == conn->state) {

        if (!(ret = gcs_core_open (conn->core, channel, url, bootstrap))) {

            _reset_pkt_size(conn);

            if (!(ret = gu_thread_create (&conn->recv_thread, NULL,
                                          gcs_recv_thread, conn))) {
                gcs_fifo_lite_open(conn->repl_q);
                gu_fifo_open(conn->recv_q);
                gcs_shift_state (conn, GCS_CONN_OPEN);
                gu_info ("Opened channel '%s'", channel);
                conn->inner_close_count = 0;
                conn->outer_close_count = 0;
                goto out;
            }
            else {
                gu_error ("Failed to create main receive thread: %ld (%s)",
                          ret, strerror(-ret));
            }
            gcs_core_close (conn->core);
        }
        else {
            gu_error ("Failed to open channel '%s' at '%s': %d (%s)",
                      channel, url, ret, strerror(-ret));
        }
    }
    else {
        gu_error ("Bad GCS connection state: %d (%s)",
                  conn->state, gcs_conn_state_str[conn->state]);
        ret = -EBADFD;
    }
out:
    gcs_sm_leave (conn->sm);
    gu_cond_destroy (&tmp_cond);

    return ret;
}

/* Closes group connection */
/* After it returns, application should have all time in the world to cancel
 * and join threads which try to access the handle, before calling gcs_destroy()
 * on it. */
long gcs_close (gcs_conn_t *conn)
{
    long ret;

    if (gu_atomic_fetch_and_add(&conn->outer_close_count, 1) != 0) {
        return -EALREADY;
    }

    if ((ret = _close(conn, true)) == -EALREADY)
    {
        gu_info("recv_thread() already closing, joining thread.");
        /* _close() has already been called by gcs_recv_thread() and it
           is taking care of cleanup, just join the thread */
        if ((ret = gu_thread_join (conn->recv_thread, NULL))) {
            gu_error ("Failed to join recv_thread(): %d (%s)",
                      -ret, strerror(-ret));
        }
        else {
            gu_info ("recv_thread() joined.");
        }
    }
    /* recv_thread() is supposed to set state to CLOSED when exiting */
    assert (GCS_CONN_CLOSED == conn->state);
    return ret;
}

/* Frees resources associated with GCS connection handle */
long gcs_destroy (gcs_conn_t *conn)
{
    long err;

    gu_cond_t tmp_cond;
    gu_cond_init (&tmp_cond, NULL);

    if ((err = gcs_sm_enter (conn->sm, &tmp_cond, false, true))) // need an error here
    {
        if (GCS_CONN_CLOSED != conn->state)
        {
            if (GCS_CONN_CLOSED > conn->state)
                gu_error ("Attempt to call gcs_destroy() before gcs_close(): "
                          "state = %d", conn->state);

            gu_cond_destroy (&tmp_cond);

            return -EBADFD;
        }

        /* this should cancel all recv calls */
        gu_fifo_destroy (conn->recv_q);

        gcs_shift_state (conn, GCS_CONN_DESTROYED);
        /* we must unlock the mutex here to allow unfortunate threads
         * to acquire the lock and give up gracefully */
    }
    else {
        gcs_sm_leave (conn->sm);
        gu_cond_destroy (&tmp_cond);
        err = -EBADFD;
        return err;
    }

    gu_cond_destroy (&tmp_cond);
    gcs_sm_destroy (conn->sm);

    if ((err = gcs_fifo_lite_destroy (conn->repl_q))) {
        gu_debug ("Error destroying repl FIFO: %d (%s)", err, strerror(-err));
        return err;
    }

    if ((err = gcs_core_destroy (conn->core))) {
        gu_debug ("Error destroying core: %d (%s)", err, strerror(-err));
        return err;
    }

    /* This must not last for long */
    while (gu_mutex_destroy (&conn->fc_lock));

    _cleanup_params (conn);

    gu_free (conn);

    return 0;
}

/* Puts action in the send queue and returns */
long gcs_sendv (gcs_conn_t*          const conn,
                const struct gu_buf* const act_bufs,
                size_t               const act_size,
                gcs_act_type_t       const act_type,
                bool                 const scheduled)
{
    if (gu_unlikely(act_size > GCS_MAX_ACT_SIZE)) return -EMSGSIZE;

    long ret = -ENOTCONN;

    /*! locking connection here to avoid race with gcs_close()
     *  @note: gcs_repl() and gcs_recv() cannot lock connection
     *         because they block indefinitely waiting for actions */
    gu_cond_t tmp_cond;
    gu_cond_init (&tmp_cond, NULL);

    if (!(ret = gcs_sm_enter (conn->sm, &tmp_cond, scheduled, true)))
    {
        while ((GCS_CONN_OPEN >= conn->state) &&
               (ret = gcs_core_send (conn->core, act_bufs,
                                     act_size, act_type)) == -ERESTART);
        gcs_sm_leave (conn->sm);
        gu_cond_destroy (&tmp_cond);
    }

    return ret;
}

long gcs_schedule (gcs_conn_t* conn)
{
    return gcs_sm_schedule (conn->sm);
}

long gcs_interrupt (gcs_conn_t* conn, long handle)
{
    return gcs_sm_interrupt (conn->sm, handle);
}

long gcs_caused(gcs_conn_t* conn, gu::GTID& gtid)
{
    return gcs_core_caused(conn->core, gtid);
}

/* Puts action in the send queue and returns after it is replicated */
long gcs_replv (gcs_conn_t*          const conn,      //!<in
                const struct gu_buf* const act_in,    //!<in
                struct gcs_action*   const act,       //!<inout
                bool                 const scheduled) //!<in
{
    if (gu_unlikely((size_t)act->size > GCS_MAX_ACT_SIZE)) return -EMSGSIZE;

    long ret;

    assert (act);
    assert (act->size > 0);

    act->seqno_l = GCS_SEQNO_ILL;
    act->seqno_g = GCS_SEQNO_ILL;

    /* This is good - we don't have to do a copy because we wait */
    struct gcs_repl_act repl_act(act_in, act);

    gu_mutex_init (&repl_act.wait_mutex, NULL);
    gu_cond_init  (&repl_act.wait_cond,  NULL);

    /* Send action and wait for signal from recv_thread
     * we need to lock a mutex before we can go wait for signal */
    if (!(ret = gu_mutex_lock (&repl_act.wait_mutex)))
    {
        // Lock here does the following:
        // 1. serializes gcs_core_send() access between gcs_repl() and
        //    gcs_send()
        // 2. avoids race with gcs_close() and gcs_destroy()
        if (!(ret = gcs_sm_enter (conn->sm, &repl_act.wait_cond, scheduled, true)))
        {
            struct gcs_repl_act** act_ptr;

//#ifndef NDEBUG
            const void* const orig_buf = act->buf;
//#endif

            // some hack here to achieve one if() instead of two:
            // ret = -EAGAIN part is a workaround for #569
            // if (conn->state >= GCS_CONN_CLOSE) or (act_ptr == NULL)
            // ret will be -ENOTCONN
            if ((ret = -EAGAIN,
                 conn->upper_limit >= conn->queue_len ||
                 act->type         != GCS_ACT_WRITESET)         &&
                (ret = -ENOTCONN, GCS_CONN_OPEN >= conn->state) &&
                (act_ptr = (struct gcs_repl_act**)gcs_fifo_lite_get_tail (conn->repl_q)))
            {
                *act_ptr = &repl_act;
                gcs_fifo_lite_push_tail (conn->repl_q);

                // Keep on trying until something else comes out
                while ((ret = gcs_core_send (conn->core, act_in, act->size,
                                             act->type)) == -ERESTART) {}

                if (ret < 0) {
                    /* remove item from the queue, it will never be delivered */
                    gu_warn ("Send action {%p, %zd, %s} returned %d (%s)",
                             act->buf, act->size,gcs_act_type_to_str(act->type),
                             ret, strerror(-ret));

                    if (!gcs_fifo_lite_remove (conn->repl_q)) {
                        gu_fatal ("Failed to remove unsent item from repl_q");
                        assert(0);
                        ret = -ENOTRECOVERABLE;
                    }
                }
                else {
                    assert (ret == (ssize_t)act->size);
                }
            }

            gcs_sm_leave (conn->sm);

            assert(ret);

            /* now we can go waiting for action delivery */
            if (ret >= 0) {
                gu_cond_wait (&repl_act.wait_cond, &repl_act.wait_mutex);
#ifndef GCS_FOR_GARB
                /* assert (act->buf != 0); */
                if (act->buf == 0)
                {
                    /* Recv thread purged repl_q before action was delivered */
                    ret = -ENOTCONN;
                    goto out;
                }
#else
                assert (act->buf == 0);
#endif /* GCS_FOR_GARB */

                if (act->seqno_g < 0) {
                    assert (GCS_SEQNO_ILL    == act->seqno_l ||
                            GCS_ACT_WRITESET != act->type);

                    if (act->seqno_g == GCS_SEQNO_ILL) {
                        /* action was not replicated for some reason */
                        assert (orig_buf == act->buf);
                        ret = -EINTR;
                    }
                    else {
                        /* core provided an error code in global seqno */
                        assert (orig_buf != act->buf);
                        ret = act->seqno_g;
                        act->seqno_g = GCS_SEQNO_ILL;
                    }

                    if (orig_buf != act->buf) // action was allocated in gcache
                    {
                        gu_debug("Freeing gcache buffer %p after receiving %d",
                                 act->buf, ret);
                        gcs_gcache_free (conn->gcache, act->buf);
                        act->buf = orig_buf;
                    }
                }
            }
        }
#ifndef GCS_FOR_GARB
    out:
#endif /* GCS_FOR_GARB */
        gu_mutex_unlock  (&repl_act.wait_mutex);
    }
    gu_mutex_destroy (&repl_act.wait_mutex);
    gu_cond_destroy  (&repl_act.wait_cond);

#ifdef GCS_DEBUG_GCS
//    gu_debug ("\nact_size = %u\nact_type = %u\n"
//              "act_id   = %llu\naction   = %p (%s)\n",
//              act->size, act->type, act->seqno_g, act->buf, act->buf);
#endif
    return ret;
}

long gcs_request_state_transfer (gcs_conn_t*    conn,
                                 int            version,
                                 const void*    req,
                                 size_t         size,
                                 const char*    donor,
                                 const gu::GTID& ist_gtid,
                                 gcs_seqno_t&   order)
{
    long   ret       = -ENOMEM;
    size_t donor_len = strlen(donor) + 1; // include terminating \0
    size_t rst_size  = size + donor_len + ist_gtid.serial_size() + 2;
    // for simplicity, allocate maximum space what we need here.
    char*  rst       = (char*)gu_malloc (rst_size);

    order = GCS_SEQNO_ILL;

    if (rst) {
        log_debug << "ist_gtid " << ist_gtid;

        int offset = 0;

        // version 0,1
        /* RST format: |donor name|\0|app request|
         * anything more complex will require a special (de)serializer.
         * NOTE: this is sender part. Check gcs_group_handle_state_request()
         *       for the receiver part. */

        if (version < 2) {
#ifndef GCS_FOR_GARB
            assert(0); // this branch is for SST request by garbd only
#endif /* GCS_FOR_GARB */
            memcpy (rst + offset, donor, donor_len);
            offset += donor_len;
            memcpy (rst + offset, req, size);
            rst_size = size + donor_len;
        }

        // version 2(expose joiner's seqno and smart donor selection)
        // RST format: |donor_name|\0|'V'|version|ist_uuid|ist_seqno|app_request|

        // we expect 'version' could be hold by 'char'
        // since app_request v0 starts with sst method name
        // and app_request v1 starts with 'STRv1'
        // and ist_uuid starts with hex character in lower case.
        // it's safe to use 'V' as separator.
        else {
            memcpy (rst + offset, donor, donor_len);
            offset += donor_len;
            rst[offset++] = 'V';
            rst[offset++] = (char)version;
            offset = ist_gtid.serialize(rst, rst_size, offset);
            memcpy (rst + offset, req, size);
            assert(offset + size == rst_size);
        }

        struct gcs_action action;
        action.buf  = rst;
        action.size = (ssize_t)rst_size;
        action.type = GCS_ACT_STATE_REQ;

        ret = gcs_repl(conn, &action, false);

        gu_free (rst);

        order = action.seqno_l;

        if (ret > 0) {
            assert (action.buf != rst);
#ifndef GCS_FOR_GARB
            assert (action.buf != NULL);
            gcs_gcache_free (conn->gcache, action.buf);
#else
            assert (action.buf == NULL);
#endif
            assert (ret == (ssize_t)rst_size);
            assert (action.seqno_g >= 0);
            assert (action.seqno_l >  0);

            // on joiner global seqno stores donor index
            // on donor global seqno stores global seqno
            ret = action.seqno_g;
        }
        else {
            assert (/*action.buf == NULL ||*/ action.buf == rst);
        }
    }

    return ret;
}

long gcs_desync (gcs_conn_t* conn, gcs_seqno_t& order)
{
    gu_uuid_t ist_uuid = {{0, }};
    gcs_seqno_t ist_seqno = GCS_SEQNO_ILL;
    // for desync operation we use the lowest str_version.
    long ret = gcs_request_state_transfer (conn, 2,
                                           "", 1, GCS_DESYNC_REQ,
                                           gu::GTID(ist_uuid, ist_seqno),
                                           order);

    if (ret >= 0) {
        return 0;
    }
    else {
        return ret;
    }
}

static inline void
GCS_FIFO_POP_HEAD (gcs_conn_t* conn, ssize_t size)
{
    assert (conn->recv_q_size >= size);
    conn->recv_q_size -= size;
    gu_fifo_pop_head (conn->recv_q);
}

/* Returns when an action from another process is received */
long gcs_recv (gcs_conn_t*        conn,
               struct gcs_action* action)
{
    int                  err;
    struct gcs_recv_act* recv_act = NULL;

    assert (action);

    if ((recv_act = (struct gcs_recv_act*)gu_fifo_get_head (conn->recv_q, &err)))
    {
        conn->queue_len = gu_fifo_length (conn->recv_q) - 1;
        bool send_cont  = gcs_fc_cont_begin   (conn);
        bool send_sync  = gcs_send_sync_begin (conn);

        action->buf     = (void*)recv_act->rcvd.act.buf;
        action->size    = recv_act->rcvd.act.buf_len;
        action->type    = recv_act->rcvd.act.type;
        action->seqno_g = recv_act->rcvd.id;
        action->seqno_l = recv_act->local_id;

        if (gu_unlikely (GCS_ACT_CCHANGE == action->type)) {
            err = gu_fifo_cancel_gets (conn->recv_q);
            if (err) {
                gu_fatal ("Internal logic error: failed to cancel recv_q "
                          "\"gets\": %d (%s). Aborting.",
                          err, strerror(-err));
                gu_abort();
            }
        }

        GCS_FIFO_POP_HEAD (conn, action->size); // release the queue

        if (gu_unlikely(send_cont) && (err = gcs_fc_cont_end(conn))) {
            // We have successfully received an action, but failed to send
            // important control message. What do we do? Inability to send CONT
            // can block the whole cluster. There are only conn->queue_len - 1
            // attempts to do that (that's how many times we'll get here).
            // Perhaps if the last attempt fails, we should crash.
            if (conn->queue_len > 0) {
                gu_warn ("Failed to send CONT message: %d (%s). "
                         "Attempts left: %ld",
                         err, strerror(-err), conn->queue_len);
            }
            else {
                gu_fatal ("Last opportunity to send CONT message failed: "
                          "%d (%s). Aborting to avoid cluster lock-up...",
                          err, strerror(-err));
                gcs_close(conn);
                gu_abort();
            }
        }
        else if (gu_unlikely(send_sync) && (err = gcs_send_sync_end (conn))) {
            gu_warn ("Failed to send SYNC message: %d (%s). Will try later.",
                     err, strerror(-err));
        }

        return action->size;
    }
    else {
        action->buf     = NULL;
        action->size    = 0;
        action->type    = GCS_ACT_ERROR;
        action->seqno_g = GCS_SEQNO_ILL;
        action->seqno_l = GCS_SEQNO_ILL;

        switch (err) {
        case -ENODATA:
            assert (GCS_CONN_CLOSED == conn->state);
            return GCS_CLOSED_ERROR;
        default:
            return err;
        }
    }
}

long
gcs_resume_recv (gcs_conn_t* conn)
{
    int ret = GCS_CLOSED_ERROR;

    ret = gu_fifo_resume_gets (conn->recv_q);

    if (ret) {
        if (conn->state < GCS_CONN_CLOSED) {
            gu_fatal ("Internal logic error: failed to resume \"gets\" on "
                      "recv_q: %d (%s). Aborting.", ret, strerror (-ret));
            assert(0);
            gcs_close (conn);
            gu_abort();
        }
        else {
            ret = GCS_CLOSED_ERROR;
        }
    }

    return ret;
}

long
gcs_wait (gcs_conn_t* conn)
{
    if (gu_likely(GCS_CONN_SYNCED == conn->state)) {
       return (conn->stop_count > 0 || (conn->queue_len > conn->upper_limit));
    }
    else {
        switch (conn->state) {
        case GCS_CONN_OPEN:
            return -ENOTCONN;
        case GCS_CONN_CLOSED:
        case GCS_CONN_DESTROYED:
            return GCS_CLOSED_ERROR;
        default:
            return -EAGAIN; // wait until get sync
        }
    }
}

long
gcs_conf_set_pkt_size (gcs_conn_t *conn, long pkt_size)
{
    if (conn->params.max_packet_size == pkt_size) return pkt_size;

    return gcs_set_pkt_size (conn, pkt_size);
}

long
gcs_set_last_applied (gcs_conn_t* conn, const gu::GTID& gtid,uint64_t const code)
{
    assert(gtid.uuid()  != GU_UUID_NIL);
    assert(gtid.seqno() >= 0);

    gu_cond_t cond;
    gu_cond_init (&cond, NULL);

    long ret = gcs_sm_enter (conn->sm, &cond, false, false);

    if (!ret) {
        ret = gcs_core_set_last_applied (conn->core, gtid, code);
        gcs_sm_leave (conn->sm);
    }

    gu_cond_destroy (&cond);

    return ret;
}

long
gcs_join (gcs_conn_t* conn, const gu::GTID& gtid, int const code)
{
    conn->join_gtid    = gtid;
    conn->join_code    = code;
    conn->need_to_join = true;

    return _join (conn, gtid, code);
}

gcs_seqno_t gcs_local_sequence(gcs_conn_t* conn)
{
    return gu_atomic_fetch_and_add(&conn->local_act_id, 1);
}

void
gcs_get_stats (gcs_conn_t* conn, struct gcs_stats* stats)
{
    gu_fifo_stats_get (conn->recv_q,
                       &stats->recv_q_len,
                       &stats->recv_q_len_max,
                       &stats->recv_q_len_min,
                       &stats->recv_q_len_avg);

    stats->recv_q_size = conn->recv_q_size;

    gcs_sm_stats_get (conn->sm,
                      &stats->send_q_len,
                      &stats->send_q_len_max,
                      &stats->send_q_len_min,
                      &stats->send_q_len_avg,
                      &stats->fc_paused_ns,
                      &stats->fc_paused_avg);

    stats->fc_sent     = conn->stats_fc_sent;
    stats->fc_received = conn->stats_fc_received;
}

void
gcs_flush_stats(gcs_conn_t* conn)
{
    gu_fifo_stats_flush(conn->recv_q);
    gcs_sm_stats_flush (conn->sm);
    conn->stats_fc_sent     = 0;
    conn->stats_fc_received = 0;
}

void gcs_get_status(gcs_conn_t* conn, gu::Status& status)
{
    if (conn->state < GCS_CONN_CLOSED)
    {
        gcs_core_get_status(conn->core, status);
    }
}

static long
_set_fc_limit (gcs_conn_t* conn, const char* value)
{
    long long limit;
    const char* const endptr = gu_str2ll(value, &limit);

    if (limit > 0LL && *endptr == '\0') {

        if (limit > LONG_MAX) limit = LONG_MAX;

        gu_fifo_lock(conn->recv_q);
        {
            if (!gu_mutex_lock (&conn->fc_lock)) {
                conn->params.fc_base_limit = limit;
                _set_fc_limits (conn);
                gu_config_set_int64 (conn->config, GCS_PARAMS_FC_LIMIT,
                                     conn->params.fc_base_limit);
                gu_mutex_unlock (&conn->fc_lock);
            }
            else {
                gu_fatal ("Failed to lock mutex.");
                abort();
            }
        }
        gu_fifo_release (conn->recv_q);

        return 0;
    }
    else {
        return -EINVAL;
    }
}

static long
_set_fc_factor (gcs_conn_t* conn, const char* value)
{
    double factor;
    const char* const endptr = gu_str2dbl(value, &factor);

    if (factor >= 0.0 && factor <= 1.0 && *endptr == '\0') {

        if (factor == conn->params.fc_resume_factor) return 0;

        gu_fifo_lock(conn->recv_q);
        {
            if (!gu_mutex_lock (&conn->fc_lock)) {
                conn->params.fc_resume_factor = factor;
                _set_fc_limits (conn);
                gu_config_set_double (conn->config, GCS_PARAMS_FC_FACTOR,
                                      conn->params.fc_resume_factor);
                gu_mutex_unlock (&conn->fc_lock);
            }
            else {
                gu_fatal ("Failed to lock mutex.");
                abort();
            }
        }
        gu_fifo_release (conn->recv_q);

        return 0;
    }
    else {
        return -EINVAL;
    }
}

static long
_set_fc_debug (gcs_conn_t* conn, const char* value)
{
    bool debug;
    const char* const endptr = gu_str2bool(value, &debug);

    if (*endptr == '\0') {

        if (conn->params.fc_debug == debug) return 0;

        conn->params.fc_debug = debug;
        gcs_fc_debug (&conn->stfc, debug);
        gu_config_set_bool (conn->config, GCS_PARAMS_FC_DEBUG, debug);

        return 0;
    }
    else {
        return -EINVAL;
    }
}

static long
_set_sync_donor (gcs_conn_t* conn, const char* value)
{
    bool sd;
    const char* const endptr = gu_str2bool (value, &sd);

    if (endptr[0] != '\0') return -EINVAL;

    if (conn->params.sync_donor != sd) {

        conn->params.sync_donor = sd;
        conn->max_fc_state      = sd ? GCS_CONN_DONOR : GCS_CONN_JOINED;
    }

    return 0;
}

static long
_set_pkt_size (gcs_conn_t* conn, const char* value)
{
    long long pkt_size;
    const char* const endptr = gu_str2ll (value, &pkt_size);

    if (pkt_size > 0 && *endptr == '\0') {

        if (pkt_size > LONG_MAX) pkt_size = LONG_MAX;

        if (conn->params.max_packet_size == pkt_size) return 0;

        long ret = gcs_set_pkt_size (conn, pkt_size);

        if (ret >= 0)
        {
            ret = 0;
            gu_config_set_int64(conn->config,GCS_PARAMS_MAX_PKT_SIZE,pkt_size);
        }

        return ret;
    }
    else {
//        gu_warn ("Invalid value for %s: '%s'", GCS_PARAMS_PKT_SIZE, value);
        return -EINVAL;
    }
}

static long
_set_recv_q_hard_limit (gcs_conn_t* conn, const char* value)
{
    long long limit;
    const char* const endptr = gu_str2ll (value, &limit);

    if (limit > 0 && *endptr == '\0') {

        if (limit > LONG_MAX) limit = LONG_MAX;

        long long limit_fixed = limit * gcs_fc_hard_limit_fix;

        if (conn->params.recv_q_hard_limit == limit_fixed) return 0;

        gu_config_set_int64 (conn->config, GCS_PARAMS_RECV_Q_HARD_LIMIT, limit);
        conn->params.recv_q_hard_limit = limit_fixed;

        return 0;
    }
    else {
        return -EINVAL;
    }
}

static long
_set_recv_q_soft_limit (gcs_conn_t* conn, const char* value)
{
    double dbl;
    const char* const endptr = gu_str2dbl (value, &dbl);

    if (dbl >= 0.0 && dbl < 1.0 && *endptr == '\0') {

        if (dbl == conn->params.recv_q_soft_limit) return 0;

        gu_config_set_double (conn->config, GCS_PARAMS_RECV_Q_SOFT_LIMIT, dbl);
        conn->params.recv_q_soft_limit = dbl;

        return 0;
    }
    else {
        return -EINVAL;
    }
}

static long
_set_max_throttle (gcs_conn_t* conn, const char* value)
{
    double dbl;
    const char* const endptr = gu_str2dbl (value, &dbl);

    if (dbl >= 0.0 && dbl < 1.0 && *endptr == '\0') {

        if (dbl == conn->params.max_throttle) return 0;

        gu_config_set_double (conn->config, GCS_PARAMS_MAX_THROTTLE, dbl);
        conn->params.max_throttle = dbl;

        return 0;
    }
    else {
        return -EINVAL;
    }
}

bool gcs_register_params (gu_config_t* const conf)
{
    return (gcs_params_register (conf) | gcs_core_register (conf));
}

long gcs_param_set  (gcs_conn_t* conn, const char* key, const char *value)
{
    if (!strcmp (key, GCS_PARAMS_FC_LIMIT)) {
        return _set_fc_limit (conn, value);
    }
    else if (!strcmp (key, GCS_PARAMS_FC_FACTOR)) {
        return _set_fc_factor (conn, value);
    }
    else if (!strcmp (key, GCS_PARAMS_FC_DEBUG)) {
        return _set_fc_debug (conn, value);
    }
    else if (!strcmp (key, GCS_PARAMS_SYNC_DONOR)) {
        return _set_sync_donor (conn, value);
    }
    else if (!strcmp (key, GCS_PARAMS_MAX_PKT_SIZE)) {
        return _set_pkt_size (conn, value);
    }
    else if (!strcmp (key, GCS_PARAMS_RECV_Q_HARD_LIMIT)) {
        return _set_recv_q_hard_limit (conn, value);
    }
    else if (!strcmp (key, GCS_PARAMS_RECV_Q_SOFT_LIMIT)) {
        return _set_recv_q_soft_limit (conn, value);
    }
    else if (!strcmp (key, GCS_PARAMS_MAX_THROTTLE)) {
        return _set_max_throttle (conn, value);
    }
    else {
        return gcs_core_param_set (conn->core, key, value);
    }
}

const char* gcs_param_get (gcs_conn_t* conn, const char* key)
{
    gu_warn ("Not implemented: %s", __FUNCTION__);

    return NULL;
}<|MERGE_RESOLUTION|>--- conflicted
+++ resolved
@@ -1,5 +1,5 @@
 /*
- * Copyright (C) 2008-2015 Codership Oy <info@codership.com>
+ * Copyright (C) 2008-2016 Codership Oy <info@codership.com>
  *
  * $Id$
  */
@@ -19,6 +19,8 @@
 
 #include <galerautils.h>
 #include <gu_logger.hpp>
+#include <gu_serialize.hpp>
+#include <gu_digest.hpp>
 
 #include <stdlib.h>
 #include <stdbool.h>
@@ -114,11 +116,11 @@
 struct gcs_conn
 {
     gu::UUID group_uuid;
-    long  my_idx;
-    long  memb_num;
     char* my_name;
     char* channel;
     char* socket;
+    int   my_idx;
+    int   memb_num;
 
     gcs_conn_state_t  state;
 
@@ -147,17 +149,17 @@
 
     /* Flow Control */
     gu_mutex_t   fc_lock;
-    uint32_t     conf_id;             // configuration ID
+    gcs_fc_t     stfc;                // state transfer FC object
     long         stop_sent;           // how many STOPs - CONTs were sent
     long         stop_count;          // counts stop requests received
     long         queue_len;           // slave queue length
     long         upper_limit;         // upper slave queue limit
     long         lower_limit;         // lower slave queue limit
     long         fc_offset;           // offset for catchup phase
-    gcs_conn_state_t max_fc_state;    // maximum state when FC is enabled
     long         stats_fc_sent;       // FC stats counters
     long         stats_fc_received;   //
-    gcs_fc_t     stfc; // state transfer FC object
+    uint32_t     conf_id;             // configuration ID
+    gcs_conn_state_t max_fc_state;    // maximum state when FC is enabled
 
     /* #603, #606 join control */
     bool         need_to_join;
@@ -571,18 +573,11 @@
         return false;
     }
 
-<<<<<<< HEAD
-    gu_info ("GCS: Shifting %s -> %s (TO: %lld)", gcs_conn_state_str[old_state],
-             gcs_conn_state_str[new_state], conn->global_seqno);
-
-    conn->state = new_state;
-=======
     if (old_state != new_state) {
         gu_info ("Shifting %s -> %s (TO: %lld)", gcs_conn_state_str[old_state],
                  gcs_conn_state_str[new_state], conn->global_seqno);
         conn->state = new_state;
     }
->>>>>>> 5c765eb1
 
     return true;
 }
@@ -838,15 +833,15 @@
 // TODO: this function does not provide any way for recv_thread to gracefully
 //       exit in case of self-leave message.
 static void
-gcs_handle_act_conf (gcs_conn_t* conn, gcs_act_rcvd* rcvd)
-{
-    const gcs_act& act(rcvd->act);
+gcs_handle_act_conf (gcs_conn_t* conn, gcs_act_rcvd& rcvd)
+{
+    const gcs_act& act(rcvd.act);
     gcs_act_cchange const conf(act.buf, act.buf_len);
 
-    assert(rcvd->id >= 0 || 0 == conf.memb.size());
+    assert(rcvd.id >= 0 || 0 == conf.memb.size());
 
     conn->group_uuid = conf.uuid;
-    conn->my_idx = rcvd->id;
+    conn->my_idx = rcvd.id;
 
     long ret;
 
@@ -975,18 +970,18 @@
 
 static long
 gcs_handle_act_state_req (gcs_conn_t*          conn,
-                          struct gcs_act_rcvd* rcvd)
-{
-    if ((gcs_seqno_t)conn->my_idx == rcvd->id) {
-        int const donor_idx = (int)rcvd->id; // to pacify valgrind
+                          struct gcs_act_rcvd& rcvd)
+{
+    if ((gcs_seqno_t)conn->my_idx == rcvd.id) {
+        int const donor_idx = (int)rcvd.id; // to pacify valgrind
         gu_debug("Got GCS_ACT_STATE_REQ to %i, my idx: %ld",
                  donor_idx, conn->my_idx);
         // rewrite to pass global seqno for application
-        rcvd->id = conn->global_seqno;
+        rcvd.id = conn->global_seqno;
         return gcs_become_donor (conn);
     }
     else {
-        if (rcvd->id >= 0) {
+        if (rcvd.id >= 0) {
             gcs_become_joiner (conn);
         }
         return 1; // pass to gcs_request_state_transfer() caller.
@@ -1005,7 +1000,8 @@
 
     if (buf) {
         memcpy (buf, act->buf, act->buf_len);
-        /* initially act->buf points to internal static recv buffer. No leak here */
+        /* Initially act->buf points to internal static recv buffer.
+         * No leak here */
         ((struct gcs_act*)act)->buf = buf;
         return 1;
     }
@@ -1023,15 +1019,14 @@
  *         passed to application.
  */
 static int
-gcs_handle_actions (gcs_conn_t*          conn,
-                    struct gcs_act_rcvd* rcvd)
-{
-    int ret = 0;
-
-    switch (rcvd->act.type) {
+gcs_handle_actions (gcs_conn_t* conn, struct gcs_act_rcvd& rcvd)
+{
+    int ret(0);
+
+    switch (rcvd.act.type) {
     case GCS_ACT_FLOW:
-        assert (sizeof(struct gcs_fc_event) == rcvd->act.buf_len);
-        gcs_handle_flow_control (conn, (const gcs_fc_event*)rcvd->act.buf);
+        assert (sizeof(struct gcs_fc_event) == rcvd.act.buf_len);
+        gcs_handle_flow_control (conn, (const gcs_fc_event*)rcvd.act.buf);
         break;
     case GCS_ACT_CCHANGE:
         gcs_handle_act_conf (conn, rcvd);
@@ -1041,15 +1036,15 @@
         ret = gcs_handle_act_state_req (conn, rcvd);
         break;
     case GCS_ACT_JOIN:
-        ret = gcs_handle_state_change (conn, &rcvd->act);
-        if (gcs_seqno_gtoh(*(gcs_seqno_t*)rcvd->act.buf) < 0 &&
+        ret = gcs_handle_state_change (conn, &rcvd.act);
+        if (gcs_seqno_gtoh(*(gcs_seqno_t*)rcvd.act.buf) < 0 &&
             GCS_CONN_JOINER == conn->state)
             gcs_become_primary (conn);
         else
             gcs_become_joined (conn);
         break;
     case GCS_ACT_SYNC:
-        ret = gcs_handle_state_change (conn, &rcvd->act);
+        ret = gcs_handle_state_change (conn, &rcvd.act);
         gcs_become_synced (conn);
         break;
     default:
@@ -1247,8 +1242,9 @@
         assert (rcvd.act.type < GCS_ACT_ERROR);
         assert (ret == rcvd.act.buf_len);
 
-        if (gu_unlikely(rcvd.act.type >= GCS_ACT_STATE_REQ)) {
-            ret = gcs_handle_actions (conn, &rcvd);
+        if (gu_unlikely(rcvd.act.type >= GCS_ACT_STATE_REQ))
+        {
+            ret = gcs_handle_actions (conn, rcvd);
 
             if (gu_unlikely(ret < 0)) {         // error
                 gu_debug ("gcs_handle_actions returned %d: %s",
@@ -1331,14 +1327,11 @@
         }
         else if (conn->my_idx == rcvd.sender_idx)
         {
-            gu_fatal("Protocol violation: unordered local action not in repl_q:"
-                     " { {%p, %zd, %s}, %ld, %lld }.",
+            gu_debug("Discarding: unordered local action not in repl_q: "
+                     "{ {%p, %zd, %s}, %ld, %lld }.",
                      rcvd.act.buf, rcvd.act.buf_len,
                      gcs_act_type_to_str(rcvd.act.type), rcvd.sender_idx,
                      rcvd.id);
-            assert(0);
-            ret = -ENOTRECOVERABLE;
-            break;
         }
         else
         {
@@ -1740,6 +1733,7 @@
             offset = ist_gtid.serialize(rst, rst_size, offset);
             memcpy (rst + offset, req, size);
             assert(offset + size == rst_size);
+            log_debug << "SST sending: " << (char*)req << ", " << rst_size;
         }
 
         struct gcs_action action;
@@ -1930,7 +1924,7 @@
 }
 
 long
-gcs_set_last_applied (gcs_conn_t* conn, const gu::GTID& gtid,uint64_t const code)
+gcs_set_last_applied (gcs_conn_t* conn, const gu::GTID& gtid)
 {
     assert(gtid.uuid()  != GU_UUID_NIL);
     assert(gtid.seqno() >= 0);
@@ -1941,7 +1935,7 @@
     long ret = gcs_sm_enter (conn->sm, &cond, false, false);
 
     if (!ret) {
-        ret = gcs_core_set_last_applied (conn->core, gtid, code);
+        ret = gcs_core_set_last_applied (conn->core, gtid);
         gcs_sm_leave (conn->sm);
     }
 
@@ -1949,6 +1943,14 @@
 
     return ret;
 }
+
+#if 0
+static int
+proto_ver(gcs_conn_t* conn)
+{
+    return gcs_core_proto_ver(conn->core);
+}
+#endif
 
 long
 gcs_join (gcs_conn_t* conn, const gu::GTID& gtid, int const code)
@@ -2203,7 +2205,7 @@
 
 bool gcs_register_params (gu_config_t* const conf)
 {
-    return (gcs_params_register (conf) | gcs_core_register (conf));
+    return (gcs_params_register (conf) || gcs_core_register (conf));
 }
 
 long gcs_param_set  (gcs_conn_t* conn, const char* key, const char *value)
