/*
<<<<<<< HEAD
 * Copyright (C) 2009-2012 Codership Oy <info@codership.com>
=======
 * Copyright (C) 2009-2014 Codership Oy <info@codership.com>
>>>>>>> b0398f99
 */

/*!
 * @file GComm GCS Backend implementation
 *
 * @todo Figure out if there is lock-free way to handle RecvBuf
 *       push/pop operations.
 *
 */


extern "C"
{
#include "gcs_gcomm.h"
}

// We access data comp msg struct directly
extern "C"
{
#define GCS_COMP_MSG_ACCESS 1
#include "gcs_comp_msg.h"
}


#include <galerautils.hpp>
#include "gu_backtrace.hpp"
#include "gcomm/transport.hpp"
#include "gcomm/util.hpp"
#include "gcomm/conf.hpp"

#ifdef PROFILE_GCS_GCOMM
#define GCOMM_PROFILE 1
#else
#undef GCOMM_PROFILE
#endif // PROFILE_GCS_GCOMM
#include "profile.hpp"

#include <deque>

using namespace std;
using namespace gu;
using namespace gu::prodcons;
using namespace gu::datetime;
using namespace gcomm;
using namespace prof;

class RecvBufData
{
public:
    RecvBufData(const size_t source_idx,
                const Datagram& dgram,
                const ProtoUpMeta& um) :
        source_idx_(source_idx),
        dgram_     (dgram),
        um_        (um)
    { }

    size_t get_source_idx() const { return source_idx_; }
    const Datagram& get_dgram() const { return dgram_; }
    const ProtoUpMeta& get_um() const { return um_; }

private:
    size_t source_idx_;
    Datagram dgram_;
    ProtoUpMeta um_;
};

#if defined(GALERA_USE_BOOST_POOL_ALLOC)

#include <boost/pool/pool_alloc.hpp>

typedef deque<RecvBufData,
              boost::fast_pool_allocator<
                  RecvBufData,
                  boost::default_user_allocator_new_delete,
                  boost::details::pool::null_mutex
                  >
              >
#else

typedef deque<RecvBufData>

#endif /* GALERA_USE_BOOST_POOL_ALLOC */

RecvBufQueue;

class RecvBuf
{
private:

    class Waiting
    {
    public:
        Waiting (bool& w) : w_(w) { w_ = true;  }
        ~Waiting()                { w_ = false; }
    private:
        bool& w_;
    };

public:

    RecvBuf() : mutex_(), cond_(), queue_(), waiting_(false) { }

    void push_back(const RecvBufData& p)
    {
        Lock lock(mutex_);

        queue_.push_back(p);

        if (waiting_ == true) { cond_.signal(); }
    }

    const RecvBufData& front(const Date& timeout)
    {
        Lock lock(mutex_);

        while (queue_.empty())
        {
            Waiting w(waiting_);
            if (gu_likely (timeout == GU_TIME_ETERNITY))
            {
                lock.wait(cond_);
            }
            else
            {
                lock.wait(cond_, timeout);
            }
        }
        assert (false == waiting_);

        return queue_.front();
    }

    void pop_front()
    {
        Lock lock(mutex_);
        assert(queue_.empty() == false);
        queue_.pop_front();
    }

private:

    Mutex mutex_;
    Cond cond_;
    RecvBufQueue queue_;
    bool waiting_;
};


class MsgData : public MessageData
{
public:
    MsgData(const byte_t* data,
            const size_t data_size,
            const gcs_msg_type_t msg_type) :
        data_     (data),
        data_size_(data_size),
        msg_type_ (msg_type)
    { }
    const byte_t* get_data() const { return data_; }
    size_t get_data_size() const { return data_size_; }
    gcs_msg_type_t get_msg_type() const { return msg_type_; }

public:
    MsgData(const MsgData&);
    void operator=(const MsgData&);
    const byte_t*  data_;
    size_t         data_size_;
    gcs_msg_type_t msg_type_;
};


class GCommConn : public Consumer, public Toplay
{
public:

    GCommConn(const URI& u, gu::Config& cnf) :
        Toplay(cnf),
        conf_(cnf),
        uuid_(),
        thd_(),
        uri_(u),
        net_(Protonet::create(conf_)),
        tp_(0),
        mutex_(),
        refcnt_(0),
        terminated_(false),
        error_(0),
        recv_buf_(),
        current_view_(),
        prof_("gcs_gcomm")
    {
        log_info << "backend: " << net_->type();
    }

    ~GCommConn()
    {
        delete net_;
    }

    const UUID& get_uuid() const { return uuid_; }

    static void* run_fn(void* arg)
    {
        static_cast<GCommConn*>(arg)->run();
        return 0;
    }

    void connect(const string& channel, bool const bootstrap)
    {
        if (tp_ != 0)
        {
            gu_throw_fatal << "backend connection already open";
        }

        uri_.set_option("gmcast.group", channel);
        tp_ = Transport::create(*net_, uri_);
        gcomm::connect(tp_, this);

        if (bootstrap)
        {
            log_info << "gcomm: bootstrapping new group '" << channel << '\'';
        }
        else
        {
            string peer;
            URI::AuthorityList::const_iterator i, i_next;
            for (i = uri_.get_authority_list().begin();
                 i != uri_.get_authority_list().end(); ++i)
            {
                i_next = i;
                ++i_next;
                string host;
                string port;
                try { host = i->host(); } catch (NotSet&) { }
                try { port = i->port(); } catch (NotSet&) { }
                peer += host != "" ? host + ":" + port : "";
                if (i_next != uri_.get_authority_list().end())
                {
                    peer += ",";
                }
            }
            log_info << "gcomm: connecting to group '" << channel
                     << "', peer '" << peer << "'";
        }

        tp_->connect(bootstrap);

        uuid_ = tp_->uuid();

        int err;

        if ((err = pthread_create(&thd_, 0, &run_fn, this)) != 0)
        {
            gu_throw_error(err);
        }
        log_info << "gcomm: connected";
    }

    void close()
    {
        if (tp_ == 0)
        {
            log_warn << "gcomm: backend already closed";
            return;
        }
        log_info << "gcomm: terminating thread";
        terminate();
        log_info << "gcomm: joining thread";
        pthread_join(thd_, 0);
        log_info << "gcomm: closing backend";
        tp_->close(error_ != 0);
        gcomm::disconnect(tp_, this);
        delete tp_;
        tp_ = 0;

        const Message* msg;

        while ((msg = get_next_msg()) != 0)
        {
            return_ack(Message(&msg->get_producer(), 0, -ECONNABORTED));
        }
        log_info << "gcomm: closed";
        log_debug << prof_;
    }

    void run();

    void notify() { net_->interrupt(); }

    void terminate()
    {
        Lock lock(mutex_);
        terminated_ = true;
        net_->interrupt();
    }

    void handle_up     (const void*        id,
                        const Datagram&    dg,
                        const ProtoUpMeta& um);

    void queue_and_wait(const Message& msg, Message* ack);

    RecvBuf&    get_recv_buf()            { return recv_buf_; }
    size_t      get_mtu()           const
    {
        if (tp_ == 0)
        {
            gu_throw_fatal << "GCommConn::get_mtu(): "
                           << "backend connection not open";
        }
        return tp_->mtu();
    }

    Protonet&   get_pnet()                { return *net_; }
    gu::Config& get_conf()                { return conf_; }
    int         get_error() const         { return error_; }

    class Ref
    {
    public:

        Ref(gcs_backend_t* ptr, bool unset = false) : conn_(0)
        {
            if (ptr->conn != 0)
            {
                conn_ = reinterpret_cast<GCommConn*>(ptr->conn)->ref(unset);

                if (unset == true)
                {
                    ptr->conn = 0;
                }
            }
        }

        ~Ref()
        {
            if (conn_ != 0)
            {
                conn_->unref();
            }
        }

        GCommConn* get() { return conn_; }

    private:

        Ref(const Ref&);
        void operator=(const Ref&);

        GCommConn* conn_;
    };

private:

    GCommConn(const GCommConn&);
    void operator=(const GCommConn&);

    GCommConn* ref(const bool unsetting)
    {
        return this;
    }

    void unref() { }

    gu::Config& conf_;
    UUID        uuid_;
    pthread_t   thd_;
    URI         uri_;
    Protonet*   net_;
    Transport*  tp_;
    Mutex       mutex_;
    size_t      refcnt_;
    bool        terminated_;
    int         error_;
    RecvBuf     recv_buf_;
    View        current_view_;
    Profile     prof_;
};


void
GCommConn::handle_up(const void* id, const Datagram& dg, const ProtoUpMeta& um)
{
    if (um.err_no() != 0)
    {
        error_ = um.err_no();
        recv_buf_.push_back(RecvBufData(numeric_limits<size_t>::max(), dg, um));
    }
    else if (um.has_view() == true)
    {
        current_view_ = um.view();
        recv_buf_.push_back(RecvBufData(numeric_limits<size_t>::max(), dg, um));
        if (current_view_.is_empty())
        {
            log_debug << "handle_up: self leave";
        }
    }
    else
    {
        size_t idx(0);
        for (NodeList::const_iterator i = current_view_.members().begin();
             i != current_view_.members().end(); ++i)
        {
            if (NodeList::key(i) == um.source())
            {
                profile_enter(prof_);
                recv_buf_.push_back(RecvBufData(idx, dg, um));
                profile_leave(prof_);
                break;
            }
            ++idx;
        }
        assert(idx < current_view_.members().size());
    }
}


void GCommConn::queue_and_wait(const Message& msg, Message* ack)
{
    {
        Lock lock(mutex_);
        if (terminated_ == true)
        {
            *ack = Message(&msg.get_producer(), 0, -ECONNABORTED);
            return;
        }
    }
    profile_enter(prof_);
    Consumer::queue_and_wait(msg, ack);
    profile_leave(prof_);
}


void GCommConn::run()
{
    while (true)
    {
        {
            Lock lock(mutex_);

            if (terminated_ == true)
            {
                break;
            }
        }

        try
        {
            net_->event_loop(Sec);
        }
        catch (gu::Exception& e)
        {
            log_error << "exception from gcomm, backend must be restarted:"
                      << e.what();
            // Commented out due to Backtrace() not producing proper
            // backtraces.
            // log_info << "attempting to get backtrace:";
            // Backtrace().print(std::cerr);
            gcomm::Critical<Protonet> crit(get_pnet());
            handle_up(0, Datagram(),
                      ProtoUpMeta(UUID::nil(),
                                  ViewId(V_NON_PRIM),
                                  0,
                                  0xff,
                                  O_DROP,
                                  -1,
                                  e.get_errno()));
            break;
        }
#if 0
        // Disabled catching unknown exceptions due to Backtrace() not
        // producing proper backtraces. We let the application crash
        // and deal with diagnostics.
        catch (...)
        {
            log_error
                << "unknow exception from gcomm, backend must be restarted";
            log_info << "attempting to get backtrace:";
            Backtrace().print(std::cerr);

            gcomm::Critical<Protonet> crit(get_pnet());
            handle_up(0, Datagram(),
                      ProtoUpMeta(UUID::nil(),
                                  ViewId(V_NON_PRIM),
                                  0,
                                  0xff,
                                  O_DROP,
                                  -1,
                                  gu::Exception::E_UNSPEC));
            break;
        }
#endif
    }
}


////////////////////////////////////////////////////////////////////////////
//
//                  Backend interface implementation
//
////////////////////////////////////////////////////////////////////////////


static GCS_BACKEND_MSG_SIZE_FN(gcomm_msg_size)
{
    GCommConn::Ref ref(backend);
    if (ref.get() == 0)
    {
        return -1;
    }
    return ref.get()->get_mtu();
}


static GCS_BACKEND_SEND_FN(gcomm_send)
{
    GCommConn::Ref ref(backend);

    if (gu_unlikely(ref.get() == 0))
    {
        return -EBADFD;
    }

    GCommConn& conn(*ref.get());

    Datagram dg(
        SharedBuffer(
            new Buffer(reinterpret_cast<const byte_t*>(buf),
                       reinterpret_cast<const byte_t*>(buf) + len)));
    gcomm::Critical<Protonet> crit(conn.get_pnet());
    if (gu_unlikely(conn.get_error() != 0))
    {
        return -ECONNABORTED;
    }
    int err = conn.send_down(
        dg,
        ProtoDownMeta(msg_type, msg_type == GCS_MSG_CAUSAL ?
                      O_LOCAL_CAUSAL : O_SAFE));
    return (err == 0 ? len : -err);
}


static void fill_cmp_msg(const View& view, const UUID& my_uuid,
                         gcs_comp_msg_t* cm)
{
    size_t n(0);

    for (NodeList::const_iterator i = view.members().begin();
         i != view.members().end(); ++i)
    {
        const UUID& uuid(NodeList::key(i));

        log_debug << "member: " << n << " uuid: " << uuid;

//        (void)snprintf(cm->memb[n].id, GCS_COMP_MEMB_ID_MAX_LEN, "%s",
//                       uuid._str().c_str());
        long ret = gcs_comp_msg_add (cm, uuid._str().c_str());
        if (ret < 0) {
            gu_throw_error(-ret) << "Failed to add member '" << uuid
                                 << "' to component message.";
        }

        if (uuid == my_uuid)
        {
            log_debug << "my index " << n;
            cm->my_idx = n;
        }

        ++n;
    }
}

static GCS_BACKEND_RECV_FN(gcomm_recv)
{
    GCommConn::Ref ref(backend);

    if (gu_unlikely(ref.get() == 0)) return -EBADFD;

    try
    {
        GCommConn& conn(*ref.get());

        RecvBuf& recv_buf(conn.get_recv_buf());

        const RecvBufData& d(recv_buf.front(timeout));

        msg->sender_idx = d.get_source_idx();

        const Datagram&    dg(d.get_dgram());
        const ProtoUpMeta& um(d.get_um());

        if (gu_likely(dg.len() != 0))
        {
            assert(dg.len() > dg.offset());

            const byte_t* b(gcomm::begin(dg));
            const ssize_t pload_len(gcomm::available(dg));

            msg->size = pload_len;

            if (gu_likely(pload_len <= msg->buf_len))
            {
                memcpy(msg->buf, b, pload_len);
                msg->type = static_cast<gcs_msg_type_t>(um.user_type());
                recv_buf.pop_front();
            }
            else
            {
                msg->type = GCS_MSG_ERROR;
            }
        }
        else if (um.err_no() != 0)
        {
            gcs_comp_msg_t* cm(gcs_comp_msg_leave());
            const ssize_t cm_size(gcs_comp_msg_size(cm));
            msg->size = cm_size;
            if (gu_likely(cm_size <= msg->buf_len))
            {
                memcpy(msg->buf, cm, cm_size);
                recv_buf.pop_front();
                msg->type = GCS_MSG_COMPONENT;
            }
            else
            {
                msg->type = GCS_MSG_ERROR;
            }
            gcs_comp_msg_delete(cm);
        }
        else
        {
            assert(um.has_view() == true);

            const View& view(um.view());

            assert(view.type() == V_PRIM || view.type() == V_NON_PRIM);

            gcs_comp_msg_t* cm(gcs_comp_msg_new(view.type() == V_PRIM,
                                                view.is_bootstrap(),
                                                view.is_empty() ? -1 : 0,
                                                view.members().size()));

            const ssize_t cm_size(gcs_comp_msg_size(cm));

            if (cm->my_idx == -1)
            {
                log_debug << "gcomm recv: self leave";
            }

            msg->size = cm_size;

            if (gu_likely(cm_size <= msg->buf_len))
            {
                fill_cmp_msg(view, conn.get_uuid(), cm);
                memcpy(msg->buf, cm, cm_size);
                recv_buf.pop_front();
                msg->type = GCS_MSG_COMPONENT;
            }
            else
            {
                msg->type = GCS_MSG_ERROR;
            }

            gcs_comp_msg_delete(cm);
        }

        return msg->size;
    }
    catch (Exception& e)
    {
        long err = e.get_errno();

        if (ETIMEDOUT != err) { log_error << e.what(); }

        return -err;
    }
}


static GCS_BACKEND_NAME_FN(gcomm_name)
{
    static const char *name = "gcomm";
    return name;
}


static GCS_BACKEND_OPEN_FN(gcomm_open)
{
    GCommConn::Ref ref(backend);

    if (ref.get() == 0)
    {
        return -EBADFD;
    }

    GCommConn& conn(*ref.get());

    try
    {
        conn.connect(channel, bootstrap);
    }
    catch (Exception& e)
    {
        log_error << "failed to open gcomm backend connection: "
                  << e.get_errno() << ": "
                  << e.what();
        return -e.get_errno();
    }
    return 0;
}


static GCS_BACKEND_CLOSE_FN(gcomm_close)
{
    GCommConn::Ref ref(backend);

    if (ref.get() == 0)
    {
        return -EBADFD;
    }

    GCommConn& conn(*ref.get());
    try
    {
        conn.close();
    }
    catch (Exception& e)
    {
        log_error << "failed to close gcomm backend connection: "
                  << e.get_errno() << ": " << e.what();
        gcomm::Critical<Protonet> crit(conn.get_pnet());
        conn.handle_up(0, Datagram(),
                       ProtoUpMeta(UUID::nil(),
                                   ViewId(V_NON_PRIM),
                                   0,
                                   0xff,
                                   O_DROP,
                                   -1,
                                   e.get_errno()));
        // #661: Pretend that closing was successful, backend should be
        // in unusable state anyway. This allows gcs to finish shutdown
        // sequence properly.
    }

    return 0;
}


static GCS_BACKEND_DESTROY_FN(gcomm_destroy)
{
    GCommConn::Ref ref(backend, true);

    if (ref.get() == 0)
    {
        log_warn << "could not get reference to backend conn";
        return -EBADFD;
    }

    GCommConn* conn(ref.get());
    try
    {
        delete conn;
    }
    catch (Exception& e)
    {
        log_warn << "conn destroy failed: " << e.get_errno();
        return -e.get_errno();
    }

    return 0;
}


static
GCS_BACKEND_PARAM_SET_FN(gcomm_param_set)
{
    GCommConn::Ref ref(backend);
    if (ref.get() == 0)
    {
        return -EBADFD;
    }

    GCommConn& conn(*ref.get());
    try
    {
        gcomm::Critical<Protonet> crit(conn.get_pnet());
        if (gu_unlikely(conn.get_error() != 0))
        {
            return -ECONNABORTED;
        }

        if (conn.get_pnet().set_param(key, value) == false)
        {
            log_debug << "param " << key << " not recognized";
            return 1;
        }
        else
        {
            return 0;
        }
    }
    catch (gu::Exception& e)
    {
        log_warn << "error setting param " << key << " to value " << value
                 << ": " << e.what();
        return -e.get_errno();
    }
    catch (gu::NotFound& nf)
    {
        log_warn << "error setting param " << key << " to value " << value;
        return -EINVAL;
    }
    catch (gu::NotSet& nf)
    {
        log_warn << "error setting param " << key << " to value " << value;
        return -EINVAL;
    }
    catch (...)
    {
        log_fatal << "gcomm param set: caught unknown exception";
        return -ENOTRECOVERABLE;
    }
}


static
GCS_BACKEND_PARAM_GET_FN(gcomm_param_get)
{
    return NULL;
}


<<<<<<< HEAD
=======
GCS_BACKEND_REGISTER_FN(gcs_gcomm_register)
{
    gcomm::Conf::register_params(*reinterpret_cast<gu::Config*>(cnf));
}


>>>>>>> b0398f99
GCS_BACKEND_CREATE_FN(gcs_gcomm_create)
{
    GCommConn* conn(0);

    if (!cnf)
    {
        log_error << "Null config object passed to constructor.";
        return -EINVAL;
    }

    try
    {
        gu::URI uri(std::string("pc://") + addr);
        gu::Config& conf(*reinterpret_cast<gu::Config*>(cnf));
        conn = new GCommConn(uri, conf);
    }
    catch (Exception& e)
    {
        log_error << "failed to create gcomm backend connection: "
                  << e.get_errno() << ": "
                  << e.what();
        return -e.get_errno();
    }

    backend->open      = gcomm_open;
    backend->close     = gcomm_close;
    backend->destroy   = gcomm_destroy;
    backend->send      = gcomm_send;
    backend->recv      = gcomm_recv;
    backend->name      = gcomm_name;
    backend->msg_size  = gcomm_msg_size;
    backend->param_set = gcomm_param_set;
    backend->param_get = gcomm_param_get;
    backend->conn      = reinterpret_cast<gcs_backend_conn_t*>(conn);

    return 0;
}<|MERGE_RESOLUTION|>--- conflicted
+++ resolved
@@ -1,9 +1,5 @@
 /*
-<<<<<<< HEAD
- * Copyright (C) 2009-2012 Codership Oy <info@codership.com>
-=======
  * Copyright (C) 2009-2014 Codership Oy <info@codership.com>
->>>>>>> b0398f99
  */
 
 /*!
@@ -836,15 +832,12 @@
 }
 
 
-<<<<<<< HEAD
-=======
 GCS_BACKEND_REGISTER_FN(gcs_gcomm_register)
 {
     gcomm::Conf::register_params(*reinterpret_cast<gu::Config*>(cnf));
 }
 
 
->>>>>>> b0398f99
 GCS_BACKEND_CREATE_FN(gcs_gcomm_create)
 {
     GCommConn* conn(0);
