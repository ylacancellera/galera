--- conflicted
+++ resolved
@@ -111,11 +111,7 @@
 {
     if (gu_unlikely(seqno <= node->last_applied)) {
         gu_warn ("Received bogus LAST message: %lld from node %s, "
-<<<<<<< HEAD
-                 "expected >= %lld. Ignoring.",
-=======
                  "expected > %lld. Ignoring.",
->>>>>>> e35f505a
                  (long long)seqno, node->id, (long long)node->last_applied);
     }
     else {
