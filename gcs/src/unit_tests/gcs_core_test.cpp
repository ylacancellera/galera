--- conflicted
+++ resolved
@@ -416,13 +416,8 @@
                   ret, strerror(-ret));
 
     // try to send an action to check that everything's alright
-<<<<<<< HEAD
     ret = gcs_core_send (Core, act1, sizeof(act1_str), GCS_ACT_WRITESET);
-    ck_assert_msg(ret == sizeof(act1_str), "Expected %d, got %d (%s)",
-=======
-    ret = gcs_core_send (Core, act1, sizeof(act1_str), GCS_ACT_TORDERED);
     ck_assert_msg(ret == sizeof(act1_str), "Expected %zu, got %ld (%s)",
->>>>>>> f29ea9a3
                   sizeof(act1_str), ret, strerror (-ret));
     gu_warn ("Next CORE_RECV_ACT fails under valgrind");
     act.in = act1;
