// Copyright (C) 2007-2020 Codership Oy <info@codership.com>

// $Id$

#define GCS_STATE_MSG_ACCESS
#include "../gcs_state_msg.hpp"

#include "gcs_state_msg_test.hpp" // must be included last

static int const QUORUM_VERSION = 6;

START_TEST (gcs_state_msg_test_basic)
{
    ssize_t send_len, ret;
    gu_uuid_t    state_uuid;
    gu_uuid_t    group_uuid;
    gu_uuid_t    prim_uuid;
    gcs_state_msg_t* send_state;
    gcs_state_msg_t* recv_state;

    gu_uuid_generate (&state_uuid, NULL, 0);
    gu_uuid_generate (&group_uuid, NULL, 0);
    gu_uuid_generate (&prim_uuid,  NULL, 0);

    gcs_seqno_t const prim_seqno(457);
    gcs_seqno_t const received(3456);
    gcs_seqno_t const cached(2345);
    gcs_seqno_t const last_applied(3450);
    gcs_seqno_t const vote_seqno(3449);
    int64_t     const vote_res(0x1244567879012345ULL);
    int         const vote_policy(0);
    int         const prim_joined(5);
    gcs_node_state_t const prim_state(GCS_NODE_STATE_JOINED);
    gcs_node_state_t const current_state(GCS_NODE_STATE_NON_PRIM);
    const char* const name("MyName");
    const char* const inc_addr("192.168.0.1:2345");
    int         const gcs_proto_ver(2);
    int         const repl_proto_ver(1);
    int         const appl_proto_ver(2);
    int         const prim_gcs_ver(0);
    int         const prim_repl_ver(1);
    int         const prim_appl_ver(1);
    int         const desync_count(0);
    int         const flags(GCS_STATE_FREP);

    send_state = gcs_state_msg_create (&state_uuid,
                                       &group_uuid,
                                       &prim_uuid,
                                       prim_seqno,
                                       received,      // last received seqno
                                       cached,        // last cached seqno
                                       last_applied,  // last applied
                                       vote_seqno,    // last vote seqno
                                       vote_res,      // last vote result
                                       vote_policy,   // voting protocol
                                       prim_joined,   // prim_joined
                                       prim_state,    // prim_state
                                       current_state,  // current_state
                                       name,           // name
                                       inc_addr,       // inc_addr
                                       gcs_proto_ver,  // gcs_proto_ver
                                       repl_proto_ver, // repl_proto_ver
                                       appl_proto_ver, // appl_proto_ver
                                       prim_gcs_ver,   // prim_gcs_ver
                                       prim_repl_ver,  // prim_repl_ver
                                       prim_appl_ver,  // prim_appl_ver
                                       desync_count,   // desync_count
                                       flags           // flags
        );

    ck_assert(NULL != send_state);

    fail_if (send_state->flags          != flags);
    fail_if (send_state->gcs_proto_ver  != gcs_proto_ver);
    fail_if (send_state->repl_proto_ver != repl_proto_ver);
    fail_if (send_state->appl_proto_ver != appl_proto_ver);
    fail_if (send_state->received       != received,
             "Last received seqno: sent %lld, recv %lld",
             send_state->received, received);
    fail_if (send_state->cached         != cached,
             "Last cached seqno: sent %lld, recv %lld",
             send_state->cached, cached);
    fail_if (send_state->prim_seqno    != prim_seqno);
    fail_if (send_state->current_state != current_state);
    fail_if (send_state->prim_state    != prim_state);
    fail_if (send_state->prim_joined   != prim_joined);
    fail_if (gu_uuid_compare (&send_state->state_uuid, &state_uuid));
    fail_if (gu_uuid_compare (&send_state->group_uuid, &group_uuid));
    fail_if (gu_uuid_compare (&send_state->prim_uuid,  &prim_uuid));
    fail_if (strcmp(send_state->name,     name));
    fail_if (strcmp(send_state->inc_addr, inc_addr));

    {
        size_t str_len = 1024;
        char   send_str[str_len];
        fail_if (gcs_state_msg_snprintf (send_str, str_len, send_state) <= 0);
    }

    //v1-2
    fail_if (send_state->appl_proto_ver != appl_proto_ver);
    //v3
    fail_if (send_state->cached         != cached);
    //v4
    fail_if (send_state->desync_count   != desync_count);
    //v5
    fail_if (send_state->last_applied   != last_applied);
    fail_if (send_state->vote_seqno     != vote_seqno);
    fail_if (send_state->vote_res       != vote_res);
    fail_if (send_state->vote_policy    != vote_policy);

    send_len = gcs_state_msg_len (send_state);
    ck_assert_msg(send_len >= 0, "gcs_state_msg_len() returned %zd (%s)",
                  send_len, strerror (-send_len));
    {
        uint8_t send_buf[send_len];

        ret = gcs_state_msg_write (send_buf, send_state);
        ck_assert_msg(ret == send_len, "Return value does not match send_len: "
                      "expected %zd, got %zd", send_len, ret);

        recv_state = gcs_state_msg_read (send_buf, send_len);
        ck_assert(NULL != recv_state);
    }

<<<<<<< HEAD
    fail_if (send_state->flags          != recv_state->flags);
    fail_if (send_state->gcs_proto_ver  != recv_state->gcs_proto_ver);
    fail_if (send_state->repl_proto_ver != recv_state->repl_proto_ver);
    fail_if (recv_state->repl_proto_ver != 1, "repl_proto_ver: %d",
             recv_state->repl_proto_ver);
    fail_if (send_state->appl_proto_ver != recv_state->appl_proto_ver);
    fail_if (recv_state->appl_proto_ver != 2, "appl_proto_ver: %d",
             recv_state->appl_proto_ver);
    fail_if (send_state->prim_gcs_ver  != recv_state->prim_gcs_ver);
    fail_if (recv_state->prim_gcs_ver  != 0, "prim_gcs_ver: %d",
             recv_state->prim_appl_ver);
    fail_if (send_state->prim_repl_ver != recv_state->prim_repl_ver);
    fail_if (recv_state->prim_repl_ver != 1, "prim_repl_ver: %d",
             recv_state->prim_appl_ver);
    fail_if (send_state->prim_appl_ver != recv_state->prim_appl_ver);
    fail_if (recv_state->prim_appl_ver != 1, "prim_appl_ver: %d",
             recv_state->prim_appl_ver);
    fail_if (send_state->received       != recv_state->received,
             "Last received seqno: sent %lld, recv %lld",
             send_state->received, recv_state->received);
    fail_if (send_state->cached         != recv_state->cached,
             "Last cached seqno: sent %lld, recv %lld",
             send_state->cached, recv_state->cached);
    fail_if (send_state->prim_seqno    != recv_state->prim_seqno);
    fail_if (send_state->current_state != recv_state->current_state);
    fail_if (send_state->prim_state    != recv_state->prim_state);
    fail_if (send_state->prim_joined   != recv_state->prim_joined);
    fail_if (gu_uuid_compare (&recv_state->state_uuid, &state_uuid));
    fail_if (gu_uuid_compare (&recv_state->group_uuid, &group_uuid));
    fail_if (gu_uuid_compare (&recv_state->prim_uuid,  &prim_uuid));
    fail_if (strcmp(send_state->name,     recv_state->name));
    fail_if (strcmp(send_state->inc_addr, recv_state->inc_addr));
=======
    ck_assert(send_state->flags          == recv_state->flags);
    ck_assert(send_state->gcs_proto_ver  == recv_state->gcs_proto_ver);
    ck_assert(send_state->repl_proto_ver == recv_state->repl_proto_ver);
    ck_assert_msg(recv_state->repl_proto_ver == 1, "repl_proto_ver: %d",
                  recv_state->repl_proto_ver);
    ck_assert(send_state->appl_proto_ver == recv_state->appl_proto_ver);
    ck_assert_msg(recv_state->appl_proto_ver == 2, "appl_proto_ver: %d",
                  recv_state->appl_proto_ver);
    ck_assert(send_state->prim_gcs_ver  == recv_state->prim_gcs_ver);
    ck_assert(send_state->prim_repl_ver == recv_state->prim_repl_ver);
    ck_assert(send_state->prim_appl_ver == recv_state->prim_appl_ver);
    ck_assert_msg(recv_state->prim_appl_ver == 1, "prim_appl_ver: %d",
                  recv_state->prim_appl_ver);
    ck_assert_msg(send_state->received       == recv_state->received,
                  "Last received seqno: sent %lld, recv %lld",
                  send_state->received, recv_state->received);
    ck_assert_msg(send_state->cached         == recv_state->cached,
                  "Last cached seqno: sent %lld, recv %lld",
                  send_state->cached, recv_state->cached);
    ck_assert(send_state->prim_seqno    == recv_state->prim_seqno);
    ck_assert(send_state->current_state == recv_state->current_state);
    ck_assert(send_state->prim_state    == recv_state->prim_state);
    ck_assert(send_state->prim_joined   == recv_state->prim_joined);
    ck_assert(!gu_uuid_compare(&recv_state->state_uuid, &state_uuid));
    ck_assert(!gu_uuid_compare(&recv_state->group_uuid, &group_uuid));
    ck_assert(!gu_uuid_compare(&recv_state->prim_uuid,  &prim_uuid));
    ck_assert(!strcmp(send_state->name,     recv_state->name));
    ck_assert(!strcmp(send_state->inc_addr, recv_state->inc_addr));
>>>>>>> d6566f86

    {
        size_t str_len = 1024;
        char   recv_str[str_len];
<<<<<<< HEAD
        fail_if (gcs_state_msg_snprintf (recv_str, str_len, recv_state) <= 0);
=======

        ck_assert(gcs_state_msg_snprintf(send_str, str_len, send_state) > 0);
        ck_assert(gcs_state_msg_snprintf(recv_str, str_len, recv_state) > 0);
// no longer true ck_assert(strncmp (send_str, recv_str, str_len));
>>>>>>> d6566f86
    }

    //v1-2
    fail_if (send_state->appl_proto_ver != recv_state->appl_proto_ver);
    //v3
    fail_if (send_state->cached         != recv_state->cached);
    //v4
    fail_if (send_state->desync_count   != recv_state->desync_count);
    //v5
    fail_if (send_state->last_applied   != recv_state->last_applied);
    fail_if (send_state->vote_seqno     != recv_state->vote_seqno);
    fail_if (send_state->vote_res       != recv_state->vote_res);
    fail_if (send_state->vote_policy    != recv_state->vote_policy);

    gcs_state_msg_destroy (send_state);
    gcs_state_msg_destroy (recv_state);
}
END_TEST

START_TEST (gcs_state_msg_test_quorum_inherit)
{
    gcs_state_msg_t* st[3] = { NULL, };

    gu_uuid_t state_uuid;
    gu_uuid_t group1_uuid, group2_uuid;
    gu_uuid_t prim1_uuid, prim2_uuid;

    gu_uuid_generate (&state_uuid,  NULL, 0);
    gu_uuid_generate (&group1_uuid, NULL, 0);
    gu_uuid_generate (&group2_uuid, NULL, 0);
    gu_uuid_generate (&prim1_uuid,  NULL, 0);
    gu_uuid_generate (&prim2_uuid,  NULL, 0);

    gcs_seqno_t prim1_seqno = 123;
    gcs_seqno_t prim2_seqno = 834;

    gcs_seqno_t act1_seqno = 345;
    gcs_seqno_t act2_seqno = 239472508908LL;

    gcs_state_quorum_t quorum;

    mark_point();

    /* First just nodes from different groups and configurations, none JOINED */
    st[0] = gcs_state_msg_create (&state_uuid, &group2_uuid, &prim2_uuid,
                                  prim2_seqno - 1, act2_seqno - 1, act2_seqno -1,
                                  act2_seqno - 1, GCS_SEQNO_ILL, 0,
                                  GCS_VOTE_ZERO_WINS, 5,
                                  GCS_NODE_STATE_PRIM, GCS_NODE_STATE_PRIM,
                                  "node0", "",
                                  0, 1, 1, 0, 0, 0,
                                  0, 0);
    ck_assert(NULL != st[0]);

    st[1] = gcs_state_msg_create (&state_uuid, &group1_uuid, &prim1_uuid,
                                  prim1_seqno, act1_seqno, act1_seqno - 1,
                                  act1_seqno - 1, GCS_SEQNO_ILL, 0,
                                  GCS_VOTE_ZERO_WINS, 3,
                                  GCS_NODE_STATE_PRIM, GCS_NODE_STATE_PRIM,
                                  "node1", "",
                                  0, 1, 0, 0, 0, 0,
                                  0, 0);
    ck_assert(NULL != st[1]);

    st[2] = gcs_state_msg_create (&state_uuid, &group2_uuid, &prim2_uuid,
                                  prim2_seqno, act2_seqno, act2_seqno - 2,
                                  act2_seqno - 1, GCS_SEQNO_ILL, 0,
                                  GCS_VOTE_ZERO_WINS, 5,
                                  GCS_NODE_STATE_PRIM, GCS_NODE_STATE_PRIM,
                                  "node2", "",
                                  0, 1, 1, 0, 0, 0,
                                  0, 1);
    ck_assert(NULL != st[2]);

    gu_info ("                  Inherited 1");
    int ret = gcs_state_msg_get_quorum ((const gcs_state_msg_t**)st,
                                        sizeof(st)/sizeof(gcs_state_msg_t*),
                                        &quorum);
    ck_assert(0 == ret);
    ck_assert(QUORUM_VERSION == quorum.version);
    ck_assert(false == quorum.primary);
    ck_assert(0 == gu_uuid_compare(&quorum.group_uuid, &GU_UUID_NIL));
    ck_assert(GCS_SEQNO_ILL == quorum.act_id);
    ck_assert(GCS_SEQNO_ILL == quorum.conf_id);
    ck_assert(-1 == quorum.gcs_proto_ver);
    ck_assert(-1 == quorum.repl_proto_ver);
    ck_assert(-1 == quorum.appl_proto_ver);

    /* now make node1 inherit PC */
    gcs_state_msg_destroy (st[1]);
    st[1] = gcs_state_msg_create (&state_uuid, &group1_uuid, &prim1_uuid,
                                  prim1_seqno, act1_seqno, act1_seqno - 3,
                                  act1_seqno - 2, GCS_SEQNO_ILL, 0,
                                  GCS_VOTE_ZERO_WINS, 3,
                                  GCS_NODE_STATE_JOINED, GCS_NODE_STATE_DONOR,
                                  "node1", "",
                                  0, 1, 0, 0, 0, 0,
                                  0, 0);
    ck_assert(NULL != st[1]);

    gu_info ("                  Inherited 2");
    ret = gcs_state_msg_get_quorum ((const gcs_state_msg_t**)st,
                                    sizeof(st)/sizeof(gcs_state_msg_t*),
                                    &quorum);
    ck_assert(0 == ret);
    ck_assert(QUORUM_VERSION == quorum.version);
    ck_assert(true == quorum.primary);
    ck_assert(0 == gu_uuid_compare(&quorum.group_uuid, &group1_uuid));
    ck_assert(act1_seqno  == quorum.act_id);
    ck_assert(prim1_seqno == quorum.conf_id);
    ck_assert(0 == quorum.gcs_proto_ver);
    ck_assert(1 == quorum.repl_proto_ver);
    ck_assert(0 == quorum.appl_proto_ver);

    /* now make node0 inherit PC (should yield conflicting uuids) */
    gcs_state_msg_destroy (st[0]);
    st[0] = gcs_state_msg_create (&state_uuid, &group2_uuid, &prim2_uuid,
                                  prim2_seqno - 1, act2_seqno - 1, -1,
                                  act2_seqno - 1, GCS_SEQNO_ILL, 0,
                                  GCS_VOTE_ZERO_WINS, 5,
                                  GCS_NODE_STATE_SYNCED, GCS_NODE_STATE_SYNCED,
                                  "node0", "",
                                  0, 1, 1, 0, 0, 0,
                                  0, 0);
    ck_assert(NULL != st[0]);

    gu_info ("                  Inherited 3");
    ret = gcs_state_msg_get_quorum ((const gcs_state_msg_t**)st,
                                    sizeof(st)/sizeof(gcs_state_msg_t*),
                                    &quorum);
    ck_assert(0 == ret);
    ck_assert(QUORUM_VERSION == quorum.version);
    ck_assert(false == quorum.primary);
    ck_assert(0 == gu_uuid_compare(&quorum.group_uuid, &GU_UUID_NIL));
    ck_assert(GCS_SEQNO_ILL == quorum.act_id);
    ck_assert(GCS_SEQNO_ILL == quorum.conf_id);
    ck_assert(-1 == quorum.gcs_proto_ver);
    ck_assert(-1 == quorum.repl_proto_ver);
    ck_assert(-1 == quorum.appl_proto_ver);

    /* now make node1 non-joined again: group2 should win */
    gcs_state_msg_destroy (st[1]);
    st[1] = gcs_state_msg_create (&state_uuid, &group1_uuid, &prim1_uuid,
                                  prim1_seqno, act1_seqno, act1_seqno -3,
                                  act1_seqno - 1, GCS_SEQNO_ILL, 0,
                                  GCS_VOTE_ZERO_WINS, 3,
                                  GCS_NODE_STATE_JOINED, GCS_NODE_STATE_PRIM,
                                  "node1", "",
                                  0, 1, 0, 0, 0, 0,
                                  0, 0);
    ck_assert(NULL != st[1]);

    gu_info ("                  Inherited 4");
    ret = gcs_state_msg_get_quorum ((const gcs_state_msg_t**)st,
                                    sizeof(st)/sizeof(gcs_state_msg_t*),
                                    &quorum);
    ck_assert(0 == ret);
    ck_assert(QUORUM_VERSION == quorum.version);
    ck_assert(true == quorum.primary);
    ck_assert(0 == gu_uuid_compare(&quorum.group_uuid, &group2_uuid));
    ck_assert(act2_seqno - 1 == quorum.act_id);
    ck_assert(prim2_seqno - 1 == quorum.conf_id);
    ck_assert(0 == quorum.gcs_proto_ver);
    ck_assert(1 == quorum.repl_proto_ver);
    ck_assert(0 == quorum.appl_proto_ver);

    /* now make node2 joined: it should become a representative */
    gcs_state_msg_destroy (st[2]);
    st[2] = gcs_state_msg_create (&state_uuid, &group2_uuid, &prim2_uuid,
                                  prim2_seqno, act2_seqno, act2_seqno - 2,
                                  act2_seqno - 1, GCS_SEQNO_ILL, 0,
                                  GCS_VOTE_ZERO_WINS, 5,
                                  GCS_NODE_STATE_SYNCED, GCS_NODE_STATE_SYNCED,
                                  "node2", "",
                                  0, 1, 1, 0, 1, 0,
                                  0, 0);
    ck_assert(NULL != st[2]);

    gu_info ("                  Inherited 5");
    ret = gcs_state_msg_get_quorum ((const gcs_state_msg_t**)st,
                                    sizeof(st)/sizeof(gcs_state_msg_t*),
                                    &quorum);
    ck_assert(0 == ret);
    ck_assert(QUORUM_VERSION == quorum.version);
    ck_assert(true == quorum.primary);
    ck_assert(0 == gu_uuid_compare(&quorum.group_uuid, &group2_uuid));
    ck_assert(act2_seqno == quorum.act_id);
    ck_assert(prim2_seqno == quorum.conf_id);
    ck_assert(0 == quorum.gcs_proto_ver);
    ck_assert(1 == quorum.repl_proto_ver);
    ck_assert(0 == quorum.appl_proto_ver);

    gcs_state_msg_destroy (st[0]);
    gcs_state_msg_destroy (st[1]);
    gcs_state_msg_destroy (st[2]);
}
END_TEST

START_TEST (gcs_state_msg_test_quorum_remerge)
{
    gcs_state_msg_t* st[3] = { NULL, };

    gu_uuid_t state_uuid;
    gu_uuid_t group1_uuid, group2_uuid;
    gu_uuid_t prim0_uuid, prim1_uuid, prim2_uuid;

    gu_uuid_generate (&state_uuid,  NULL, 0);
    gu_uuid_generate (&group1_uuid, NULL, 0);
    gu_uuid_generate (&group2_uuid, NULL, 0);
    gu_uuid_generate (&prim0_uuid,  NULL, 0);
    gu_uuid_generate (&prim1_uuid,  NULL, 0);
    gu_uuid_generate (&prim2_uuid,  NULL, 0);

    gcs_seqno_t prim1_seqno = 123;
    gcs_seqno_t prim2_seqno = 834;

    gcs_seqno_t act1_seqno = 345;
    gcs_seqno_t act2_seqno = 239472508908LL;

    gcs_state_quorum_t quorum;

    mark_point();

    /* First just nodes from different groups and configurations, none JOINED */
    st[0] = gcs_state_msg_create (&state_uuid, &group2_uuid, &prim0_uuid,
                                  prim2_seqno - 1, act2_seqno - 1,act2_seqno -2,
                                  act2_seqno - 1, GCS_SEQNO_ILL, 0,
                                  GCS_VOTE_ZERO_WINS, 5,
                                  GCS_NODE_STATE_JOINER,GCS_NODE_STATE_NON_PRIM,
                                  "node0", "",
                                  0, 1, 1, 0, 0, 0,
                                  0, 0);
    ck_assert(NULL != st[0]);

    st[1] = gcs_state_msg_create (&state_uuid, &group1_uuid, &prim1_uuid,
                                  prim1_seqno, act1_seqno, act1_seqno - 3,
                                  act1_seqno - 2, GCS_SEQNO_ILL, 0,
                                  GCS_VOTE_ZERO_WINS, 3,
                                  GCS_NODE_STATE_JOINER,GCS_NODE_STATE_NON_PRIM,
                                  "node1", "",
                                  0, 1, 0, 0, 0, 0,
                                  0, 0);
    ck_assert(NULL != st[1]);

    st[2] = gcs_state_msg_create (&state_uuid, &group2_uuid, &prim2_uuid,
                                  prim2_seqno, act2_seqno, -1,
                                  act2_seqno - 1, GCS_SEQNO_ILL, 0,
                                  GCS_VOTE_ZERO_WINS, 5,
                                  GCS_NODE_STATE_JOINER,GCS_NODE_STATE_NON_PRIM,
                                  "node2", "",
                                  0, 1, 1, 0, 0, 0,
                                  0, 1);
    ck_assert(NULL != st[2]);

    gu_info ("                  Remerged 1");
    int ret = gcs_state_msg_get_quorum ((const gcs_state_msg_t**)st,
                                        sizeof(st)/sizeof(gcs_state_msg_t*),
                                        &quorum);
    ck_assert(0 == ret);
    ck_assert(QUORUM_VERSION == quorum.version);
    ck_assert(false == quorum.primary);
    ck_assert(0 == gu_uuid_compare(&quorum.group_uuid, &GU_UUID_NIL));
    ck_assert(GCS_SEQNO_ILL == quorum.act_id);
    ck_assert(GCS_SEQNO_ILL == quorum.conf_id);
    ck_assert(-1 == quorum.gcs_proto_ver);
    ck_assert(-1 == quorum.repl_proto_ver);
    ck_assert(-1 == quorum.appl_proto_ver);

    /* Now make node0 to be joined at least once */
    gcs_state_msg_destroy (st[0]);
    st[0] = gcs_state_msg_create (&state_uuid, &group2_uuid, &prim0_uuid,
                                  prim2_seqno - 1, act2_seqno - 1, -1,
                                  act2_seqno - 1, GCS_SEQNO_ILL, 0,
                                  GCS_VOTE_ZERO_WINS, 5,
                                  GCS_NODE_STATE_DONOR, GCS_NODE_STATE_NON_PRIM,
                                  "node0", "",
                                  0, 1, 1, 0, 0, 0,
                                  3, 0);
    ck_assert(NULL != st[0]);
    ck_assert(3 == gcs_state_msg_get_desync_count(st[0]));

    gu_info ("                  Remerged 2");
    ret = gcs_state_msg_get_quorum ((const gcs_state_msg_t**)st,
                                    sizeof(st)/sizeof(gcs_state_msg_t*),
                                    &quorum);
    ck_assert(0 == ret);
    ck_assert(QUORUM_VERSION == quorum.version);
    ck_assert(true == quorum.primary);
    ck_assert(0 == gu_uuid_compare(&quorum.group_uuid, &group2_uuid));
    ck_assert(act2_seqno - 1 == quorum.act_id);
    ck_assert(prim2_seqno - 1 == quorum.conf_id);
    ck_assert(0 == quorum.gcs_proto_ver);
    ck_assert(1 == quorum.repl_proto_ver);
    ck_assert(0 == quorum.appl_proto_ver);

    /* Now make node2 to be joined too */
    gcs_state_msg_destroy (st[2]);
    st[2] = gcs_state_msg_create (&state_uuid, &group2_uuid, &prim2_uuid,
                                  prim2_seqno, act2_seqno, act2_seqno - 3,
                                  act2_seqno - 1, GCS_SEQNO_ILL, 0,
                                  GCS_VOTE_ZERO_WINS, 5,
                                  GCS_NODE_STATE_JOINED,GCS_NODE_STATE_NON_PRIM,
                                  "node2", "",
                                  0, 1, 1, 0, 0, 0,
                                  0, 1);
    ck_assert(NULL != st[2]);

    gu_info ("                  Remerged 3");
    ret = gcs_state_msg_get_quorum ((const gcs_state_msg_t**)st,
                                    sizeof(st)/sizeof(gcs_state_msg_t*),
                                    &quorum);
    ck_assert(0 == ret);
    ck_assert(QUORUM_VERSION == quorum.version);
    ck_assert(true == quorum.primary);
    ck_assert(0 == gu_uuid_compare(&quorum.group_uuid, &group2_uuid));
    ck_assert(act2_seqno == quorum.act_id);
    ck_assert(prim2_seqno == quorum.conf_id);
    ck_assert(0 == quorum.gcs_proto_ver);
    ck_assert(1 == quorum.repl_proto_ver);
    ck_assert(0 == quorum.appl_proto_ver);

    /* now make node1 joined too: conflict */
    gcs_state_msg_destroy (st[1]);
    st[1] = gcs_state_msg_create (&state_uuid, &group1_uuid, &prim1_uuid,
                                  prim1_seqno, act1_seqno, act1_seqno,
                                  act1_seqno - 1, GCS_SEQNO_ILL, 0,
                                  GCS_VOTE_ZERO_WINS, 3,
                                  GCS_NODE_STATE_SYNCED,GCS_NODE_STATE_NON_PRIM,
                                  "node1", "",
                                  0, 1, 0, 0, 0, 0,
                                  0, 0);
    ck_assert(NULL != st[1]);

    gu_info ("                  Remerged 4");
    ret = gcs_state_msg_get_quorum ((const gcs_state_msg_t**)st,
                                    sizeof(st)/sizeof(gcs_state_msg_t*),
                                    &quorum);
    ck_assert(0 == ret);
    ck_assert(QUORUM_VERSION == quorum.version);
    ck_assert(false == quorum.primary);
    ck_assert(0 == gu_uuid_compare(&quorum.group_uuid, &GU_UUID_NIL));
    ck_assert(GCS_SEQNO_ILL == quorum.act_id);
    ck_assert(GCS_SEQNO_ILL == quorum.conf_id);
    ck_assert(-1 == quorum.gcs_proto_ver);
    ck_assert(-1 == quorum.repl_proto_ver);
    ck_assert(-1 == quorum.appl_proto_ver);

    /* now make node1 current joiner: should be ignored */
    gcs_state_msg_destroy (st[1]);
    st[1] = gcs_state_msg_create (&state_uuid, &group1_uuid, &prim1_uuid,
                                  prim1_seqno, act1_seqno, act1_seqno - 2,
                                  act1_seqno - 1, GCS_SEQNO_ILL, 0,
                                  GCS_VOTE_ZERO_WINS, 3,
                                  GCS_NODE_STATE_SYNCED, GCS_NODE_STATE_JOINER,
                                  "node1", "",
                                  0, 1, 0, 0, 0, 0,
                                  0, 0);
    ck_assert(NULL != st[1]);

    gu_info ("                  Remerged 5");
    ret = gcs_state_msg_get_quorum ((const gcs_state_msg_t**)st,
                                    sizeof(st)/sizeof(gcs_state_msg_t*),
                                    &quorum);
    ck_assert(0 == ret);
    ck_assert(QUORUM_VERSION == quorum.version);
    ck_assert(true == quorum.primary);
    ck_assert(0 == gu_uuid_compare(&quorum.group_uuid, &group2_uuid));
    ck_assert(act2_seqno == quorum.act_id);
    ck_assert(prim2_seqno == quorum.conf_id);
    ck_assert(0 == quorum.gcs_proto_ver);
    ck_assert(1 == quorum.repl_proto_ver);
    ck_assert(0 == quorum.appl_proto_ver);

    gcs_state_msg_destroy (st[0]);
    gcs_state_msg_destroy (st[1]);
    gcs_state_msg_destroy (st[2]);
}
END_TEST

void gcs_state_msg_test_gh24(int const gcs_proto_ver)
{
    gcs_state_msg_t* st[7] = { NULL, };
    gu_uuid_t state_uuid, group_uuid;
    gu_uuid_generate(&state_uuid, NULL, 0);
    gu_uuid_generate(&group_uuid, NULL, 0);
    gu_uuid_t prim_uuid1, prim_uuid2;
    gu_uuid_generate(&prim_uuid1, NULL, 0);
    gu_uuid_generate(&prim_uuid2, NULL, 0);

    gcs_seqno_t const prim_seqno1 = 37;
    int const prim_joined1 = 3;
    uint8_t const vp1(0);
    gcs_seqno_t const prim_seqno2 = 35;
    int const prim_joined2 = 6;
    uint8_t const vp2(2);
    gcs_seqno_t const received = prim_seqno2;
    gcs_seqno_t const cached = 0;

    gcs_state_quorum_t quorum;
    // first three are 35.
    st[0] = gcs_state_msg_create(&state_uuid, &group_uuid, &prim_uuid2,
                                 prim_seqno2, received, cached,
                                 received - 7, GCS_SEQNO_ILL, 0, vp2,
                                 prim_joined2,
                                 GCS_NODE_STATE_SYNCED,
                                 GCS_NODE_STATE_NON_PRIM,
                                 "home0", "",
                                 gcs_proto_ver, 4, 2, 0, 0, 0,
                                 0, 2);
<<<<<<< HEAD
    fail_unless(st[0] != 0);
    fail_unless(gcs_state_msg_vote_policy(st[0]) == vp2);
=======
    ck_assert(st[0] != 0);
>>>>>>> d6566f86
    st[1] = gcs_state_msg_create(&state_uuid, &group_uuid, &prim_uuid2,
                                 prim_seqno2, received, cached,
                                 received - 11, GCS_SEQNO_ILL, 0, vp2,
                                 prim_joined2,
                                 GCS_NODE_STATE_SYNCED,
                                 GCS_NODE_STATE_NON_PRIM,
                                 "home1", "",
                                 gcs_proto_ver, 4, 2, 0, 0, 0,
                                 0, 2);
    ck_assert(st[1] != 0);
    st[2] = gcs_state_msg_create(&state_uuid, &group_uuid, &prim_uuid2,
                                 prim_seqno2, received, cached,
                                 received - 5, GCS_SEQNO_ILL, 0, vp2,
                                 prim_joined2,
                                 GCS_NODE_STATE_SYNCED,
                                 GCS_NODE_STATE_NON_PRIM,
                                 "home2", "",
                                 gcs_proto_ver, 4, 2, 0, 0, 0,
                                 0, 2);
    ck_assert(st[2] != 0);

    // last four are 37.
    st[3] = gcs_state_msg_create(&state_uuid, &group_uuid, &prim_uuid1,
                                 prim_seqno1, received, cached,
                                 received - 8, GCS_SEQNO_ILL, 0, vp1,
                                 prim_joined1,
                                 GCS_NODE_STATE_SYNCED,
                                 GCS_NODE_STATE_NON_PRIM,
                                 "home3", "",
                                 gcs_proto_ver, 4, 2, 0, 0, 0,
                                 0, 3);
<<<<<<< HEAD
    fail_unless(st[3] != 0);
    fail_unless(gcs_state_msg_vote_policy(st[3]) == vp1);
=======
    ck_assert(st[3] != 0);
>>>>>>> d6566f86
    st[4] = gcs_state_msg_create(&state_uuid, &group_uuid, &prim_uuid1,
                                 prim_seqno1, received, cached,
                                 received - 3, GCS_SEQNO_ILL, 0, vp1,
                                 prim_joined1,
                                 GCS_NODE_STATE_SYNCED,
                                 GCS_NODE_STATE_NON_PRIM,
                                 "home4", "",
                                 gcs_proto_ver, 4, 2, 0, 0, 0,
                                 0, 2);
    ck_assert(st[4] != 0);
    st[5] = gcs_state_msg_create(&state_uuid, &group_uuid, &prim_uuid1,
                                 prim_seqno1, received, cached,
                                 received - 10, GCS_SEQNO_ILL, 0, vp1,
                                 prim_joined1,
                                 GCS_NODE_STATE_SYNCED,
                                 GCS_NODE_STATE_NON_PRIM,
                                 "home5", "",
                                 gcs_proto_ver, 4, 2, 0, 0, 0,
                                 0, 2);
    ck_assert(st[5] != 0);
    st[6] = gcs_state_msg_create(&state_uuid, &group_uuid, &prim_uuid1,
                                 prim_seqno1, received, cached,
                                 received - 13, GCS_SEQNO_ILL, 0, vp1,
                                 prim_joined1,
                                 GCS_NODE_STATE_PRIM,
                                 GCS_NODE_STATE_NON_PRIM,
                                 "home6", "",
                                 gcs_proto_ver, 4, 2, 0, 0, 0,
                                 0, 2);
    ck_assert(st[6] != 0);
    int ret = gcs_state_msg_get_quorum((const gcs_state_msg_t**)st, 7,
                                       &quorum);
<<<<<<< HEAD
    fail_unless(ret == 0);
    fail_unless(quorum.primary == true);
    fail_unless(quorum.conf_id == prim_seqno1);
    switch (gcs_proto_ver)
    {
    case 0:
        fail_unless(quorum.vote_policy == GCS_VOTE_ZERO_WINS,
                    "found policy %d, expected %d", quorum.vote_policy,
                    GCS_VOTE_ZERO_WINS);
        break;
    case 1:
        fail_unless(quorum.vote_policy == vp1,
                    "found policy %d, expected %d", quorum.vote_policy, vp1);
        break;
    default:
        fail("unsupported GCS protocol: %d", gcs_proto_ver);
    }

    for(int i=0;i<7;i++) gcs_state_msg_destroy(st[i]);
}

START_TEST(gcs_state_msg_test_gh24_0) // also tests vote policy switch
{
    gcs_state_msg_test_gh24(0);
}
END_TEST
=======
    ck_assert(ret == 0);
    ck_assert(quorum.primary == true);
    ck_assert(quorum.conf_id == prim_seqno1);

    // // but we just have first five nodes, we don't have prim.
    // // because prim_joined=3 but there are only 2 joined nodes.
    // ret = gcs_state_msg_get_quorum((const gcs_state_msg_t**)st, 5,
    //                                &quorum);
    // ck_assert(ret == 0);
    // ck_assert(quorum.primary == false);
>>>>>>> d6566f86

START_TEST(gcs_state_msg_test_gh24_1) // also tests vote policy switch
{
    gcs_state_msg_test_gh24(1);
}
END_TEST

/* This test is to test that protocol downgrade is disabled with state
 * excahnge >= v6 */
static void
gcs_state_msg_test_v6_upgrade(int const from_ver)
{
    gcs_state_msg_t* st[3] = { NULL, };

    gu_uuid_t state_uuid;
    gu_uuid_t group_uuid;
    gu_uuid_t prim_uuid;

    gu_uuid_generate (&state_uuid,  NULL, 0);
    gu_uuid_generate (&group_uuid, NULL, 0);
    gu_uuid_generate (&prim_uuid,  NULL, 0);

    gcs_seqno_t prim_seqno = 123;
    gcs_seqno_t act_seqno  = 345;

    gcs_state_quorum_t quorum;

    mark_point();

    /* Start with "heterogeneous" PC, where node2 is a v4 node */
    st[0] = gcs_state_msg_create (&state_uuid, &group_uuid, &prim_uuid,
                                  prim_seqno - 1, act_seqno - 1, act_seqno - 1,
                                  0, 0, 0, 0,
                                  3,
                                  GCS_NODE_STATE_PRIM, GCS_NODE_STATE_PRIM,
                                  "node0", "",
                                  4, 4, 4, 0, 0, 0,
                                  0, 0);
    ck_assert(NULL != st[0]);

    st[1] = gcs_state_msg_create (&state_uuid, &group_uuid, &prim_uuid,
                                  prim_seqno, act_seqno, act_seqno - 3,
                                  0, 0, 0, 0,
                                  3,
                                  GCS_NODE_STATE_JOINED, GCS_NODE_STATE_JOINED,
                                  "node1", "",
                                  3, 3, 3, 0, 0, 0,
                                  0, 0);
    ck_assert(NULL != st[1]);

    st[2] = gcs_state_msg_create (&state_uuid, &group_uuid, &prim_uuid,
                                  prim_seqno, act_seqno, act_seqno - 3,
                                  0, 0, 0, 0,
                                  3,
                                  GCS_NODE_STATE_JOINED, GCS_NODE_STATE_JOINED,
                                  "node2", "",
                                  0, 1, 1, 0, 0, 0,
                                  0, 0);
<<<<<<< HEAD
    fail_if(NULL == st[2]);
    st[2]->version = from_ver;
=======
    ck_assert(NULL != st[2]);
    st[2]->version = 4;
>>>>>>> d6566f86

    gu_info ("                  proto_ver I");
    int
    ret = gcs_state_msg_get_quorum ((const gcs_state_msg_t**)st,
                                    sizeof(st)/sizeof(gcs_state_msg_t*),
                                    &quorum);
<<<<<<< HEAD
    fail_if (0 != ret);
    fail_if (from_ver != quorum.version);
    fail_if (true != quorum.primary);
    fail_if (0 != gu_uuid_compare(&quorum.group_uuid, &group_uuid));
    fail_if (act_seqno  != quorum.act_id);
    fail_if (prim_seqno != quorum.conf_id);
    fail_if (0 != quorum.gcs_proto_ver);
    fail_if (1 != quorum.repl_proto_ver);
    fail_if (1 != quorum.appl_proto_ver);
    fail_if (GCS_VOTE_ZERO_WINS != quorum.vote_policy);
=======
    ck_assert(0 == ret);
    ck_assert(4 == quorum.version);
    ck_assert(true == quorum.primary);
    ck_assert(0 == gu_uuid_compare(&quorum.group_uuid, &group_uuid));
    ck_assert(act_seqno  == quorum.act_id);
    ck_assert(prim_seqno == quorum.conf_id);
    ck_assert(1 == quorum.gcs_proto_ver);
    ck_assert(1 == quorum.repl_proto_ver);
    ck_assert(1 == quorum.appl_proto_ver);
>>>>>>> d6566f86

#define UPDATE_STATE_MSG(x)                       \
    st[x]->prim_seqno = prim_seqno;               \
    st[x]->received   = act_seqno;                \
    st[x]->prim_gcs_ver  = quorum.gcs_proto_ver;  \
    st[x]->prim_repl_ver = quorum.repl_proto_ver; \
    st[x]->prim_appl_ver = quorum.appl_proto_ver;

    /* disconnect node2: protocol versions should go up (also bump seqnos) */
    prim_seqno++;
    act_seqno++;
    UPDATE_STATE_MSG(0);
    UPDATE_STATE_MSG(1);
    gu_info ("                  proto_ver II");
    ret = gcs_state_msg_get_quorum ((const gcs_state_msg_t**)st,
                                    2,
                                    &quorum);
<<<<<<< HEAD
    fail_if (0 != ret);
    fail_if (QUORUM_VERSION != quorum.version);
    fail_if (true != quorum.primary);
    fail_if (0 != gu_uuid_compare(&quorum.group_uuid, &group_uuid));
    fail_if (act_seqno  != quorum.act_id);
    fail_if (prim_seqno != quorum.conf_id);
    fail_if (3 != quorum.gcs_proto_ver);
    fail_if (3 != quorum.repl_proto_ver);
    fail_if (3 != quorum.appl_proto_ver);
    fail_if (0 != quorum.vote_policy);
=======
    ck_assert(0 == ret);
    ck_assert(QUORUM_VERSION == quorum.version);
    ck_assert(true == quorum.primary);
    ck_assert(0 == gu_uuid_compare(&quorum.group_uuid, &group_uuid));
    ck_assert(act_seqno  == quorum.act_id);
    ck_assert(prim_seqno == quorum.conf_id);
    ck_assert(3 == quorum.gcs_proto_ver);
    ck_assert(3 == quorum.repl_proto_ver);
    ck_assert(3 == quorum.appl_proto_ver);
>>>>>>> d6566f86

    /* reconnect node2: protocol versions should go down for backward
     * compatibility */
    prim_seqno++;
    act_seqno++;
    UPDATE_STATE_MSG(0);
    UPDATE_STATE_MSG(1);
    gu_info ("                  proto_ver III");
    ret = gcs_state_msg_get_quorum ((const gcs_state_msg_t**)st,
                                    3,
                                    &quorum);
<<<<<<< HEAD
    fail_if (0 != ret);
    fail_if (from_ver != quorum.version);
    fail_if (true != quorum.primary);
    fail_if (0 != gu_uuid_compare(&quorum.group_uuid, &group_uuid));
    fail_if (act_seqno  != quorum.act_id);
    fail_if (prim_seqno != quorum.conf_id);
    fail_if (0 != quorum.gcs_proto_ver);
    fail_if (1 != quorum.repl_proto_ver);
    fail_if (1 != quorum.appl_proto_ver);
    fail_if (GCS_VOTE_ZERO_WINS != quorum.vote_policy);
=======
    ck_assert(0 == ret);
    ck_assert(4 == quorum.version);
    ck_assert(true == quorum.primary);
    ck_assert(0 == gu_uuid_compare(&quorum.group_uuid, &group_uuid));
    ck_assert(act_seqno  == quorum.act_id);
    ck_assert(prim_seqno == quorum.conf_id);
    ck_assert(1 == quorum.gcs_proto_ver);
    ck_assert(1 == quorum.repl_proto_ver);
    ck_assert(1 == quorum.appl_proto_ver);
>>>>>>> d6566f86


    /* disconnect node2 */
    prim_seqno++;
    act_seqno++;
    UPDATE_STATE_MSG(0);
    UPDATE_STATE_MSG(1);
    gu_info ("                  proto_ver IV");
    ret = gcs_state_msg_get_quorum ((const gcs_state_msg_t**)st,
                                    2,
                                    &quorum);
<<<<<<< HEAD
    fail_if (0 != ret);
    fail_if (QUORUM_VERSION != quorum.version);
    fail_if (true != quorum.primary);
    fail_if (0 != gu_uuid_compare(&quorum.group_uuid, &group_uuid));
    fail_if (act_seqno  != quorum.act_id);
    fail_if (prim_seqno != quorum.conf_id);
    fail_if (3 != quorum.gcs_proto_ver);
    fail_if (3 != quorum.repl_proto_ver);
    fail_if (3 != quorum.appl_proto_ver);
    fail_if (0 != quorum.vote_policy);
=======
    ck_assert(0 == ret);
    ck_assert(QUORUM_VERSION == quorum.version);
    ck_assert(true == quorum.primary);
    ck_assert(0 == gu_uuid_compare(&quorum.group_uuid, &group_uuid));
    ck_assert(act_seqno  == quorum.act_id);
    ck_assert(prim_seqno == quorum.conf_id);
    ck_assert(3 == quorum.gcs_proto_ver);
    ck_assert(3 == quorum.repl_proto_ver);
    ck_assert(3 == quorum.appl_proto_ver);
>>>>>>> d6566f86

    /* upgrade node2 */
    st[2]->version = QUORUM_VERSION;
    st[2]->gcs_proto_ver  = 2;
    st[2]->repl_proto_ver = 2;
    st[2]->appl_proto_ver = 2;

    /* reconnect node2: this time protocol versions should stay */
    prim_seqno++;
    act_seqno++;
    UPDATE_STATE_MSG(0);
    UPDATE_STATE_MSG(1);
    gu_info ("                  proto_ver V");
    ret = gcs_state_msg_get_quorum ((const gcs_state_msg_t**)st,
                                    3,
                                    &quorum);
<<<<<<< HEAD
    fail_if (0 != ret);
    fail_if (QUORUM_VERSION != quorum.version);
    fail_if (true != quorum.primary);
    fail_if (0 != gu_uuid_compare(&quorum.group_uuid, &group_uuid));
    fail_if (act_seqno  != quorum.act_id);
    fail_if (prim_seqno != quorum.conf_id);
    fail_if (3 != quorum.gcs_proto_ver);
    fail_if (3 != quorum.repl_proto_ver);
    fail_if (3 != quorum.appl_proto_ver);
    fail_if (0 != quorum.vote_policy);
=======
    ck_assert(0 == ret);
    ck_assert(QUORUM_VERSION == quorum.version);
    ck_assert(true == quorum.primary);
    ck_assert(0 == gu_uuid_compare(&quorum.group_uuid, &group_uuid));
    ck_assert(act_seqno  == quorum.act_id);
    ck_assert(prim_seqno == quorum.conf_id);
    ck_assert(3 == quorum.gcs_proto_ver);
    ck_assert(3 == quorum.repl_proto_ver);
    ck_assert(3 == quorum.appl_proto_ver);
>>>>>>> d6566f86

    gcs_state_msg_destroy (st[0]);
    gcs_state_msg_destroy (st[1]);
    gcs_state_msg_destroy (st[2]);
#undef UPDATE_STATE_MSG
}

START_TEST (gcs_state_msg_test_v4v6_upgrade)
{
    gcs_state_msg_test_v6_upgrade(4);
}
END_TEST

START_TEST (gcs_state_msg_test_v5v6_upgrade)
{
    gcs_state_msg_test_v6_upgrade(5);
}
END_TEST

Suite *gcs_state_msg_suite(void)
{
  Suite *s  = suite_create("GCS state message");
  TCase *tc_basic   = tcase_create("gcs_state_msg_basic");
  TCase *tc_inherit = tcase_create("gcs_state_msg_inherit");
  TCase *tc_remerge = tcase_create("gcs_state_msg_remerge");
  TCase *tc_proto_ver = tcase_create("gcs_state_msg_proto_ver");

  suite_add_tcase (s, tc_basic);
  tcase_add_test  (tc_basic, gcs_state_msg_test_basic);

  suite_add_tcase (s, tc_inherit);
  tcase_add_test  (tc_inherit, gcs_state_msg_test_quorum_inherit);

  suite_add_tcase (s, tc_remerge);
  tcase_add_test  (tc_remerge, gcs_state_msg_test_quorum_remerge);
  tcase_add_test  (tc_remerge, gcs_state_msg_test_gh24_0);
  tcase_add_test  (tc_remerge, gcs_state_msg_test_gh24_1);

  suite_add_tcase (s, tc_proto_ver);
  tcase_add_test  (tc_proto_ver, gcs_state_msg_test_v4v6_upgrade);
  tcase_add_test  (tc_proto_ver, gcs_state_msg_test_v5v6_upgrade);

  return s;
}<|MERGE_RESOLUTION|>--- conflicted
+++ resolved
@@ -70,43 +70,43 @@
 
     ck_assert(NULL != send_state);
 
-    fail_if (send_state->flags          != flags);
-    fail_if (send_state->gcs_proto_ver  != gcs_proto_ver);
-    fail_if (send_state->repl_proto_ver != repl_proto_ver);
-    fail_if (send_state->appl_proto_ver != appl_proto_ver);
-    fail_if (send_state->received       != received,
-             "Last received seqno: sent %lld, recv %lld",
-             send_state->received, received);
-    fail_if (send_state->cached         != cached,
-             "Last cached seqno: sent %lld, recv %lld",
-             send_state->cached, cached);
-    fail_if (send_state->prim_seqno    != prim_seqno);
-    fail_if (send_state->current_state != current_state);
-    fail_if (send_state->prim_state    != prim_state);
-    fail_if (send_state->prim_joined   != prim_joined);
-    fail_if (gu_uuid_compare (&send_state->state_uuid, &state_uuid));
-    fail_if (gu_uuid_compare (&send_state->group_uuid, &group_uuid));
-    fail_if (gu_uuid_compare (&send_state->prim_uuid,  &prim_uuid));
-    fail_if (strcmp(send_state->name,     name));
-    fail_if (strcmp(send_state->inc_addr, inc_addr));
+    ck_assert(send_state->flags          == flags);
+    ck_assert(send_state->gcs_proto_ver  == gcs_proto_ver);
+    ck_assert(send_state->repl_proto_ver == repl_proto_ver);
+    ck_assert(send_state->appl_proto_ver == appl_proto_ver);
+    ck_assert_msg(send_state->received   == received,
+                  "Last received seqno: sent %lld, recv %lld",
+                  send_state->received, received);
+    ck_assert_msg(send_state->cached     == cached,
+                  "Last cached seqno: sent %lld, recv %lld",
+                  send_state->cached, cached);
+    ck_assert(send_state->prim_seqno    == prim_seqno);
+    ck_assert(send_state->current_state == current_state);
+    ck_assert(send_state->prim_state    == prim_state);
+    ck_assert(send_state->prim_joined   == prim_joined);
+    ck_assert(!gu_uuid_compare (&send_state->state_uuid, &state_uuid));
+    ck_assert(!gu_uuid_compare (&send_state->group_uuid, &group_uuid));
+    ck_assert(!gu_uuid_compare (&send_state->prim_uuid,  &prim_uuid));
+    ck_assert(!strcmp(send_state->name,     name));
+    ck_assert(!strcmp(send_state->inc_addr, inc_addr));
 
     {
         size_t str_len = 1024;
         char   send_str[str_len];
-        fail_if (gcs_state_msg_snprintf (send_str, str_len, send_state) <= 0);
+        ck_assert(gcs_state_msg_snprintf(send_str, str_len, send_state) > 0);
     }
 
     //v1-2
-    fail_if (send_state->appl_proto_ver != appl_proto_ver);
+    ck_assert(send_state->appl_proto_ver == appl_proto_ver);
     //v3
-    fail_if (send_state->cached         != cached);
+    ck_assert(send_state->cached         == cached);
     //v4
-    fail_if (send_state->desync_count   != desync_count);
+    ck_assert(send_state->desync_count   == desync_count);
     //v5
-    fail_if (send_state->last_applied   != last_applied);
-    fail_if (send_state->vote_seqno     != vote_seqno);
-    fail_if (send_state->vote_res       != vote_res);
-    fail_if (send_state->vote_policy    != vote_policy);
+    ck_assert(send_state->last_applied   == last_applied);
+    ck_assert(send_state->vote_seqno     == vote_seqno);
+    ck_assert(send_state->vote_res       == vote_res);
+    ck_assert(send_state->vote_policy    == vote_policy);
 
     send_len = gcs_state_msg_len (send_state);
     ck_assert_msg(send_len >= 0, "gcs_state_msg_len() returned %zd (%s)",
@@ -122,40 +122,6 @@
         ck_assert(NULL != recv_state);
     }
 
-<<<<<<< HEAD
-    fail_if (send_state->flags          != recv_state->flags);
-    fail_if (send_state->gcs_proto_ver  != recv_state->gcs_proto_ver);
-    fail_if (send_state->repl_proto_ver != recv_state->repl_proto_ver);
-    fail_if (recv_state->repl_proto_ver != 1, "repl_proto_ver: %d",
-             recv_state->repl_proto_ver);
-    fail_if (send_state->appl_proto_ver != recv_state->appl_proto_ver);
-    fail_if (recv_state->appl_proto_ver != 2, "appl_proto_ver: %d",
-             recv_state->appl_proto_ver);
-    fail_if (send_state->prim_gcs_ver  != recv_state->prim_gcs_ver);
-    fail_if (recv_state->prim_gcs_ver  != 0, "prim_gcs_ver: %d",
-             recv_state->prim_appl_ver);
-    fail_if (send_state->prim_repl_ver != recv_state->prim_repl_ver);
-    fail_if (recv_state->prim_repl_ver != 1, "prim_repl_ver: %d",
-             recv_state->prim_appl_ver);
-    fail_if (send_state->prim_appl_ver != recv_state->prim_appl_ver);
-    fail_if (recv_state->prim_appl_ver != 1, "prim_appl_ver: %d",
-             recv_state->prim_appl_ver);
-    fail_if (send_state->received       != recv_state->received,
-             "Last received seqno: sent %lld, recv %lld",
-             send_state->received, recv_state->received);
-    fail_if (send_state->cached         != recv_state->cached,
-             "Last cached seqno: sent %lld, recv %lld",
-             send_state->cached, recv_state->cached);
-    fail_if (send_state->prim_seqno    != recv_state->prim_seqno);
-    fail_if (send_state->current_state != recv_state->current_state);
-    fail_if (send_state->prim_state    != recv_state->prim_state);
-    fail_if (send_state->prim_joined   != recv_state->prim_joined);
-    fail_if (gu_uuid_compare (&recv_state->state_uuid, &state_uuid));
-    fail_if (gu_uuid_compare (&recv_state->group_uuid, &group_uuid));
-    fail_if (gu_uuid_compare (&recv_state->prim_uuid,  &prim_uuid));
-    fail_if (strcmp(send_state->name,     recv_state->name));
-    fail_if (strcmp(send_state->inc_addr, recv_state->inc_addr));
-=======
     ck_assert(send_state->flags          == recv_state->flags);
     ck_assert(send_state->gcs_proto_ver  == recv_state->gcs_proto_ver);
     ck_assert(send_state->repl_proto_ver == recv_state->repl_proto_ver);
@@ -165,7 +131,11 @@
     ck_assert_msg(recv_state->appl_proto_ver == 2, "appl_proto_ver: %d",
                   recv_state->appl_proto_ver);
     ck_assert(send_state->prim_gcs_ver  == recv_state->prim_gcs_ver);
+    ck_assert_msg(recv_state->prim_gcs_ver  == 0, "prim_gcs_ver: %d",
+                  recv_state->prim_appl_ver);
     ck_assert(send_state->prim_repl_ver == recv_state->prim_repl_ver);
+    ck_assert_msg(recv_state->prim_repl_ver == 1, "prim_repl_ver: %d",
+                  recv_state->prim_appl_ver);
     ck_assert(send_state->prim_appl_ver == recv_state->prim_appl_ver);
     ck_assert_msg(recv_state->prim_appl_ver == 1, "prim_appl_ver: %d",
                   recv_state->prim_appl_ver);
@@ -184,32 +154,26 @@
     ck_assert(!gu_uuid_compare(&recv_state->prim_uuid,  &prim_uuid));
     ck_assert(!strcmp(send_state->name,     recv_state->name));
     ck_assert(!strcmp(send_state->inc_addr, recv_state->inc_addr));
->>>>>>> d6566f86
 
     {
         size_t str_len = 1024;
-        char   recv_str[str_len];
-<<<<<<< HEAD
-        fail_if (gcs_state_msg_snprintf (recv_str, str_len, recv_state) <= 0);
-=======
-
-        ck_assert(gcs_state_msg_snprintf(send_str, str_len, send_state) > 0);
-        ck_assert(gcs_state_msg_snprintf(recv_str, str_len, recv_state) > 0);
-// no longer true ck_assert(strncmp (send_str, recv_str, str_len));
->>>>>>> d6566f86
+        char   str[str_len];
+
+        ck_assert(gcs_state_msg_snprintf(str, str_len, send_state) > 0);
+        ck_assert(gcs_state_msg_snprintf(str, str_len, recv_state) > 0);
     }
 
     //v1-2
-    fail_if (send_state->appl_proto_ver != recv_state->appl_proto_ver);
+    ck_assert(send_state->appl_proto_ver == recv_state->appl_proto_ver);
     //v3
-    fail_if (send_state->cached         != recv_state->cached);
+    ck_assert(send_state->cached         == recv_state->cached);
     //v4
-    fail_if (send_state->desync_count   != recv_state->desync_count);
+    ck_assert(send_state->desync_count   == recv_state->desync_count);
     //v5
-    fail_if (send_state->last_applied   != recv_state->last_applied);
-    fail_if (send_state->vote_seqno     != recv_state->vote_seqno);
-    fail_if (send_state->vote_res       != recv_state->vote_res);
-    fail_if (send_state->vote_policy    != recv_state->vote_policy);
+    ck_assert(send_state->last_applied   == recv_state->last_applied);
+    ck_assert(send_state->vote_seqno     == recv_state->vote_seqno);
+    ck_assert(send_state->vote_res       == recv_state->vote_res);
+    ck_assert(send_state->vote_policy    == recv_state->vote_policy);
 
     gcs_state_msg_destroy (send_state);
     gcs_state_msg_destroy (recv_state);
@@ -606,12 +570,8 @@
                                  "home0", "",
                                  gcs_proto_ver, 4, 2, 0, 0, 0,
                                  0, 2);
-<<<<<<< HEAD
-    fail_unless(st[0] != 0);
-    fail_unless(gcs_state_msg_vote_policy(st[0]) == vp2);
-=======
     ck_assert(st[0] != 0);
->>>>>>> d6566f86
+    ck_assert(gcs_state_msg_vote_policy(st[0]) == vp2);
     st[1] = gcs_state_msg_create(&state_uuid, &group_uuid, &prim_uuid2,
                                  prim_seqno2, received, cached,
                                  received - 11, GCS_SEQNO_ILL, 0, vp2,
@@ -643,12 +603,8 @@
                                  "home3", "",
                                  gcs_proto_ver, 4, 2, 0, 0, 0,
                                  0, 3);
-<<<<<<< HEAD
-    fail_unless(st[3] != 0);
-    fail_unless(gcs_state_msg_vote_policy(st[3]) == vp1);
-=======
     ck_assert(st[3] != 0);
->>>>>>> d6566f86
+    ck_assert(gcs_state_msg_vote_policy(st[3]) == vp1);
     st[4] = gcs_state_msg_create(&state_uuid, &group_uuid, &prim_uuid1,
                                  prim_seqno1, received, cached,
                                  received - 3, GCS_SEQNO_ILL, 0, vp1,
@@ -681,23 +637,22 @@
     ck_assert(st[6] != 0);
     int ret = gcs_state_msg_get_quorum((const gcs_state_msg_t**)st, 7,
                                        &quorum);
-<<<<<<< HEAD
-    fail_unless(ret == 0);
-    fail_unless(quorum.primary == true);
-    fail_unless(quorum.conf_id == prim_seqno1);
+    ck_assert(ret == 0);
+    ck_assert(quorum.primary == true);
+    ck_assert(quorum.conf_id == prim_seqno1);
     switch (gcs_proto_ver)
     {
     case 0:
-        fail_unless(quorum.vote_policy == GCS_VOTE_ZERO_WINS,
-                    "found policy %d, expected %d", quorum.vote_policy,
-                    GCS_VOTE_ZERO_WINS);
+        ck_assert_msg(quorum.vote_policy == GCS_VOTE_ZERO_WINS,
+                      "found policy %d, expected %d", quorum.vote_policy,
+                      GCS_VOTE_ZERO_WINS);
         break;
     case 1:
-        fail_unless(quorum.vote_policy == vp1,
-                    "found policy %d, expected %d", quorum.vote_policy, vp1);
+        ck_assert_msg(quorum.vote_policy == vp1,
+                      "found policy %d, expected %d", quorum.vote_policy, vp1);
         break;
     default:
-        fail("unsupported GCS protocol: %d", gcs_proto_ver);
+        ck_abort_msg("unsupported GCS protocol: %d", gcs_proto_ver);
     }
 
     for(int i=0;i<7;i++) gcs_state_msg_destroy(st[i]);
@@ -708,18 +663,6 @@
     gcs_state_msg_test_gh24(0);
 }
 END_TEST
-=======
-    ck_assert(ret == 0);
-    ck_assert(quorum.primary == true);
-    ck_assert(quorum.conf_id == prim_seqno1);
-
-    // // but we just have first five nodes, we don't have prim.
-    // // because prim_joined=3 but there are only 2 joined nodes.
-    // ret = gcs_state_msg_get_quorum((const gcs_state_msg_t**)st, 5,
-    //                                &quorum);
-    // ck_assert(ret == 0);
-    // ck_assert(quorum.primary == false);
->>>>>>> d6566f86
 
 START_TEST(gcs_state_msg_test_gh24_1) // also tests vote policy switch
 {
@@ -778,41 +721,24 @@
                                   "node2", "",
                                   0, 1, 1, 0, 0, 0,
                                   0, 0);
-<<<<<<< HEAD
-    fail_if(NULL == st[2]);
+    ck_assert(NULL != st[2]);
     st[2]->version = from_ver;
-=======
-    ck_assert(NULL != st[2]);
-    st[2]->version = 4;
->>>>>>> d6566f86
 
     gu_info ("                  proto_ver I");
     int
     ret = gcs_state_msg_get_quorum ((const gcs_state_msg_t**)st,
                                     sizeof(st)/sizeof(gcs_state_msg_t*),
                                     &quorum);
-<<<<<<< HEAD
-    fail_if (0 != ret);
-    fail_if (from_ver != quorum.version);
-    fail_if (true != quorum.primary);
-    fail_if (0 != gu_uuid_compare(&quorum.group_uuid, &group_uuid));
-    fail_if (act_seqno  != quorum.act_id);
-    fail_if (prim_seqno != quorum.conf_id);
-    fail_if (0 != quorum.gcs_proto_ver);
-    fail_if (1 != quorum.repl_proto_ver);
-    fail_if (1 != quorum.appl_proto_ver);
-    fail_if (GCS_VOTE_ZERO_WINS != quorum.vote_policy);
-=======
-    ck_assert(0 == ret);
-    ck_assert(4 == quorum.version);
+    ck_assert(0 == ret);
+    ck_assert(from_ver == quorum.version);
     ck_assert(true == quorum.primary);
     ck_assert(0 == gu_uuid_compare(&quorum.group_uuid, &group_uuid));
     ck_assert(act_seqno  == quorum.act_id);
     ck_assert(prim_seqno == quorum.conf_id);
-    ck_assert(1 == quorum.gcs_proto_ver);
+    ck_assert(0 == quorum.gcs_proto_ver);
     ck_assert(1 == quorum.repl_proto_ver);
     ck_assert(1 == quorum.appl_proto_ver);
->>>>>>> d6566f86
+    ck_assert(GCS_VOTE_ZERO_WINS == quorum.vote_policy);
 
 #define UPDATE_STATE_MSG(x)                       \
     st[x]->prim_seqno = prim_seqno;               \
@@ -830,18 +756,6 @@
     ret = gcs_state_msg_get_quorum ((const gcs_state_msg_t**)st,
                                     2,
                                     &quorum);
-<<<<<<< HEAD
-    fail_if (0 != ret);
-    fail_if (QUORUM_VERSION != quorum.version);
-    fail_if (true != quorum.primary);
-    fail_if (0 != gu_uuid_compare(&quorum.group_uuid, &group_uuid));
-    fail_if (act_seqno  != quorum.act_id);
-    fail_if (prim_seqno != quorum.conf_id);
-    fail_if (3 != quorum.gcs_proto_ver);
-    fail_if (3 != quorum.repl_proto_ver);
-    fail_if (3 != quorum.appl_proto_ver);
-    fail_if (0 != quorum.vote_policy);
-=======
     ck_assert(0 == ret);
     ck_assert(QUORUM_VERSION == quorum.version);
     ck_assert(true == quorum.primary);
@@ -851,7 +765,7 @@
     ck_assert(3 == quorum.gcs_proto_ver);
     ck_assert(3 == quorum.repl_proto_ver);
     ck_assert(3 == quorum.appl_proto_ver);
->>>>>>> d6566f86
+    ck_assert(0 == quorum.vote_policy);
 
     /* reconnect node2: protocol versions should go down for backward
      * compatibility */
@@ -863,28 +777,16 @@
     ret = gcs_state_msg_get_quorum ((const gcs_state_msg_t**)st,
                                     3,
                                     &quorum);
-<<<<<<< HEAD
-    fail_if (0 != ret);
-    fail_if (from_ver != quorum.version);
-    fail_if (true != quorum.primary);
-    fail_if (0 != gu_uuid_compare(&quorum.group_uuid, &group_uuid));
-    fail_if (act_seqno  != quorum.act_id);
-    fail_if (prim_seqno != quorum.conf_id);
-    fail_if (0 != quorum.gcs_proto_ver);
-    fail_if (1 != quorum.repl_proto_ver);
-    fail_if (1 != quorum.appl_proto_ver);
-    fail_if (GCS_VOTE_ZERO_WINS != quorum.vote_policy);
-=======
-    ck_assert(0 == ret);
-    ck_assert(4 == quorum.version);
+    ck_assert(0 == ret);
+    ck_assert(from_ver == quorum.version);
     ck_assert(true == quorum.primary);
     ck_assert(0 == gu_uuid_compare(&quorum.group_uuid, &group_uuid));
     ck_assert(act_seqno  == quorum.act_id);
     ck_assert(prim_seqno == quorum.conf_id);
-    ck_assert(1 == quorum.gcs_proto_ver);
+    ck_assert(0 == quorum.gcs_proto_ver);
     ck_assert(1 == quorum.repl_proto_ver);
     ck_assert(1 == quorum.appl_proto_ver);
->>>>>>> d6566f86
+    ck_assert(GCS_VOTE_ZERO_WINS == quorum.vote_policy);
 
 
     /* disconnect node2 */
@@ -896,18 +798,6 @@
     ret = gcs_state_msg_get_quorum ((const gcs_state_msg_t**)st,
                                     2,
                                     &quorum);
-<<<<<<< HEAD
-    fail_if (0 != ret);
-    fail_if (QUORUM_VERSION != quorum.version);
-    fail_if (true != quorum.primary);
-    fail_if (0 != gu_uuid_compare(&quorum.group_uuid, &group_uuid));
-    fail_if (act_seqno  != quorum.act_id);
-    fail_if (prim_seqno != quorum.conf_id);
-    fail_if (3 != quorum.gcs_proto_ver);
-    fail_if (3 != quorum.repl_proto_ver);
-    fail_if (3 != quorum.appl_proto_ver);
-    fail_if (0 != quorum.vote_policy);
-=======
     ck_assert(0 == ret);
     ck_assert(QUORUM_VERSION == quorum.version);
     ck_assert(true == quorum.primary);
@@ -917,7 +807,7 @@
     ck_assert(3 == quorum.gcs_proto_ver);
     ck_assert(3 == quorum.repl_proto_ver);
     ck_assert(3 == quorum.appl_proto_ver);
->>>>>>> d6566f86
+    ck_assert(0 == quorum.vote_policy);
 
     /* upgrade node2 */
     st[2]->version = QUORUM_VERSION;
@@ -934,18 +824,6 @@
     ret = gcs_state_msg_get_quorum ((const gcs_state_msg_t**)st,
                                     3,
                                     &quorum);
-<<<<<<< HEAD
-    fail_if (0 != ret);
-    fail_if (QUORUM_VERSION != quorum.version);
-    fail_if (true != quorum.primary);
-    fail_if (0 != gu_uuid_compare(&quorum.group_uuid, &group_uuid));
-    fail_if (act_seqno  != quorum.act_id);
-    fail_if (prim_seqno != quorum.conf_id);
-    fail_if (3 != quorum.gcs_proto_ver);
-    fail_if (3 != quorum.repl_proto_ver);
-    fail_if (3 != quorum.appl_proto_ver);
-    fail_if (0 != quorum.vote_policy);
-=======
     ck_assert(0 == ret);
     ck_assert(QUORUM_VERSION == quorum.version);
     ck_assert(true == quorum.primary);
@@ -955,7 +833,7 @@
     ck_assert(3 == quorum.gcs_proto_ver);
     ck_assert(3 == quorum.repl_proto_ver);
     ck_assert(3 == quorum.appl_proto_ver);
->>>>>>> d6566f86
+    ck_assert(0 == quorum.vote_policy);
 
     gcs_state_msg_destroy (st[0]);
     gcs_state_msg_destroy (st[1]);
