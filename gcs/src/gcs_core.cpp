--- conflicted
+++ resolved
@@ -1014,6 +1014,7 @@
 {
     int          ret = 0;
     gcs_group_t* group = &core->group;
+    struct gcs_act* const act(&rcvd->act);
 
     if (GCS_GROUP_PRIMARY == gcs_group_state (group)) {
         switch (msg->type) {
@@ -1026,14 +1027,7 @@
         case GCS_MSG_JOIN:
             ret = gcs_group_handle_join_msg (group, msg);
             assert (gcs_group_my_idx(group) == msg->sender_idx || 0 >= ret);
-            if (gu_likely(ret > 0))
-            {
-                core->code_msg_buf = core_msg_code(msg, core->proto_ver);
-                act->type    = GCS_ACT_JOIN;
-                act->buf     = &core->code_msg_buf;
-                act->buf_len = sizeof(core->code_msg_buf);
-            }
-            else if (-ENOTRECOVERABLE == ret) {
+            if (-ENOTRECOVERABLE == ret) {
                 core->backend.close(&core->backend);
                 // See #165.
                 // There is nobody to pass this error to for graceful shutdown:
@@ -1042,10 +1036,17 @@
                 // so this must be done here.
                 gu_abort();
             }
+            else if (ret != 0)
+            {
+                core->code_msg_buf = core_msg_code(msg, core->proto_ver);
+                act->type    = GCS_ACT_JOIN;
+                act->buf     = &core->code_msg_buf;
+                act->buf_len = sizeof(core->code_msg_buf);
+            }
             break;
         case GCS_MSG_SYNC:
             ret = gcs_group_handle_sync_msg (group, msg);
-            if (gu_likely(ret > 0))
+            if (gu_likely(ret != 0))
             {
                 core->code_msg_buf = core_msg_code(msg, core->proto_ver);
                 act->type    = GCS_ACT_SYNC;
@@ -1060,20 +1061,12 @@
             ret = -EPROTO;
         }
 
-<<<<<<< HEAD
-        if (gu_likely(ret > 0)) ret = act->buf_len;
-=======
         if (ret != 0) {
             if      (ret > 0) rcvd->id = 0;
             else if (ret < 0) rcvd->id = ret;
 
-            struct gcs_act* const act(&rcvd->act);
-            act->type    = act_type;
-            act->buf     = msg->buf;
-            act->buf_len = msg->size;
-            ret          = msg->size;
-        }
->>>>>>> 817a95e4
+            ret = act->buf_len;
+        }
     }
     else {
         gu_warn ("%s message from member %ld in non-primary configuration. "
@@ -1193,14 +1186,9 @@
 
     assert (ret || GCS_ACT_ERROR == recv_act->act.type);
     assert (ret == recv_act->act.buf_len || ret < 0);
-<<<<<<< HEAD
-    assert (recv_act->id       <= GCS_SEQNO_ILL    ||
+    assert (recv_act->id       <= 0                ||
             recv_act->act.type == GCS_ACT_WRITESET ||
             recv_act->act.type == GCS_ACT_CCHANGE  ||
-=======
-    assert (recv_act->id       <= 0 ||
-            recv_act->act.type == GCS_ACT_TORDERED ||
->>>>>>> 817a95e4
             recv_act->act.type == GCS_ACT_STATE_REQ); // <- dirty hack
     assert (recv_act->sender_idx >= 0 ||
             recv_act->act.type   != GCS_ACT_WRITESET);
