/*
 * Copyright (C) 2009 Codership Oy <info@codership.com>
 *
 * $Id$
 */

#ifndef EVS_MESSAGE2_HPP
#define EVS_MESSAGE2_HPP


#include "gcomm/order.hpp"
#include "gcomm/view.hpp"
#include "gcomm/map.hpp"

#include "evs_seqno.hpp"

#include "gu_datetime.hpp"
#include "gu_convert.hpp"

namespace gcomm
{
    namespace evs
    {
        class MessageNode;
        std::ostream& operator<<(std::ostream&, const MessageNode&);
        class MessageNodeList;
        class Message;
        std::ostream& operator<<(std::ostream&, const Message&);
        class UserMessage;
        class AggregateMessage;
        std::ostream& operator<<(std::ostream&, const AggregateMessage&);
        class DelegateMessage;
        class GapMessage;
        class JoinMessage;
        class LeaveMessage;
        class InstallMessage;
        class SelectNodesOp;
        class RangeLuCmp;
        class RangeHsCmp;
    }
}




class gcomm::evs::MessageNode
{
public:
    MessageNode(const bool    operational  = false,
                const bool    suspected    = false,
<<<<<<< HEAD
                const SegmentId segment    = 0,
=======
                const bool    fenced       = false,
>>>>>>> 7f1120af
                const seqno_t leave_seq    = -1,
                const ViewId& view_id      = ViewId(V_REG),
                const seqno_t safe_seq     = -1,
                const Range   im_range     = Range()) :
        operational_(operational),
        suspected_  (suspected  ),
<<<<<<< HEAD
        segment_    (segment    ),
=======
        fenced_     (fenced     ),
>>>>>>> 7f1120af
        leave_seq_  (leave_seq  ),
        view_id_    (view_id    ),
        safe_seq_   (safe_seq   ),
        im_range_   (im_range   )
    { }

    MessageNode(const MessageNode& mn)
        :
        operational_ (mn.operational_),
        suspected_   (mn.suspected_  ),
<<<<<<< HEAD
        segment_     (mn.segment_    ),
=======
        fenced_      (mn.fenced_     ),
>>>>>>> 7f1120af
        leave_seq_   (mn.leave_seq_  ),
        view_id_     (mn.view_id_    ),
        safe_seq_    (mn.safe_seq_   ),
        im_range_    (mn.im_range_   )
    { }

    bool          operational() const { return operational_       ; }
    bool          suspected()   const { return suspected_         ; }
    bool          fenced()      const { return fenced_            ; }
    bool          leaving()     const { return (leave_seq_ != -1) ; }
    seqno_t       leave_seq()   const { return leave_seq_         ; }
    const ViewId& view_id()     const { return view_id_           ; }
    seqno_t       safe_seq()    const { return safe_seq_          ; }
    Range         im_range()    const { return im_range_          ; }
    SegmentId     segment()     const { return segment_           ; }

    bool operator==(const MessageNode& cmp) const
    {
        return (operational_ == cmp.operational_ &&
                suspected_   == cmp.suspected_   &&
                leave_seq_   == cmp.leave_seq_   &&
                view_id_     == cmp.view_id_     &&
                safe_seq_    == cmp.safe_seq_    &&
                im_range_    == cmp.im_range_);
    }

    size_t serialize(gu::byte_t* buf, size_t buflen, size_t offset) const;
    size_t unserialize(const gu::byte_t* buf, size_t buflen, size_t offset);
    static size_t serial_size();
private:
    enum
    {
        F_OPERATIONAL = 1 << 0,
        F_SUSPECTED   = 1 << 1,
        F_FENCED      = 1 << 2
    };
<<<<<<< HEAD
    bool      operational_;  // Is operational
    bool      suspected_;
    SegmentId segment_;
    seqno_t   leave_seq_;
    ViewId    view_id_;       // Current view as seen by source of this message
    seqno_t   safe_seq_;      // Safe seq as seen...
    Range     im_range_;      // Input map range as seen...
=======
    bool     operational_;     // Is operational
    bool     suspected_;
    bool     fenced_;          // Fenced out of the cluster
    seqno_t  leave_seq_;
    ViewId   view_id_;         // Current view as seen by source of this message
    seqno_t  safe_seq_;        // Safe seq as seen...
    Range    im_range_;        // Input map range as seen...
>>>>>>> 7f1120af
};

class gcomm::evs::MessageNodeList :
    public gcomm::Map<gcomm::UUID, MessageNode>
{
};

/*!
 * EVS message class
 */
class gcomm::evs::Message
{
public:
    enum Type
    {
        T_NONE     = 0,
        T_USER     = 1, /*!< User generated message */
        T_DELEGATE = 2, /*!< Delegate message       */
        T_GAP      = 3, /*!< Gap message            */
        T_JOIN     = 4, /*!< Join message           */
        T_INSTALL  = 5, /*!< Install message        */
        T_LEAVE    = 6  /*!< Leave message          */
    };


    static const uint8_t F_MSG_MORE = 0x1; /*!< Sender has more messages to send  */
    static const uint8_t F_RETRANS  = 0x2; /*!< Message is resent upon request    */

    /*!
     * @brief Message source has been set explicitly via set_source()
     */
    static const uint8_t F_SOURCE   = 0x4;

    static const uint8_t F_AGGREGATE= 0x8; /*!< Message contains aggregated payload */
    static const uint8_t F_COMMIT   = 0x10;
    static const uint8_t F_BC       = 0x20;/*!< Message was sent in backward compatibility mode */
    /*!
     * Get version of the message
     *
     * @return Version number
     */
    uint8_t version() const { return version_; }

    /*!
     * Get type of the message
     *
     * @return Message type
     */
    Type type() const { return type_; }

    /*!
     * Check wheter message is of membership type
     *
     * @return True if message is of membership type, otherwise false
     */
    bool is_membership() const
    {
        return (type_ == T_JOIN || type_ == T_INSTALL || type_ == T_LEAVE);
    }

    /*!
     * Get user type of the message. This is applicable only for
     * messages of type T_USER.
     *
     * @return User type of the message.
     */
    uint8_t user_type() const { return user_type_; }

    /*!
     * Get message order type.
     *
     * @return Order type of the message.
     */
    Order order() const { return order_; }

    /*!
     * Get sequence number associated to the message.
     *
     * @return Const reference to sequence number associated to the message.
     */
    seqno_t seq() const { return seq_; }

    /*!
     * Get sequence numer range associated to the message.
     *
     * @return Sequence number range associated to the message.
     */
    seqno_t seq_range() const { return seq_range_; }

    /*!
     * Get all-received-upto sequence number associated the the message.
     *
     * @return All-received-upto sequence number associated to the message.
     */
    seqno_t aru_seq() const { return aru_seq_; }


    void set_flags(uint8_t flags) { flags_ = flags; }
    /*!
     * Get message flags.
     *
     * @return Message flags.
     */
    uint8_t flags() const { return flags_; }

    /*!
     * Set message source
     *
     * @param uuid Source node uuid
     */
    void set_source(const UUID& uuid)
    {
        source_ = uuid;
        flags_ |= F_SOURCE;
    }

    /*!
     * Get message source UUID.
     *
     * @return Message source UUID.
     */
    const UUID& source() const { return source_; }

    /*!
     * Get message source view id, view where the message was originated
     * from.
     *
     * @return Message source view id.
     */
    const gcomm::ViewId& source_view_id() const { return source_view_id_; }

    const gcomm::ViewId& install_view_id() const { return install_view_id_; }

    /*!
     * Get range UUID associated to the message.
     *
     * @return Range UUID associated to the message.
     */
    const UUID& range_uuid() const { return range_uuid_; }

    /*!
     * Get range associated to the message.
     *
     * @return Range associated to the message.
     */
    Range range() const { return range_; }

    /*!
     * Get fifo sequence number associated to the message. This is
     * applicable only for messages of membership type.
     *
     * @return Fifo sequence number associated to the message.
     */
    int64_t fifo_seq() const { return fifo_seq_; }

    /*!
     * Get message node list.
     *
     * @return Const reference to message node list.
     */
    const MessageNodeList& node_list() const { return node_list_; }

    /*!
     * Get timestamp associated to the message.
     */
    gu::datetime::Date tstamp() const { return tstamp_; }

    size_t unserialize(const gu::byte_t* buf, size_t buflen, size_t offset);

    bool operator==(const Message& cmp) const;

    /*!
     * Copy constructor.
     */

    Message(const Message& msg) :
        version_         (msg.version_),
        type_            (msg.type_),
        user_type_       (msg.user_type_),
        order_           (msg.order_),
        seq_             (msg.seq_),
        seq_range_       (msg.seq_range_),
        aru_seq_         (msg.aru_seq_),
        fifo_seq_        (msg.fifo_seq_),
        flags_           (msg.flags_),
        source_          (msg.source_),
        source_view_id_  (msg.source_view_id_),
        install_view_id_ (msg.install_view_id_),
        range_uuid_      (msg.range_uuid_),
        range_           (msg.range_),
        tstamp_          (msg.tstamp_),
        node_list_       (msg.node_list_)
    { }

    Message& operator=(const Message& msg)
    {
        version_         = msg.version_;
        type_            = msg.type_;
        user_type_       = msg.user_type_;
        order_           = msg.order_;
        seq_             = msg.seq_;
        seq_range_       = msg.seq_range_;
        aru_seq_         = msg.aru_seq_;
        fifo_seq_        = msg.fifo_seq_;
        flags_           = msg.flags_;
        source_          = msg.source_;
        source_view_id_  = msg.source_view_id_;
        install_view_id_ = msg.install_view_id_;
        range_uuid_      = msg.range_uuid_;
        range_           = msg.range_;
        tstamp_          = msg.tstamp_;
        node_list_       = msg.node_list_;
        return *this;
    }

    virtual ~Message() {  }


    /*! Default constructor */
    Message(const uint8_t          version         = 0,
            const Type             type            = T_NONE,
            const UUID&            source          = UUID::nil(),
            const ViewId&          source_view_id  = ViewId(),
            const ViewId&          install_view_id = ViewId(),
            const uint8_t          user_type       = 0xff,
            const Order            order           = O_DROP,
            const int64_t          fifo_seq        = -1,
            const seqno_t          seq             = -1,
            const seqno_t          seq_range       = -1,
            const seqno_t          aru_seq         = -1,
            const uint8_t          flags           = 0,
            const UUID&            range_uuid      = UUID(),
            const Range            range           = Range(),
            const MessageNodeList& node_list       = MessageNodeList()) :
        version_         (version),
        type_            (type),
        user_type_       (user_type),
        order_           (order),
        seq_             (seq),
        seq_range_       (seq_range),
        aru_seq_         (aru_seq),
        fifo_seq_        (fifo_seq),
        flags_           (flags),
        source_          (source),
        source_view_id_  (source_view_id),
        install_view_id_ (install_view_id),
        range_uuid_      (range_uuid),
        range_           (range),
        tstamp_          (gu::datetime::Date::now()),
        node_list_       (node_list)
    { }

protected:

    size_t serialize(gu::byte_t* buf, size_t buflen, size_t offset) const;

    size_t serial_size() const;

    uint8_t            version_;
    Type               type_;
    uint8_t            user_type_;
    Order              order_;
    seqno_t            seq_;
    seqno_t            seq_range_;
    seqno_t            aru_seq_;
    int64_t            fifo_seq_;
    uint8_t            flags_;
    UUID               source_;
    ViewId             source_view_id_;
    ViewId             install_view_id_;
    UUID               range_uuid_;
    Range              range_;
    gu::datetime::Date tstamp_;
    MessageNodeList    node_list_;


};

/*!
 * User message class.
 */
class gcomm::evs::UserMessage : public Message
{
public:
    UserMessage(const int          version        = -1,
                const UUID&        source         = UUID::nil(),
                const ViewId&      source_view_id = ViewId(),
                const seqno_t      seq            = -1,
                const seqno_t      aru_seq        = -1,
                const seqno_t      seq_range      = 0,
                const Order        order          = O_SAFE,
                const int64_t      fifo_seq       = -1,
                const uint8_t      user_type      = 0xff,
                const uint8_t      flags          = 0) :
        Message(version,
                Message::T_USER,
                source,
                source_view_id,
                ViewId(),
                user_type,
                order,
                fifo_seq,
                seq,
                seq_range,
                aru_seq,
                flags,
                UUID(),
                Range())
    { }

    void set_aru_seq(const seqno_t as) { aru_seq_ = as; }

    size_t serialize(gu::byte_t* buf, size_t buflen, size_t offset) const;
    size_t unserialize(const gu::byte_t* buf, size_t buflen, size_t offset,
                       bool skip_header = false);
    size_t serial_size() const;

};


class gcomm::evs::AggregateMessage
{
public:
    AggregateMessage(const int     flags     = 0,
                     const size_t  len       = 0,
                     const uint8_t user_type = 0xff)
        :
        flags_    (gu::convert(flags, uint8_t(0))),
        user_type_(user_type),
        len_      (gu::convert(len, uint16_t(0)))
    { }

    int    flags() const { return flags_; }
    size_t len()   const { return len_;   }
    uint8_t user_type() const { return user_type_; }

    size_t serialize(gu::byte_t* buf, size_t buflen, size_t offset) const;
    size_t unserialize(const gu::byte_t* buf, size_t buflen, size_t offset);
    size_t serial_size() const;
    bool operator==(const AggregateMessage& cmp) const
    {
        return (flags_ == cmp.flags_ && len_ == cmp.len_ && user_type_ == cmp.user_type_);
    }

private:
    uint8_t  flags_;
    uint8_t  user_type_;
    uint16_t len_;
};

inline std::ostream& gcomm::evs::operator<<(std::ostream& os, const AggregateMessage& am)
{
    return (os << "{flags=" << am.flags() << ",len=" << am.len() << "}");
}


class gcomm::evs::DelegateMessage : public Message
{
public:
    DelegateMessage(const int     version   = -1,
                    const UUID&   source         = UUID::nil(),
                    const ViewId& source_view_id = ViewId(),
                    const int64_t fifo_seq       = -1) :
        Message(version,
                T_DELEGATE,
                source,
                source_view_id,
                ViewId(),
                0xff,
                O_UNRELIABLE,
                fifo_seq)
    { }
    size_t serialize(gu::byte_t* buf, size_t buflen, size_t offset) const;
    size_t unserialize(const gu::byte_t* buf, size_t buflen, size_t offset,
                       bool skip_header = false);
    size_t serial_size() const;
};

class gcomm::evs::GapMessage : public Message
{
public:
    GapMessage(const int     version   = -1,
               const UUID&   source         = UUID::nil(),
               const ViewId& source_view_id = ViewId(),
               const seqno_t   seq            = -1,
               const seqno_t   aru_seq        = -1,
               const int64_t fifo_seq       = -1,
               const UUID&   range_uuid     = UUID::nil(),
               const Range   range          = Range(),
               const uint8_t flags          = 0) :
        Message(version,
                T_GAP,
                source,
                source_view_id,
                ViewId(),
                0xff,
                O_UNRELIABLE,
                fifo_seq,
                seq,
                -1,
                aru_seq,
                flags,
                range_uuid,
                range)
    { }
    size_t serialize(gu::byte_t* buf, size_t buflen, size_t offset) const;
    size_t unserialize(const gu::byte_t* buf, size_t buflen, size_t offset,
                       bool skip_header = false);
    size_t serial_size() const;
};

class gcomm::evs::JoinMessage : public Message
{
public:
    JoinMessage(const int     version   = -1,
                const UUID&            source         = UUID::nil(),
                const ViewId&          source_view_id = ViewId(),
                const seqno_t            seq            = -1,
                const seqno_t            aru_seq        = -1,
                const int64_t          fifo_seq       = -1,
                const MessageNodeList& node_list      = MessageNodeList()) :
        Message(version,
                Message::T_JOIN,
                source,
                source_view_id,
                ViewId(),
                0xff,
                O_UNRELIABLE,
                fifo_seq,
                seq,
                -1,
                aru_seq,
                0,
                UUID(),
                Range(),
                node_list)
    { }
    size_t serialize(gu::byte_t* buf, size_t buflen, size_t offset) const;
    size_t unserialize(const gu::byte_t* buf, size_t buflen, size_t offset,
                       bool skip_header = false);
    size_t serial_size() const;
};

class gcomm::evs::InstallMessage : public Message
{
public:
    InstallMessage(const int     version   = -1,
                   const UUID&            source          = UUID::nil(),
                   const ViewId&          source_view_id  = ViewId(),
                   const ViewId&          install_view_id = ViewId(),
                   const seqno_t            seq             = -1,
                   const seqno_t            aru_seq         = -1,
                   const int64_t          fifo_seq        = -1,
                   const MessageNodeList& node_list       = MessageNodeList()) :
        Message(version,
                Message::T_INSTALL,
                source,
                source_view_id,
                install_view_id,
                0xff,
                O_UNRELIABLE,
                fifo_seq,
                seq,
                -1,
                aru_seq,
                F_SOURCE,
                UUID(),
                Range(),
                node_list)
    { }
    size_t serialize(gu::byte_t* buf, size_t buflen, size_t offset) const;
    size_t unserialize(const gu::byte_t* buf, size_t buflen, size_t offset,
                       bool skip_header = false);
    size_t serial_size() const;
};

class gcomm::evs::LeaveMessage : public Message
{
public:
    LeaveMessage(const int     version   = -1,
                 const UUID&   source         = UUID::nil(),
                 const ViewId& source_view_id = ViewId(),
                 const seqno_t   seq            = -1,
                 const seqno_t   aru_seq        = -1,
                 const int64_t fifo_seq       = -1,
                 const uint8_t flags          = 0) :
        Message(version,
                T_LEAVE,
                source,
                source_view_id,
                ViewId(),
                0xff,
                O_UNRELIABLE,
                fifo_seq,
                seq,
                -1,
                aru_seq,
                flags)
    { }
    size_t serialize(gu::byte_t* buf, size_t buflen, size_t offset) const;
    size_t unserialize(const gu::byte_t* buf, size_t buflen, size_t offset,
                       bool skip_header = false);
    size_t serial_size() const;
};


class gcomm::evs::SelectNodesOp
{
public:
    SelectNodesOp(MessageNodeList& nl,
                  const gcomm::ViewId& view_id,
                  const bool operational,
                  const bool leaving)
        :
        nl_          (nl),
        view_id_     (view_id),
        operational_ (operational),
        leaving_     (leaving)
    { }

    void operator()(const MessageNodeList::value_type& vt) const
    {
        const MessageNode& node(MessageNodeList::value(vt));
        if ((view_id_                  == ViewId() ||
             node.view_id()        == view_id_    ) &&
            ((operational_             == true          &&
              leaving_                 == true   ) ||
             (node.operational() == operational_ &&
              node.leaving()     == leaving_ ) ) )

        {
            nl_.insert_unique(vt);
        }
    }
private:
    MessageNodeList&       nl_;
    ViewId           const view_id_;
    bool             const operational_;
    bool             const leaving_;
};


class gcomm::evs::RangeLuCmp
{
public:
    bool operator()(const MessageNodeList::value_type& a,
                    const MessageNodeList::value_type& b) const
    {
        gcomm_assert(MessageNodeList::value(a).view_id() ==
                     MessageNodeList::value(b).view_id());
        return (MessageNodeList::value(a).im_range().lu() <
                MessageNodeList::value(b).im_range().lu());
    }
};

class gcomm::evs::RangeHsCmp
{
public:
    bool operator()(const MessageNodeList::value_type& a,
                    const MessageNodeList::value_type& b) const
    {
        gcomm_assert(MessageNodeList::value(a).view_id() ==
                     MessageNodeList::value(b).view_id());
        return (MessageNodeList::value(a).im_range().hs() <
                MessageNodeList::value(b).im_range().hs());
    }
};


#endif // EVS_MESSAGE2_HPP<|MERGE_RESOLUTION|>--- conflicted
+++ resolved
@@ -48,22 +48,16 @@
 public:
     MessageNode(const bool    operational  = false,
                 const bool    suspected    = false,
-<<<<<<< HEAD
                 const SegmentId segment    = 0,
-=======
                 const bool    fenced       = false,
->>>>>>> 7f1120af
                 const seqno_t leave_seq    = -1,
                 const ViewId& view_id      = ViewId(V_REG),
                 const seqno_t safe_seq     = -1,
                 const Range   im_range     = Range()) :
         operational_(operational),
         suspected_  (suspected  ),
-<<<<<<< HEAD
         segment_    (segment    ),
-=======
         fenced_     (fenced     ),
->>>>>>> 7f1120af
         leave_seq_  (leave_seq  ),
         view_id_    (view_id    ),
         safe_seq_   (safe_seq   ),
@@ -74,11 +68,8 @@
         :
         operational_ (mn.operational_),
         suspected_   (mn.suspected_  ),
-<<<<<<< HEAD
         segment_     (mn.segment_    ),
-=======
         fenced_      (mn.fenced_     ),
->>>>>>> 7f1120af
         leave_seq_   (mn.leave_seq_  ),
         view_id_     (mn.view_id_    ),
         safe_seq_    (mn.safe_seq_   ),
@@ -115,23 +106,14 @@
         F_SUSPECTED   = 1 << 1,
         F_FENCED      = 1 << 2
     };
-<<<<<<< HEAD
     bool      operational_;  // Is operational
     bool      suspected_;
     SegmentId segment_;
+    bool      fenced_;        // Fenced out of the cluster
     seqno_t   leave_seq_;
     ViewId    view_id_;       // Current view as seen by source of this message
     seqno_t   safe_seq_;      // Safe seq as seen...
     Range     im_range_;      // Input map range as seen...
-=======
-    bool     operational_;     // Is operational
-    bool     suspected_;
-    bool     fenced_;          // Fenced out of the cluster
-    seqno_t  leave_seq_;
-    ViewId   view_id_;         // Current view as seen by source of this message
-    seqno_t  safe_seq_;        // Safe seq as seen...
-    Range    im_range_;        // Input map range as seen...
->>>>>>> 7f1120af
 };
 
 class gcomm::evs::MessageNodeList :
