--- conflicted
+++ resolved
@@ -29,10 +29,6 @@
 
 #include <list>
 #include <utility>
-<<<<<<< HEAD
-=======
-#include <set>
->>>>>>> d71f9472
 
 // Declarations
 namespace gcomm
