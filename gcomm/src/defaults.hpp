/*
 * Copyright (C) 2009-2014 Codership Oy <info@codership.com>
 */

#ifndef GCOMM_DEFAULTS_HPP
#define GCOMM_DEFAULTS_HPP

#include <string>

namespace gcomm
{
    struct Defaults
    {
        static std::string const ProtonetBackend          ;
        static std::string const ProtonetVersion          ;
<<<<<<< HEAD
        static std::string const SocketUseSsl             ;
        static std::string const SocketChecksum           ;
=======
>>>>>>> b58d9a34
        static std::string const GMCastVersion            ;
        static std::string const GMCastTcpPort            ;
        static std::string const GMCastSegment            ;
        static std::string const EvsViewForgetTimeout     ;
        static std::string const EvsViewForgetTimeoutMin  ;
        static std::string const EvsInactiveCheckPeriod   ;
        static std::string const EvsSuspectTimeout        ;
        static std::string const EvsSuspectTimeoutMin     ;
        static std::string const EvsInactiveTimeout       ;
        static std::string const EvsInactiveTimeoutMin    ;
        static std::string const EvsRetransPeriod         ;
        static std::string const EvsRetransPeriodMin      ;
        static std::string const EvsJoinRetransPeriod     ;
        static std::string const EvsStatsReportPeriod     ;
        static std::string const EvsStatsReportPeriodMin  ;
        static std::string const EvsSendWindow            ;
        static std::string const EvsSendWindowMin         ;
        static std::string const EvsUserSendWindow        ;
        static std::string const EvsUserSendWindowMin     ;
        static std::string const EvsMaxInstallTimeouts    ;
        static std::string const PcAnnounceTimeout        ;
        static std::string const PcChecksum               ;
        static std::string const PcIgnoreQuorum           ;
        static std::string const PcIgnoreSb               ;
        static std::string const PcNpvo                   ;
        static std::string const PcVersion                ;
        static std::string const PcWaitPrim               ;
        static std::string const PcWaitPrimTimeout        ;
        static std::string const PcWeight                 ;
    };
}

#endif // GCOMM_DEFAULTS_HPP<|MERGE_RESOLUTION|>--- conflicted
+++ resolved
@@ -13,11 +13,7 @@
     {
         static std::string const ProtonetBackend          ;
         static std::string const ProtonetVersion          ;
-<<<<<<< HEAD
-        static std::string const SocketUseSsl             ;
         static std::string const SocketChecksum           ;
-=======
->>>>>>> b58d9a34
         static std::string const GMCastVersion            ;
         static std::string const GMCastTcpPort            ;
         static std::string const GMCastSegment            ;
